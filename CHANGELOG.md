--- conflicted
+++ resolved
@@ -12,11 +12,8 @@
 * feat: add plugin API to replace a pane with another existing pane (https://github.com/zellij-org/zellij/pull/4246)
 * feat: add "stack" keybinding and CLI action to add a stacked pane to the current pane (https://github.com/zellij-org/zellij/pull/4255)
 * fix: support multiline hyperlinks (https://github.com/zellij-org/zellij/pull/4264)
-<<<<<<< HEAD
+* fix: use terminal title when spawning terminal panes from plugin (https://github.com/zellij-org/zellij/pull/4272)
 * fix: allow specifying CWD for tabs without necessitating a layout (https://github.com/zellij-org/zellij/pull/4273)
-=======
-* fix: use terminal title when spawning terminal panes from plugin (https://github.com/zellij-org/zellij/pull/4272)
->>>>>>> 2b988464
 
 ## [0.42.2] - 2025-04-15
 * refactor(terminal): track scroll_region as tuple rather than Option (https://github.com/zellij-org/zellij/pull/4082)
