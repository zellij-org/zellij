--- conflicted
+++ resolved
@@ -39,11 +39,8 @@
 * fix(grid): reap sixel images on clear (https://github.com/zellij-org/zellij/pull/3982)
 * fix(panes): properly render stacked panes when pane frames are disabled (https://github.com/zellij-org/zellij/pull/4035)
 * fix(panes): break ties by last focus time when focusing panes on screen edge (https://github.com/zellij-org/zellij/pull/4037)
-<<<<<<< HEAD
 * fix(serialization): properly serialize and handle multiple stacks in layouts (https://github.com/zellij-org/zellij/pull/4041)
-=======
 * fix(multiplayer): some issues in conjunction with stacked panes and multiple users (https://github.com/zellij-org/zellij/pull/4038)
->>>>>>> 489534f2
 
 ## [0.41.2] - 2024-11-19
 * fix(input): keypresses not being identified properly with kitty keyboard protocol in some terminals (https://github.com/zellij-org/zellij/pull/3725)
