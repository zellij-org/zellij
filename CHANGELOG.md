# Changelog

All notable changes to this project will be documented in this file.

The format is based on [Keep a Changelog](https://keepachangelog.com/en/1.0.0/)

## [Unreleased]
* Terminal compatibility: improve vttest compliance (https://github.com/zellij-org/zellij/pull/1671)
* fix: bracketed paste handling regression (https://github.com/zellij-org/zellij/pull/1689)
<<<<<<< HEAD
* Terminal compatibility: implement faux scrolling when in alternate screen mode(https://github.com/zellij-org/zellij/pull/1678)
=======
* fix: occasional startup crashes (https://github.com/zellij-org/zellij/pull/1706)
* fix: gracefully handle SSH disconnects (https://github.com/zellij-org/zellij/pull/1710)
* fix: handle osc params larger than 1024 bytes (https://github.com/zellij-org/zellij/pull/1711)
>>>>>>> a58a5ca7

## [0.31.3] - 2022-08-18
* HOTFIX: fix up-arrow regression

## [0.31.2] - 2022-08-17
* fix: crash when attaching to a session without the first tab (https://github.com/zellij-org/zellij/pull/1648)
* fix: race crash on startup when server is not ready (https://github.com/zellij-org/zellij/pull/1651)
* Terminal compatibility: forward OSC52 clipboard copy events from terminals (https://github.com/zellij-org/zellij/pull/1644)
* refactor: terminal characters (https://github.com/zellij-org/zellij/pull/1663)
* Terminal compatibility: properly send mouse clicks and drags to terminal panes (https://github.com/zellij-org/zellij/pull/1664)

## [0.31.1] - 2022-08-02
* add: `solarized-light` theme to the example theme directory (https://github.com/zellij-org/zellij/pull/1608)
* add(readme): more links to the documentation (https://github.com/zellij-org/zellij/pull/1621)
* fix theme not loading without config (https://github.com/zellij-org/zellij/pull/1631)

## [0.31.0] - 2022-07-28
* feat: Log errors causing "empty message received from client" (https://github.com/zellij-org/zellij/pull/1459)
* chore(dependencies): update `crossbeam` `0.8.0` -> `0.8.1` (https://github.com/zellij-org/zellij/pull/1463)
* add(option): `default-layout` setting for changing the default layout upon start, example: `default_layout: compact` (https://github.com/zellij-org/zellij/pull/1467)
* fix: many typos (https://github.com/zellij-org/zellij/pull/1481)
* add: checksum for release binary (https://github.com/zellij-org/zellij/pull/1482)
* fix: update cli tooltips (https://github.com/zellij-org/zellij/pull/1488)
* refactor: deduplicate code in `screen.rs` (https://github.com/zellij-org/zellij/pull/1453)
* chore(dependencies): update  `clap`: `3.1.18` -> `3.2.2` (https://github.com/zellij-org/zellij/pull/1496)
* fix: send `WriteChars:` once per action (https://github.com/zellij-org/zellij/pull/1516)
* feat: allow swapping tabs, in a fullscreen pane (https://github.com/zellij-org/zellij/pull/1515)
* feat: add action of undo rename (https://github.com/zellij-org/zellij/pull/1513)
* fix(docs): fix macport installation instructions (https://github.com/zellij-org/zellij/pull/1529)
* feat: allow hex colors for themes (https://github.com/zellij-org/zellij/pull/1536)
* fix: client hang when server is killed / shutdown delay (https://github.com/zellij-org/zellij/pull/1535)
* fix: properly handle in-place editor in full-screen (https://github.com/zellij-org/zellij/pull/1544)
* Terminal compatibility: properly trim whitespace in lines with wide-characters when resizing panes (https://github.com/zellij-org/zellij/pull/1545)
* fix: reset scroll properly when typing in certain edge cases (https://github.com/zellij-org/zellij/pull/1547)
* fix: logging may fill up /tmp, now logs are capped at 100 kB (https://github.com/zellij-org/zellij/pull/1548)
* fix: crash when terminal rows or columns are 0 (https://github.com/zellij-org/zellij/pull/1552)
* refactor: moved shared data structures to zellij-utils (https://github.com/zellij-org/zellij/pull/1541)
* feat: support displaying images/video in the terminal with sixel graphics (https://github.com/zellij-org/zellij/pull/1557)
* fix: add usage comment to fish `auto-start` script (https://github.com/zellij-org/zellij/pull/1583)
* fix: refactor match session name (https://github.com/zellij-org/zellij/pull/1582)
* fix: print "Session detached" rather than "Bye from Zellij!" when detaching from a session (https://github.com/zellij-org/zellij/pull/1573#issuecomment-1181562138)
* performance: improve terminal responsiveness (https://github.com/zellij-org/zellij/pull/1585 and https://github.com/zellij-org/zellij/pull/1610)
* Terminal compatibility: persist cursor show/hide across alternate screen (https://github.com/zellij-org/zellij/pull/1586)
* fix: support multi-argument EDITOR/VISUAL/scrollback-editor commands (https://github.com/zellij-org/zellij/pull/1587)
* fix: avoid sending mouse click events on pane frames to applications (https://github.com/zellij-org/zellij/pull/1584)
* feat: search through terminal scrollback (https://github.com/zellij-org/zellij/pull/1521)
* feat: support themes directory (https://github.com/zellij-org/zellij/pull/1577)
* feat: Improve logging by writing server panics into the logfile (https://github.com/zellij-org/zellij/pull/1602)
* fix: reflect configured keybindings in the status bar (https://github.com/zellij-org/zellij/pull/1242)
* add: capability to dispatch actions from the cli (https://github.com/zellij-org/zellij/pull/1265)

  This feature is gated behind the `unstable` feature flag.
  Because the serialization format will be changed at some point.
  We would still already be glad about early feedback on this feature.

  Can be invoked through `zellij action [ACTIONS]`.

  Automatically sends the action to the current session, or if there is just one
  to the single session, if there are multiple sessions, then the session name
  must be specified.

  Example:

  ```
  zellij
  zellij action NewTab:
  ```

  Send actions to a specific session:
  ```
  zellij -s fluffy-cat
  zellij -s fluffy-cat action 'NewPane: , WriteChars: "echo Purrr\n"'
  ```

  Open `htop` in a new tab:
  ```
  zj action "NewTab: {run: {command: {cmd: htop}}}"
  ```

## [0.30.0] - 2022-06-07
* fix: right and middle clicks creating selection (https://github.com/zellij-org/zellij/pull/1372)
* feat: Attach to sessions more conveniently by only typing their name's first character(s) (https://github.com/zellij-org/zellij/pull/1360)
* fix: a small typo (https://github.com/zellij-org/zellij/pull/1390)
* feat: show subcommand aliases in help output (https://github.com/zellij-org/zellij/pull/1409)
* chore(dependencies): rename crate `suggestion` -> `suggest` (https://github.com/zellij-org/zellij/pull/1387)
* fix: update to output error when using `--layout` (https://github.com/zellij-org/zellij/pull/1413)
* fix: ANSI output sent to terminal on resize in certain cases (https://github.com/zellij-org/zellij/pull/1384)
* fix: freeze when pasting large amounts of text to vim (https://github.com/zellij-org/zellij/pull/1383)
* feat: new action to dump the scrollbuffer to a file (https://github.com/zellij-org/zellij/pull/1375)
* fix(strider): update out of range index in files (https://github.com/zellij-org/zellij/pull/1425)
* feat: strip debug symbols of release builds 20% size reduction, MSRV is now `1.59` (https://github.com/zellij-org/zellij/pull/1177)
* chore(dependencies): update `names` and `dialoguer` crates (https://github.com/zellij-org/zellij/pull/1430)
* fix: add checking for missing extensions (https://github.com/zellij-org/zellij/pull/1432)
* fix: client process hanging / not exiting when terminal emulator was closed (https://github.com/zellij-org/zellij/pull/1433)
* BREAKING CHANGE: merge `--layout` and `--layout-path` (https://github.com/zellij-org/zellij/pull/1426)
* add: a version of the `tab-bar` plugin, that carries mode information, called `compact-bar`
also adds a new default layout called `compact`, which can be loaded with: `zellij --layout compact`,
that loads the `compact-bar`. (https://github.com/zellij-org/zellij/pull/1450)
* feat: allow searching through and editing the pane scrollback with your default editor (https://github.com/zellij-org/zellij/pull/1456)
* fix: exit client loop on empty message from server (https://github.com/zellij-org/zellij/pull/1454)
* fix: mouse selection sometimes getting stuck (https://github.com/zellij-org/zellij/pull/1418)
* feat: tweak simplified UI (https://github.com/zellij-org/zellij/pull/1458)
* feat: add status more tips (https://github.com/zellij-org/zellij/pull/1462)
* add: new features to manpage (https://github.com/zellij-org/zellij/pull/1549)

## [0.29.1] - 2022-05-02
* fix: forward mouse events to plugin panes (https://github.com/zellij-org/zellij/pull/1369)

## [0.29.0] - 2022-05-02
* add: clarify copy to clipboard message (https://github.com/zellij-org/zellij/pull/1321)
* Terminal compatibility: fix ANSI scrolling regression (https://github.com/zellij-org/zellij/pull/1324)
* fix: send SIGHUP instead of SIGTERM when closing a pane (https://github.com/zellij-org/zellij/pull/1320)
* add: `copy_on_select` option to configure automatic copy behavior (https://github.com/zellij-org/zellij/pull/1298)
* fix: minor system improvements (https://github.com/zellij-org/zellij/pull/1328)
* add: add command for auto-start script (https://github.com/zellij-org/zellij/pull/1281)
* Terminal compatibility: fix cursor pane escape and invalid ansi crash (https://github.com/zellij-org/zellij/pull/1349)
* fix: recover from corrupted ipc bus state (https://github.com/zellij-org/zellij/pull/1351)
* Terminal compatibility: respond to foreground/background color ansi requests (OSC 10 and 11) (https://github.com/zellij-org/zellij/pull/1358)
* fix: avoid panic in link_handler.rs (https://github.com/zellij-org/zellij/pull/1356)
* Terminal compatibility: prevent wide chars from overflowing the title line (https://github.com/zellij-org/zellij/pull/1361)
* Terminal compatibility: adjust saved cursor position on resize (https://github.com/zellij-org/zellij/pull/1362)
* fix: avoid panic on renaming a floating pane (https://github.com/zellij-org/zellij/pull/1357)
* fix: change the way sessions are sorted (https://github.com/zellij-org/zellij/pull/1347)
* fix: improve mouse event reporting, avoid clicks on plugin panes causing active pane scrolling (https://github.com/zellij-org/zellij/pull/1329)

## [0.28.1] - 2022-04-13
* (BREAKING CHANGE) Feature: Improve theme usage and add default themes. Remove gray color from themes. (https://github.com/zellij-org/zellij/pull/1274)
* repo: add `.git-blame-ignore-revs-file` (https://github.com/zellij-org/zellij/pull/1295)
* add: `musl` target to `rust-toolchain` (https://github.com/zellij-org/zellij/pull/1294)
* fix: update termwiz to fix crash when pasting on wsl (https://github.com/zellij-org/zellij/pull/1303)
* add: nord theme example (https://github.com/zellij-org/zellij/pull/1304)
* Terminal compatibility: preserve background color when scrolling (https://github.com/zellij-org/zellij/pull/1305 and https://github.com/zellij-org/zellij/pull/1307)
* add: `overlays` to the `flake` `outputs`  (https://github.com/zellij-org/zellij/pull/1312)
* refactor: reduce code duplication in tiled_panes (https://github.com/zellij-org/zellij/pull/1299)
* Terminal compatibility: support XTWINOPS CSI 14 + 16 to query terminal pixel info (https://github.com/zellij-org/zellij/pull/1316)
* Fix: Update UI when next-to-last user manually detaches from the session (https://github.com/zellij-org/zellij/pull/1317)

## [0.27.0] - 2022-03-31
* Fix: feature `disable_automatic_asset_installation` (https://github.com/zellij-org/zellij/pull/1226)
* Fix: `wasm_vm` use `cache_dirs` for ephemeral plugin data (https://github.com/zellij-org/zellij/pull/1230)
* Bump `nix` version to `0.23.1` (https://github.com/zellij-org/zellij/pull/1234)
* Refactor: move tiled_panes to their own module (https://github.com/zellij-org/zellij/pull/1239)
* Add: allow rounded frame corners to be selected in the config (https://github.com/zellij-org/zellij/pull/1227)
* Deps: move from termion to termwiz (https://github.com/zellij-org/zellij/pull/1249)
* Fix: resolve crash when opening tab and zellij tmp dir does not exist (https://github.com/zellij-org/zellij/pull/1256)
* Fix: Behave properly when embedding floating pane into a fullscreen tiled pane (https://github.com/zellij-org/zellij/pull/1267)
* Fix: various screen crashes in some edge cases (https://github.com/zellij-org/zellij/pull/1269)
* Feat: Add Alt+Arrows quick navigation (https://github.com/zellij-org/zellij/pull/1264)
* Fix: don't crash on bad intermediate tab state (https://github.com/zellij-org/zellij/pull/1272)
* Fix: resolve crash when closing panes on single core systems (https://github.com/zellij-org/zellij/pull/1051)
* Terminal Compatibility: Behave properly when ansi scrolling down with an undefined scroll region (https://github.com/zellij-org/zellij/pull/1279)
* Fix: properly render selection when background color of characters is not set (https://github.com/zellij-org/zellij/pull/1250)
* Terminal Compatibility: revert previous incorrect change to csi erase display (https://github.com/zellij-org/zellij/pull/1283)

## [0.26.1] - 2022-03-16
* HOTFIX: Paste regression (https://github.com/zellij-org/zellij/commit/08d2014cfea1583059338a338bc4d5f632763fdb)
* Add: add error reporting system (https://github.com/zellij-org/zellij/pull/1038)
* Fix: switch to annotated release tags (https://github.com/zellij-org/zellij/pull/1223)

## [0.26.0] - 2022-03-11
* Fix: invalid assignment of `client_id` (https://github.com/zellij-org/zellij/pull/1052)
* Add: action to send `^b` in `tmux-mode` (https://github.com/zellij-org/zellij/pull/1106)
* Add: various action bindings to `tmux-mode` (https://github.com/zellij-org/zellij/pull/1098)
* Terminal compatibility: set terminal title properly (https://github.com/zellij-org/zellij/pull/1094)
* Fix: handle discontiguous STDIN input (https://github.com/zellij-org/zellij/issues/1117)
* Terminal compatibility: fix alternate screen clearing (https://github.com/zellij-org/zellij/pull/1120)
* Add: information about clippy lints (https://github.com/zellij-org/zellij/pull/1126)
* Bump `suggestion` dependency (https://github.com/zellij-org/zellij/pull/1124)
* Add: detach `action` to `tmux-mode` (https://github.com/zellij-org/zellij/pull/1116)
* Add: initial `nix` support (https://github.com/zellij-org/zellij/pull/1131)
* Fix: unused code warnings (https://github.com/zellij-org/zellij/pull/1087)
* Add: support `cargo-binstall` (https://github.com/zellij-org/zellij/pull/1129)
* Fix: do not use current cursor style in csi erase display (solve `btm` rendering issue) (https://github.com/zellij-org/zellij/pull/1142)
* Fix: ensure e2e tests use current plugins (https://github.com/zellij-org/zellij/pull/1047)
* Add: manpage to nix package (https://github.com/zellij-org/zellij/pull/1148)
* Fix: terminal title passthrough on not showing pane frames (https://github.com/zellij-org/zellij/pull/1113)
* Add: ability to set `ENVIRONMENT VARIABLES` inside of the config and layout's (https://github.com/zellij-org/zellij/pull/1154)
* Add: binary cache to zellij `cachix use zellij` (https://github.com/zellij-org/zellij/pull/1157)
* Fix: improve layout naming (https://github.com/zellij-org/zellij/pull/1160)
* Add: installation instructions for `Void Linux` (https://github.com/zellij-org/zellij/pull/1165)
* (BREAKING CHANGE) Fix: `list-session` to error and stderr on fail (https://github.com/zellij-org/zellij/pull/1174)
  This is a BREAKING CHANGE for people that relied on the
  error code and the stdout of this command on fail.
* Add: dynamic completions for `fish` shell (https://github.com/zellij-org/zellij/pull/1176)
* Fix: typo in completion (https://github.com/zellij-org/zellij/pull/1183)
* Fix: improve detach instruction (https://github.com/zellij-org/zellij/pull/1161)
* Fix: update tooltip after hiding floating panes with mouse (https://github.com/zellij-org/zellij/pull/1186)
* Fix: do not start move floating pane when selecting with mouse and cursor leaves pane (https://github.com/zellij-org/zellij/pull/1186)
* Terminal compatibility: replace wide-characters under cursor properly (https://github.com/zellij-org/zellij/pull/1196)
* Terminal compatibility: only adjust home and end keys in cursor keys mode (https://github.com/zellij-org/zellij/pull/1190)
* Add: initial support for forwarding mouse events to applications (`SGR` format only) (https://github.com/zellij-org/zellij/pull/1191)
* Fix: allow `POSIX` style overrides for most config flags (https://github.com/zellij-org/zellij/pull/1205)

## [0.25.0] - 2022-02-22
* Fix: replace the library with the dependency problem (https://github.com/zellij-org/zellij/pull/1001)
* Fix: crash when opening pane in non-existent cwd (https://github.com/zellij-org/zellij/pull/995)
* Feature: add `copy-command` option (https://github.com/zellij-org/zellij/pull/996)
* Feature: update parsing crate to `clap v3.0` (https://github.com/zellij-org/zellij/pull/1017)
* Feature: accept only printable unicode char when rename pane or tab name (https://github.com/zellij-org/zellij/pull/1016)
* Fix: scroll page up/down by actual amount of rows (https://github.com/zellij-org/zellij/pull/1025)
* Fix: handle csi erase param 3 (https://github.com/zellij-org/zellij/pull/1026)
* Add: theme example for `tokyo-night` (https://github.com/zellij-org/zellij/pull/1015)
* Fix: log a warning, if a user-configured mode has no actions associated and is active (https://github.com/zellij-org/zellij/pull/1035)
* Feature: add focus attribute in layout (https://github.com/zellij-org/zellij/pull/958)
* Compatibility: disable scrollback in alternate screen (https://github.com/zellij-org/zellij/pull/1032)
* Feature: add `copy-clipboard` option (https://github.com/zellij-org/zellij/pull/1022)
* Fix: update the confusing tips on `RenamePane` (https://github.com/zellij-org/zellij/pull/1045)
* Feature: add floating panes (https://github.com/zellij-org/zellij/pull/1066)
* Fix: bump up internal `autocfg` dependency to `1.1.0` (https://github.com/zellij-org/zellij/pull/1071)
* Feature: add tmux mode (https://github.com/zellij-org/zellij/pull/1073)
* Fix: improve copy of wrapped lines (https://github.com/zellij-org/zellij/pull/1069)
* Fix: prefer last active pane when changing focus (https://github.com/zellij-org/zellij/pull/1076)

## [0.24.0] - 2022-01-05
* Terminal compatibility: properly handle insertion of characters in a line with wide characters (https://github.com/zellij-org/zellij/pull/964)
* Terminal compatibility: properly handle deletion of characters in a line with wide characters (https://github.com/zellij-org/zellij/pull/965)
* Fix: properly remove clients when detaching from a session (https://github.com/zellij-org/zellij/pull/966)
* Fix: plugin theme coloring (https://github.com/zellij-org/zellij/pull/975)
* Fix: prevent unhandled mouse events escape to terminal (https://github.com/zellij-org/zellij/pull/976)
* Fix: ensure clippy runs on all targets (https://github.com/zellij-org/zellij/pull/972)
* Fix: atomically create default assets every time a session starts (https://github.com/zellij-org/zellij/pull/961)
* Fix: Allow multiple users to switch tabs with the mouse (https://github.com/zellij-org/zellij/pull/959)
* Fix: Allow switching tabs with the mouse when pane is in fullscreen (https://github.com/zellij-org/zellij/pull/977)
* Fix: pass bell (helpful for eg. desktop notifications) from terminal to desktop (https://github.com/zellij-org/zellij/pull/981)
* Fix: tab click crash on mouse click with multiple users (https://github.com/zellij-org/zellij/pull/984)
* Fix: accidental tab synchronization bug between multiple users when clicking with mouse (https://github.com/zellij-org/zellij/pull/986)
* Fix: Properly move users out of closed tab in a multiuser session (https://github.com/zellij-org/zellij/pull/990)
* Feature: Pass active pane title to terminal emulator (https://github.com/zellij-org/zellij/pull/980)
* Feature: Improve default keybindings (https://github.com/zellij-org/zellij/pull/991)
* Feature: Configurable scroll buffer size (https://github.com/zellij-org/zellij/pull/936)

## [0.23.0] - 2021-12-20
* Feature: add collaboration support - multiple users using multiple cursors (https://github.com/zellij-org/zellij/pull/957)

## [0.22.1] - 2021-12-14
* Hotfix: Focus fullscreen pane when switching tab focus (https://github.com/zellij-org/zellij/pull/941)

## [0.22.0] - 2021-12-13
* Fix: missing themes in configuration merge (https://github.com/zellij-org/zellij/pull/913)
* Fix: add `gray` to theme section (https://github.com/zellij-org/zellij/pull/914)
* Fix: prevent zellij session from attaching to itself (https://github.com/zellij-org/zellij/pull/911)
* Terminal compatibility: fix flaky scrolling issue (https://github.com/zellij-org/zellij/pull/915)
* Fix: handle pasted text properly in windows terminal (https://github.com/zellij-org/zellij/pull/917)
* Fix: update example config options (https://github.com/zellij-org/zellij/pull/920)
* Fix: correct handling of unbinds (https://github.com/zellij-org/zellij/issues/923)
* Fix: improve performance when resizing window with a large scrollback buffer (https://github.com/zellij-org/zellij/pull/895)
* Fix: support multiple users in plugins (https://github.com/zellij-org/zellij/pull/930)
* Fix: update default layouts (https://github.com/zellij-org/zellij/pull/926)
* Add: infrastructure to show distinct tips in the `status-bar` plugin (https://github.com/zellij-org/zellij/pull/926)
* Feature: Allow naming panes (https://github.com/zellij-org/zellij/pull/928)

## [0.21.0] - 2021-11-29
* Add: initial preparations for overlay's (https://github.com/zellij-org/zellij/pull/871)
* Add: initial `zellij.desktop` file (https://github.com/zellij-org/zellij/pull/870)
* Add: section for third party repositories `THIRD_PARTY_INSTALL.md` (https://github.com/zellij-org/zellij/pull/857)
* Add: suggestion for similar session name, on attach (https://github.com/zellij-org/zellij/pull/843)
* Fix: handling and overwriting options through the cli (https://github.com/zellij-org/zellij/pull/859)

  THIS IS A BREAKING CHANGE:
  Previously it was only possible to turn off certain features through the cli,
  now it also is possible to overwrite this behavior - for that the following changed:

  - renamed and inverted:
  ```
  disable_mouse_mode -> mouse_mode
  no_pane_frames -> pane_frames
  ```
  - cli options added:
  ```
  mouse-mode [bool]
  pane-frames [bool]
  simplified-ui [bool]
  ```
  - cli flag removed:
  ```
  simplified-ui
  ```

  Now the cli options can optionally be toggled on, even if the config
  turns it off, example:
  ```
  zellij options --mouse-mode true
  ```
* Fix: fix CSI cursor next line not moving cursor to beginning of line after moving it down (https://github.com/zellij-org/zellij/pull/863)
* Refactor: Support multiple users in `Tab`s (https://github.com/zellij-org/zellij/pull/864)
* Refactor: close_pane returns closed pane (https://github.com/zellij-org/zellij/pull/853)
* Add: ability to configure zellij through layouts (https://github.com/zellij-org/zellij/pull/866)
* Refactor: simplify terminal character style diff (https://github.com/zellij-org/zellij/pull/839)
* Fix: improve performance with large scrollback buffer (https://github.com/zellij-org/zellij/pull/881)
* Add: support osc8 escape code (https://github.com/zellij-org/zellij/pull/822)
* Add: optionally leave ephemeral modes by pressing the `esc` key to default config (https://github.com/zellij-org/zellij/pull/889)
* Feature: Multiple users UI for panes behind a turned-off feature flag (https://github.com/zellij-org/zellij/pull/897)
* Add: plugin api, to provide version information to plugins (https://github.com/zellij-org/zellij/pull/894)


## [0.20.1] - 2021-11-10
* Add: initial session name to layout template (https://github.com/zellij-org/zellij/pull/789)
* Fix: simplify matches (https://github.com/zellij-org/zellij/pull/844)
* Add: support darwin builds on ci (https://github.com/zellij-org/zellij/pull/846)
* Add: e2e instructions for x86 and arm darwin systems (https://github.com/zellij-org/zellij/pull/846)
* Fix: use key-value style for `docker-compose` (https://github.com/zellij-org/zellij/issues/338)
* Fix: unify zellij environment variable handling (https://github.com/zellij-org/zellij/pull/842)
* Add: toggle boolean options with cli flags (https://github.com/zellij-org/zellij/pull/855)

* HOTFIX: fix pasting regression (https://github.com/zellij-org/zellij/pull/858)

## [0.20.0] - 2021-11-08
* Fix: improve performance of echoed keystrokes (https://github.com/zellij-org/zellij/pull/798)
* Add: Use hyperlinks for the setup information (https://github.com/zellij-org/zellij/pull/768)
* Feature: Rotate Pane location (https://github.com/zellij-org/zellij/pull/802)
* Terminal compatibility: improve handling of wide-characters when inserted mid-line (https://github.com/zellij-org/zellij/pull/806)
* Fix: plugins are now only compiled once and cached on disk (https://github.com/zellij-org/zellij/pull/807)
* Fix: pasted text performs much faster and doesn't kill Termion (https://github.com/zellij-org/zellij/pull/810)
* Fix: resizing/scrolling through heavily wrapped panes no longer hangs (https://github.com/zellij-org/zellij/pull/814)
* Terminal compatibility: properly handle HOME/END keys in eg. vim/zsh (https://github.com/zellij-org/zellij/pull/815)
* Fix: Typo (https://github.com/zellij-org/zellij/pull/821)
* Fix: Update `cargo-make` instructions post `v0.35.3` (https://github.com/zellij-org/zellij/pull/819)
* Fix: Unused import for darwin systems (https://github.com/zellij-org/zellij/pull/820)
* Add: `WriteChars` action (https://github.com/zellij-org/zellij/pull/825)
* Fix: typo and grammar (https://github.com/zellij-org/zellij/pull/826)
* Add: `rust-version` - msrv field to `Cargo.toml` (https://github.com/zellij-org/zellij/pull/828)
* Fix: improve memory utilization, reap both sides of pty properly and do not expose open FDs to child processes (https://github.com/zellij-org/zellij/pull/830)
* Fix: move from the deprecated `colors_transform` to `colorsys` (https://github.com/zellij-org/zellij/pull/832)
* Feature: plugins can now detect right mouse clicks (https://github.com/zellij-org/zellij/pull/801)
* Fix: open pane in cwd even when explicitly specifying shell (https://github.com/zellij-org/zellij/pull/834)
* Fix: do not resize panes below minimum (https://github.com/zellij-org/zellij/pull/838)
* Feature: Non directional resize of panes (https://github.com/zellij-org/zellij/pull/520)
* Add: `colored` crate to replace manual color formatting (https://github.com/zellij-org/zellij/pull/837)
* Add: introduce `thiserrror` to simplify error types (https://github.com/zellij-org/zellij/pull/836)
* Add: support `--index` option for the `attach` subcommand in order to
  choose the session indexed by the provided creation date (https://github.com/zellij-org/zellij/pull/824)
* Fix: simplify the main function significantly (https://github.com/zellij-org/zellij/pull/829)
* Feature: half page scrolling actions (https://github.com/zellij-org/zellij/pull/813)

## [0.19.0] - 2021-10-20
* Fix: Prevent text overwrite when scrolled up (https://github.com/zellij-org/zellij/pull/655)
* Add: Treat empty config files as empty yaml documents (https://github.com/zellij-org/zellij/pull/720)
* Fix: Commands that don't interact with the config file don't throw errors on malformed config files (https://github.com/zellij-org/zellij/pull/765)
* Add: Add config options to default config file (https://github.com/zellij-org/zellij/pull/766)
* Fix: Properly clear "FULLSCREEN" status when a pane exits on its own (https://github.com/zellij-org/zellij/pull/757)
* Refactor: handle clients in tabs/screen (https://github.com/zellij-org/zellij/pull/770)
* Feature: kill-session and kill-all-sessions cli commands (https://github.com/zellij-org/zellij/pull/745)
* Fix: Keep default file permissions for new files (https://github.com/zellij-org/zellij/pull/777)
* Feature: Add mouse events to plugins – including strider and the tab-bar (https://github.com/zellij-org/zellij/pull/629)
* Feature: Directional movement of panes (https://github.com/zellij-org/zellij/pull/762)
* Refactor: More groundwork to support multiple-clients in tabs (https://github.com/zellij-org/zellij/pull/788)

## [0.18.1] - 2021-09-30

* HOTFIX: mouse selection now working (https://github.com/zellij-org/zellij/pull/752)
* HOTFIX: prevent strider from descending into /host folder (https://github.com/zellij-org/zellij/pull/753)

## [0.18.0] - 2021-09-29
* Fix: Properly open new pane with CWD also when switching to a new tab (https://github.com/zellij-org/zellij/pull/729)
* Feature: Option to create a new session if attach fails (`zellij attach --create`) (https://github.com/zellij-org/zellij/pull/731)
* Feature: Added the new `Visible` event, allowing plugins to detect if they are visible in the current tab (https://github.com/zellij-org/zellij/pull/717)
* Feature: Plugins now have access to a data directory at `/data` – the working directory is now mounted at `/host` instead of `.` (https://github.com/zellij-org/zellij/pull/723)
* Feature: Add ability to solely specify the tab name in the `tabs` section (https://github.com/zellij-org/zellij/pull/722)
* Feature: Plugins can be configured and the groundwork for "Headless" plugins has been laid (https://github.com/zellij-org/zellij/pull/660)
* Automatically update `example/default.yaml` on release (https://github.com/zellij-org/zellij/pull/736)
* Feature: allow mirroring sessions in multiple terminal windows (https://github.com/zellij-org/zellij/pull/740)
* Feature: display a message when the current pane is in full-screen (https://github.com/zellij-org/zellij/pull/450)
* Terminal compatibility: handle cursor movements outside scroll region (https://github.com/zellij-org/zellij/pull/746)
* Terminal compatibility: scroll lines into scrollback when clearing viewport (https://github.com/zellij-org/zellij/pull/747)

## [0.17.0] - 2021-09-15
* New panes/tabs now open in CWD of focused pane (https://github.com/zellij-org/zellij/pull/691)
* Fix bug when opening new tab the new pane's viewport would sometimes be calculated incorrectly (https://github.com/zellij-org/zellij/pull/683)
* Fix bug when in some cases closing a tab would not clear the previous pane's contents (https://github.com/zellij-org/zellij/pull/684)
* Fix bug where tabs would sometimes be created with the wrong index in their name (https://github.com/zellij-org/zellij/pull/686)
* Fix bug where wide chars would mess up pane titles (https://github.com/zellij-org/zellij/pull/698)
* Fix various borderless-frame in viewport bugs (https://github.com/zellij-org/zellij/pull/697)
* Fix example configuration file (https://github.com/zellij-org/zellij/pull/693)
* Fix various tab bar responsiveness issues (https://github.com/zellij-org/zellij/pull/703)
* Allow plugins to run system commands (https://github.com/zellij-org/zellij/pull/666)
  * This has also added a temporary new permission flag that needs to be specified in the layout. This is a breaking change:
    ```yaml
    ...
    plugin: strider
    ...
    ```
    has become:
    ```yaml
    plugin:
      path: strider
    ```
    A plugin can be given command executing permission with:
    ```yaml
    plugin:
      path: strider
      _allow_exec_host_cmd: true
    ```
* Use the unicode width in tab-bar plugin, for tab names (https://github.com/zellij-org/zellij/pull/709)
* Fix automated builds that make use of the `setup` subcommand (https://github.com/zellij-org/zellij/pull/711)
* Add option to specify a tabs name in the tab `layout` file (https://github.com/zellij-org/zellij/pull/715)
* Improve handling of empty valid `yaml` files (https://github.com/zellij-org/zellij/pull/716)
* Add options subcommand to attach (https://github.com/zellij-org/zellij/pull/718)
* Fix: do not pad empty pane frame title (https://github.com/zellij-org/zellij/pull/724)
* Fix: Do not overflow empty lines when resizing panes (https://github.com/zellij-org/zellij/pull/725)


## [0.16.0] - 2021-08-31
* Plugins don't crash zellij anymore on receiving mouse events (https://github.com/zellij-org/zellij/pull/620)
* A universal logging system has been implemented (https://github.com/zellij-org/zellij/pull/592)
  * Added [`log`](https://docs.rs/log/0.4.14/log/#macros) crate support for logging within Zellij
  * Messages sent over the `stderr` of plugins are now logged as well, bringing back `dbg!` support!
* Add displaying of the `session-name` to the `tab-bar` (https://github.com/zellij-org/zellij/pull/608)
* Add command to dump `layouts` to stdout (https://github.com/zellij-org/zellij/pull/623)
  * `zellij setup --dump-layout [LAYOUT]` [default, strider, disable-status]
* Add `action`: `ScrollToBottom` (https://github.com/zellij-org/zellij/pull/626)
  * Bound by default to `^c` in `scroll` mode, scrolls to bottom and exists the scroll mode
* Simplify deserialization slightly (https://github.com/zellij-org/zellij/pull/633)
* Fix update plugin attributes on inactive tab (https://github.com/zellij-org/zellij/pull/634)
* New pane UI: draw pane frames - can be disabled with ctrl-p + z, or through configuration (https://github.com/zellij-org/zellij/pull/643)
* Terminal compatibility: support changing index colors through OSC 4 and similar (https://github.com/zellij-org/zellij/pull/646)
* Fix various shells (eg. nushell) unexpectedly exiting when the user presses ctrl-c (https://github.com/zellij-org/zellij/pull/648)
* Fix line wrapping while scrolling (https://github.com/zellij-org/zellij/pull/650)
* Indicate to the user when text is copied to the clipboard with the mouse (https://github.com/zellij-org/zellij/pull/642)
* Terminal compatibility: properly paste multilines (https://github.com/zellij-org/zellij/pull/653 + https://github.com/zellij-org/zellij/pull/658)
* Terminal compatibility: fix progress bar line overflow (http://github.com/zellij-org/zellij/pull/656)
* Add action to toggle between tabs `ToggleTab`, bound by default to [TAB] in tab mode (https://github.com/zellij-org/zellij/pull/622)
* Terminal compatibility: properly handle cursor shape changes in eg. Neovim (https://github.com/zellij-org/zellij/pull/659)
* The resize and layout systems have been overhauled (https://github.com/zellij-org/zellij/pull/568)
  * Resizing a terminal then returning it to its original size will now always return panes to their original sizes and positions
  * Resize mode resizes panes by 5% of the space on screen, not some fixed number
  * Panes on-screen keep their ratios – a screen split 50/50 between two panes will remain 50/50 even as the terminal is resized (https://github.com/zellij-org/zellij/issues/406)
  * The terminal can now be resized without leaving fullscreen mode
  * Layout parts are split into equal percentages if no explicit split-size is given (https://github.com/zellij-org/zellij/issues/619)
  * Fixed display of the tab bar at small terminal widths
* Add `tabs` to `layouts` (https://github.com/zellij-org/zellij/pull/625)

  The layout has now a template, and tabs section.
  The template specifies the location a tab is inserted in with `body: true`.

  Eg:
  ```
  ---
  template:
    direction: Horizontal
    parts:
      - direction: Vertical
        borderless: true
        split_size:
          Fixed: 1
        run:
          plugin: tab-bar
      - direction: Vertical # <= The location of
        body: true          # <= the inserted tab.
      - direction: Vertical
        borderless: true
        split_size:
          Fixed: 2
        run:
          plugin: status-bar
  tabs:
    - direction: Vertical # <= Multiple tabs can be
    - direction: Vertical # <= specified in the layout.
    - direction: Vertical
  ```

  The `NewTab` action can optionally be bound to open
  a layout that is assumed to be in the new `tabs` section

  This is a BREAKING CHANGE for people that have the
  `NewTab` action already bound in the config file:
  ```
  - action: [NewTab, ]
    key: [F: 5,]
  ```
  must now be specified as:
  ```
  - action: [NewTab: ,]
    key: [F: 5,]
  ```

  Optionally a layout that should be opened on the new tab can be
  specified:
  ```
  - action: [NewTab: {
    direction: Vertical,
    parts: [ {direction: Horizontal, split_size: {Percent: 50}},
    {direction: Horizontal, run: {command: {cmd: "htop"}}},],
    key: [F: 6,]
  ```


## [0.15.0] - 2021-07-19
* Kill children properly (https://github.com/zellij-org/zellij/pull/601)
* Change name of `Run` binding for actions (https://github.com/zellij-org/zellij/pull/602)
* Add running commands to `layouts` (https://github.com/zellij-org/zellij/pull/600)

  POSSIBLE BREAKING CHANGE for custom layouts:
  Plugins are under the run category now, that means:
  ```
  plugin: status-bar
  ```
  is now:
  ```
  run:
      plugin: status-bar
  ```
* Add `on_force_close` config option (https://github.com/zellij-org/zellij/pull/609)


## [0.14.0] - 2021-07-05
* Add improved error handling for layouts (https://github.com/zellij-org/zellij/pull/576)
* Change layout directory from data to config (https://github.com/zellij-org/zellij/pull/577)
  POSSIBLE BREAKING CHANGE:
  In case of having custom layouts in the previous
  `layout-dir` one can switch either the layouts to
  the new dir, or set the `layout-dir` to be the current
  `layout-dir`
* Fix `Makefile.toml` because of missing directory (https://github.com/zellij-org/zellij/pull/580)
* Autodetach on force close (https://github.com/zellij-org/zellij/pull/581)
* Add option to specify a default shell (https://github.com/zellij-org/zellij/pull/594)
* Add action to run bound commands in a pane (https://github.com/zellij-org/zellij/pull/596)
* Initial mouse support (https://github.com/zellij-org/zellij/pull/448)
* Add `layout-dir` to `setup --check` subcommand (https://github.com/zellij-org/zellij/pull/599)

## [0.13.0] - 2021-06-04
* Fix crash when padding before widechar (https://github.com/zellij-org/zellij/pull/540)
* Do not lag when reading input too fast (https://github.com/zellij-org/zellij/pull/536)
* Session name optional in attach command (https://github.com/zellij-org/zellij/pull/542)
* Fix build on platforms with TIOCGWINSZ / ioctl() integer type mismatch (https://github.com/zellij-org/zellij/pull/547)
* Fix(ui): session mode should be disabled in locked mode (https://github.com/zellij-org/zellij/pull/548)
* Add option to start in arbitrary modes (https://github.com/zellij-org/zellij/pull/513)
* Attaching to a session respects the `default_mode` setting of the client (https://github.com/zellij-org/zellij/pull/549)
* Add option to specify a color theme in the config (https://github.com/zellij-org/zellij/pull/550)
* Fix config options to not depend on `simplified_ui` (https://github.com/zellij-org/zellij/pull/556)
* Don't rename `unnamed` tabs upon deletion of other tabs (https://github.com/zellij-org/zellij/pull/554)
* Add layout to disable the status bar (https://github.com/zellij-org/zellij/pull/555)
* Significantly improve terminal pane performance (https://github.com/zellij-org/zellij/pull/567)

## [0.12.1] - 2021-05-28
* HOTFIX: fix Zellij not responding to input on certain terminals (https://github.com/zellij-org/zellij/issues/538)

## [0.12.0] - 2021-05-27
* Remove unused imports (https://github.com/zellij-org/zellij/pull/504)
* More Infrastructure changes for the upcoming session detach feature: run server and client in separate processes (https://github.com/zellij-org/zellij/pull/499)
* Restructuring cargo workspace: Separate client, server and utils into separate crates (https://github.com/zellij-org/zellij/pull/515)
* Terminal compatibility: handle most OSC sequences (https://github.com/zellij-org/zellij/pull/517)
* Split `layout` flag into `layout` and `layout-path` (https://github.com/zellij-org/zellij/pull/514)
* Fix behaviour of the `clean` flag (https://github.com/zellij-org/zellij/pull/519)
* Make distinction clearer between certain configuration flags (https://github.com/zellij-org/zellij/pull/529)
* Resource usage and performance improvements (https://github.com/zellij-org/zellij/pull/523)
* Feature: Detachable/Persistent sessions (https://github.com/zellij-org/zellij/pull/531)
* Terminal compatibility: Support wide characters (https://github.com/zellij-org/zellij/pull/535)

## [0.11.0] - 2021-05-15

This version is mostly an installation hotfix.

* Add `check` flag to `setup` subcommand, move `generate-completions` subcommand to `setup` flag (https://github.com/zellij-org/zellij/pull/503)
* Change the asset installation from an opt-in to an opt-out (https://github.com/zellij-org/zellij/pull/512)

## [0.10.0] - 2021-05-14
* Change Switch default config loading order of `HOME` and system (https://github.com/zellij-org/zellij/pull/488)
* Add support for requesting a simpler layout from plugins, move `clean` flag from `options` to `setup` (https://github.com/zellij-org/zellij/pull/479)
* Improve config loading slightly (https://github.com/zellij-org/zellij/pull/492)
* Terminal compatibility: preserve current style when clearing viewport (https://github.com/zellij-org/zellij/pull/493)
* Fix propagation of plugin ui request (https://github.com/zellij-org/zellij/pull/495)
* Handle pasted text properly (https://github.com/zellij-org/zellij/pull/494)
* Fix default keybinds for tab -> resize mode (https://github.com/zellij-org/zellij/pull/497)
* Terminal compatibility: device reports (https://github.com/zellij-org/zellij/pull/500)
* Forward unknown keys to the active terminal (https://github.com/zellij-org/zellij/pull/501)

## [0.9.0] - 2021-05-11
* Add more functionality to unbinding the default keybindings (https://github.com/zellij-org/zellij/pull/468)
* Terminal compatibility: fix support for CSI subparameters (https://github.com/zellij-org/zellij/pull/469)
* Move the sync command to tab mode (https://github.com/zellij-org/zellij/pull/412)
* Fix exit code of `dump-default-config` (https://github.com/zellij-org/zellij/pull/480)
* Feature: Switch tabs using `Alt + h/l` in normal mode if there are no panes in the direction (https://github.com/zellij-org/zellij/pull/471)
* Terminal Compatibility: various behaviour fixes (https://github.com/zellij-org/zellij/pull/486)
* Fix handling of `$HOME` `config` directory, especially relevant for darwin systems (https://github.com/zellij-org/zellij/pull/487)

## [0.8.0] - 2021-05-07
* Terminal compatibility: pass vttest 8 (https://github.com/zellij-org/zellij/pull/461)
* Add a Manpage (https://github.com/zellij-org/zellij/pull/455)
* Code infrastructure changes to support the upcoming session detach (https://github.com/zellij-org/zellij/pull/223)

## [0.7.0] - 2021-05-04
* Fix the tab '(Sync)' suffix in named tabs (https://github.com/zellij-org/zellij/pull/410)
* Improve performance when multiple panes are open (https://github.com/zellij-org/zellij/pull/318)
* Improve error reporting and tests of configuration (https://github.com/zellij-org/zellij/pull/423)
* Refactor install module to setup module (https://github.com/zellij-org/zellij/pull/431)
* Add theme support through xrdb (https://github.com/zellij-org/zellij/pull/239)
* Fix default keybindings in resize mode and add arrow parity in tab and scroll mode (https://github.com/zellij-org/zellij/pull/441)
* Terminal compatibility: pass vttest 2 and 3 (https://github.com/zellij-org/zellij/pull/447)
* Stabilize colors (https://github.com/zellij-org/zellij/pull/453)

## [0.6.0] - 2021-04-29
* Doesn't quit anymore on single `q` press while in tab mode  (https://github.com/zellij-org/zellij/pull/342)
* Completions are not assets anymore, but commands `option --generate-completion [shell]` (https://github.com/zellij-org/zellij/pull/369)
* Fixes in the default configuration `default.yaml` file. Adds initial tmux-compat keybindings `tmux.yaml` (https://github.com/zellij-org/zellij/pull/362)
* Added the `get_plugin_ids()` query function to the plugin API (https://github.com/zellij-org/zellij/pull/392)
* Implemented simple plugin timers via the `set_timeout()` call (https://github.com/zellij-org/zellij/pull/394)
* Added more configuration locations, changed `ZELLIJ_CONFIG` to `ZELLIJ_CONFIG_FILE` (https://github.com/zellij-org/zellij/pull/391)
* Improved keybind handling (https://github.com/zellij-org/zellij/pull/400)
* Added initial screen-compat keybinds `screen.yaml` (https://github.com/zellij-org/zellij/pull/399)
* Added the ability to synchronize input sent to panes (https://github.com/zellij-org/zellij/pull/395)
* Terminal fix: pass vttest 1 (https://github.com/zellij-org/zellij/pull/408)

## [0.5.1] - 2021-04-23
* Change config to flag (https://github.com/zellij-org/zellij/pull/300)
* Add ZELLIJ environment variable on startup (https://github.com/zellij-org/zellij/pull/305)
* Terminal fix: do not clear line if it's not there (https://github.com/zellij-org/zellij/pull/289)
* Do not allow opening new pane on the status bar (https://github.com/zellij-org/zellij/pull/314)
* Allow scrolling by full pages (https://github.com/zellij-org/zellij/pull/298)
* Reduce crate size by 4.8MB using `cargo diet`, to 77kB (https://github.com/zellij-org/zellij/pull/293)
* Draw UI properly when instantiated as the default terminal command (https://github.com/zellij-org/zellij/pull/323)
* Resolve ambiguous pane movements by their activity history (https://github.com/zellij-org/zellij/pull/294)

## [0.5.0] - 2021-04-20
Beta release with all the things<|MERGE_RESOLUTION|>--- conflicted
+++ resolved
@@ -5,626 +5,673 @@
 The format is based on [Keep a Changelog](https://keepachangelog.com/en/1.0.0/)
 
 ## [Unreleased]
-* Terminal compatibility: improve vttest compliance (https://github.com/zellij-org/zellij/pull/1671)
-* fix: bracketed paste handling regression (https://github.com/zellij-org/zellij/pull/1689)
-<<<<<<< HEAD
-* Terminal compatibility: implement faux scrolling when in alternate screen mode(https://github.com/zellij-org/zellij/pull/1678)
-=======
-* fix: occasional startup crashes (https://github.com/zellij-org/zellij/pull/1706)
-* fix: gracefully handle SSH disconnects (https://github.com/zellij-org/zellij/pull/1710)
-* fix: handle osc params larger than 1024 bytes (https://github.com/zellij-org/zellij/pull/1711)
->>>>>>> a58a5ca7
+
+-   Terminal compatibility: improve vttest compliance (https://github.com/zellij-org/zellij/pull/1671)
+-   fix: bracketed paste handling regression (https://github.com/zellij-org/zellij/pull/1689)
+-   fix: occasional startup crashes (https://github.com/zellij-org/zellij/pull/1706)
+-   fix: gracefully handle SSH disconnects (https://github.com/zellij-org/zellij/pull/1710)
+-   fix: handle osc params larger than 1024 bytes (https://github.com/zellij-org/zellij/pull/1711)
+-   Terminal compatibility: implement faux scrolling when in alternate screen mode(https://github.com/zellij-org/zellij/pull/1678)
 
 ## [0.31.3] - 2022-08-18
-* HOTFIX: fix up-arrow regression
+
+-   HOTFIX: fix up-arrow regression
 
 ## [0.31.2] - 2022-08-17
-* fix: crash when attaching to a session without the first tab (https://github.com/zellij-org/zellij/pull/1648)
-* fix: race crash on startup when server is not ready (https://github.com/zellij-org/zellij/pull/1651)
-* Terminal compatibility: forward OSC52 clipboard copy events from terminals (https://github.com/zellij-org/zellij/pull/1644)
-* refactor: terminal characters (https://github.com/zellij-org/zellij/pull/1663)
-* Terminal compatibility: properly send mouse clicks and drags to terminal panes (https://github.com/zellij-org/zellij/pull/1664)
+
+-   fix: crash when attaching to a session without the first tab (https://github.com/zellij-org/zellij/pull/1648)
+-   fix: race crash on startup when server is not ready (https://github.com/zellij-org/zellij/pull/1651)
+-   Terminal compatibility: forward OSC52 clipboard copy events from terminals (https://github.com/zellij-org/zellij/pull/1644)
+-   refactor: terminal characters (https://github.com/zellij-org/zellij/pull/1663)
+-   Terminal compatibility: properly send mouse clicks and drags to terminal panes (https://github.com/zellij-org/zellij/pull/1664)
 
 ## [0.31.1] - 2022-08-02
-* add: `solarized-light` theme to the example theme directory (https://github.com/zellij-org/zellij/pull/1608)
-* add(readme): more links to the documentation (https://github.com/zellij-org/zellij/pull/1621)
-* fix theme not loading without config (https://github.com/zellij-org/zellij/pull/1631)
+
+-   add: `solarized-light` theme to the example theme directory (https://github.com/zellij-org/zellij/pull/1608)
+-   add(readme): more links to the documentation (https://github.com/zellij-org/zellij/pull/1621)
+-   fix theme not loading without config (https://github.com/zellij-org/zellij/pull/1631)
 
 ## [0.31.0] - 2022-07-28
-* feat: Log errors causing "empty message received from client" (https://github.com/zellij-org/zellij/pull/1459)
-* chore(dependencies): update `crossbeam` `0.8.0` -> `0.8.1` (https://github.com/zellij-org/zellij/pull/1463)
-* add(option): `default-layout` setting for changing the default layout upon start, example: `default_layout: compact` (https://github.com/zellij-org/zellij/pull/1467)
-* fix: many typos (https://github.com/zellij-org/zellij/pull/1481)
-* add: checksum for release binary (https://github.com/zellij-org/zellij/pull/1482)
-* fix: update cli tooltips (https://github.com/zellij-org/zellij/pull/1488)
-* refactor: deduplicate code in `screen.rs` (https://github.com/zellij-org/zellij/pull/1453)
-* chore(dependencies): update  `clap`: `3.1.18` -> `3.2.2` (https://github.com/zellij-org/zellij/pull/1496)
-* fix: send `WriteChars:` once per action (https://github.com/zellij-org/zellij/pull/1516)
-* feat: allow swapping tabs, in a fullscreen pane (https://github.com/zellij-org/zellij/pull/1515)
-* feat: add action of undo rename (https://github.com/zellij-org/zellij/pull/1513)
-* fix(docs): fix macport installation instructions (https://github.com/zellij-org/zellij/pull/1529)
-* feat: allow hex colors for themes (https://github.com/zellij-org/zellij/pull/1536)
-* fix: client hang when server is killed / shutdown delay (https://github.com/zellij-org/zellij/pull/1535)
-* fix: properly handle in-place editor in full-screen (https://github.com/zellij-org/zellij/pull/1544)
-* Terminal compatibility: properly trim whitespace in lines with wide-characters when resizing panes (https://github.com/zellij-org/zellij/pull/1545)
-* fix: reset scroll properly when typing in certain edge cases (https://github.com/zellij-org/zellij/pull/1547)
-* fix: logging may fill up /tmp, now logs are capped at 100 kB (https://github.com/zellij-org/zellij/pull/1548)
-* fix: crash when terminal rows or columns are 0 (https://github.com/zellij-org/zellij/pull/1552)
-* refactor: moved shared data structures to zellij-utils (https://github.com/zellij-org/zellij/pull/1541)
-* feat: support displaying images/video in the terminal with sixel graphics (https://github.com/zellij-org/zellij/pull/1557)
-* fix: add usage comment to fish `auto-start` script (https://github.com/zellij-org/zellij/pull/1583)
-* fix: refactor match session name (https://github.com/zellij-org/zellij/pull/1582)
-* fix: print "Session detached" rather than "Bye from Zellij!" when detaching from a session (https://github.com/zellij-org/zellij/pull/1573#issuecomment-1181562138)
-* performance: improve terminal responsiveness (https://github.com/zellij-org/zellij/pull/1585 and https://github.com/zellij-org/zellij/pull/1610)
-* Terminal compatibility: persist cursor show/hide across alternate screen (https://github.com/zellij-org/zellij/pull/1586)
-* fix: support multi-argument EDITOR/VISUAL/scrollback-editor commands (https://github.com/zellij-org/zellij/pull/1587)
-* fix: avoid sending mouse click events on pane frames to applications (https://github.com/zellij-org/zellij/pull/1584)
-* feat: search through terminal scrollback (https://github.com/zellij-org/zellij/pull/1521)
-* feat: support themes directory (https://github.com/zellij-org/zellij/pull/1577)
-* feat: Improve logging by writing server panics into the logfile (https://github.com/zellij-org/zellij/pull/1602)
-* fix: reflect configured keybindings in the status bar (https://github.com/zellij-org/zellij/pull/1242)
-* add: capability to dispatch actions from the cli (https://github.com/zellij-org/zellij/pull/1265)
-
-  This feature is gated behind the `unstable` feature flag.
-  Because the serialization format will be changed at some point.
-  We would still already be glad about early feedback on this feature.
-
-  Can be invoked through `zellij action [ACTIONS]`.
-
-  Automatically sends the action to the current session, or if there is just one
-  to the single session, if there are multiple sessions, then the session name
-  must be specified.
-
-  Example:
-
-  ```
-  zellij
-  zellij action NewTab:
-  ```
-
-  Send actions to a specific session:
-  ```
-  zellij -s fluffy-cat
-  zellij -s fluffy-cat action 'NewPane: , WriteChars: "echo Purrr\n"'
-  ```
-
-  Open `htop` in a new tab:
-  ```
-  zj action "NewTab: {run: {command: {cmd: htop}}}"
-  ```
+
+-   feat: Log errors causing "empty message received from client" (https://github.com/zellij-org/zellij/pull/1459)
+-   chore(dependencies): update `crossbeam` `0.8.0` -> `0.8.1` (https://github.com/zellij-org/zellij/pull/1463)
+-   add(option): `default-layout` setting for changing the default layout upon start, example: `default_layout: compact` (https://github.com/zellij-org/zellij/pull/1467)
+-   fix: many typos (https://github.com/zellij-org/zellij/pull/1481)
+-   add: checksum for release binary (https://github.com/zellij-org/zellij/pull/1482)
+-   fix: update cli tooltips (https://github.com/zellij-org/zellij/pull/1488)
+-   refactor: deduplicate code in `screen.rs` (https://github.com/zellij-org/zellij/pull/1453)
+-   chore(dependencies): update `clap`: `3.1.18` -> `3.2.2` (https://github.com/zellij-org/zellij/pull/1496)
+-   fix: send `WriteChars:` once per action (https://github.com/zellij-org/zellij/pull/1516)
+-   feat: allow swapping tabs, in a fullscreen pane (https://github.com/zellij-org/zellij/pull/1515)
+-   feat: add action of undo rename (https://github.com/zellij-org/zellij/pull/1513)
+-   fix(docs): fix macport installation instructions (https://github.com/zellij-org/zellij/pull/1529)
+-   feat: allow hex colors for themes (https://github.com/zellij-org/zellij/pull/1536)
+-   fix: client hang when server is killed / shutdown delay (https://github.com/zellij-org/zellij/pull/1535)
+-   fix: properly handle in-place editor in full-screen (https://github.com/zellij-org/zellij/pull/1544)
+-   Terminal compatibility: properly trim whitespace in lines with wide-characters when resizing panes (https://github.com/zellij-org/zellij/pull/1545)
+-   fix: reset scroll properly when typing in certain edge cases (https://github.com/zellij-org/zellij/pull/1547)
+-   fix: logging may fill up /tmp, now logs are capped at 100 kB (https://github.com/zellij-org/zellij/pull/1548)
+-   fix: crash when terminal rows or columns are 0 (https://github.com/zellij-org/zellij/pull/1552)
+-   refactor: moved shared data structures to zellij-utils (https://github.com/zellij-org/zellij/pull/1541)
+-   feat: support displaying images/video in the terminal with sixel graphics (https://github.com/zellij-org/zellij/pull/1557)
+-   fix: add usage comment to fish `auto-start` script (https://github.com/zellij-org/zellij/pull/1583)
+-   fix: refactor match session name (https://github.com/zellij-org/zellij/pull/1582)
+-   fix: print "Session detached" rather than "Bye from Zellij!" when detaching from a session (https://github.com/zellij-org/zellij/pull/1573#issuecomment-1181562138)
+-   performance: improve terminal responsiveness (https://github.com/zellij-org/zellij/pull/1585 and https://github.com/zellij-org/zellij/pull/1610)
+-   Terminal compatibility: persist cursor show/hide across alternate screen (https://github.com/zellij-org/zellij/pull/1586)
+-   fix: support multi-argument EDITOR/VISUAL/scrollback-editor commands (https://github.com/zellij-org/zellij/pull/1587)
+-   fix: avoid sending mouse click events on pane frames to applications (https://github.com/zellij-org/zellij/pull/1584)
+-   feat: search through terminal scrollback (https://github.com/zellij-org/zellij/pull/1521)
+-   feat: support themes directory (https://github.com/zellij-org/zellij/pull/1577)
+-   feat: Improve logging by writing server panics into the logfile (https://github.com/zellij-org/zellij/pull/1602)
+-   fix: reflect configured keybindings in the status bar (https://github.com/zellij-org/zellij/pull/1242)
+-   add: capability to dispatch actions from the cli (https://github.com/zellij-org/zellij/pull/1265)
+
+    This feature is gated behind the `unstable` feature flag.
+    Because the serialization format will be changed at some point.
+    We would still already be glad about early feedback on this feature.
+
+    Can be invoked through `zellij action [ACTIONS]`.
+
+    Automatically sends the action to the current session, or if there is just one
+    to the single session, if there are multiple sessions, then the session name
+    must be specified.
+
+    Example:
+
+    ```
+    zellij
+    zellij action NewTab:
+    ```
+
+    Send actions to a specific session:
+
+    ```
+    zellij -s fluffy-cat
+    zellij -s fluffy-cat action 'NewPane: , WriteChars: "echo Purrr\n"'
+    ```
+
+    Open `htop` in a new tab:
+
+    ```
+    zj action "NewTab: {run: {command: {cmd: htop}}}"
+    ```
 
 ## [0.30.0] - 2022-06-07
-* fix: right and middle clicks creating selection (https://github.com/zellij-org/zellij/pull/1372)
-* feat: Attach to sessions more conveniently by only typing their name's first character(s) (https://github.com/zellij-org/zellij/pull/1360)
-* fix: a small typo (https://github.com/zellij-org/zellij/pull/1390)
-* feat: show subcommand aliases in help output (https://github.com/zellij-org/zellij/pull/1409)
-* chore(dependencies): rename crate `suggestion` -> `suggest` (https://github.com/zellij-org/zellij/pull/1387)
-* fix: update to output error when using `--layout` (https://github.com/zellij-org/zellij/pull/1413)
-* fix: ANSI output sent to terminal on resize in certain cases (https://github.com/zellij-org/zellij/pull/1384)
-* fix: freeze when pasting large amounts of text to vim (https://github.com/zellij-org/zellij/pull/1383)
-* feat: new action to dump the scrollbuffer to a file (https://github.com/zellij-org/zellij/pull/1375)
-* fix(strider): update out of range index in files (https://github.com/zellij-org/zellij/pull/1425)
-* feat: strip debug symbols of release builds 20% size reduction, MSRV is now `1.59` (https://github.com/zellij-org/zellij/pull/1177)
-* chore(dependencies): update `names` and `dialoguer` crates (https://github.com/zellij-org/zellij/pull/1430)
-* fix: add checking for missing extensions (https://github.com/zellij-org/zellij/pull/1432)
-* fix: client process hanging / not exiting when terminal emulator was closed (https://github.com/zellij-org/zellij/pull/1433)
-* BREAKING CHANGE: merge `--layout` and `--layout-path` (https://github.com/zellij-org/zellij/pull/1426)
-* add: a version of the `tab-bar` plugin, that carries mode information, called `compact-bar`
-also adds a new default layout called `compact`, which can be loaded with: `zellij --layout compact`,
-that loads the `compact-bar`. (https://github.com/zellij-org/zellij/pull/1450)
-* feat: allow searching through and editing the pane scrollback with your default editor (https://github.com/zellij-org/zellij/pull/1456)
-* fix: exit client loop on empty message from server (https://github.com/zellij-org/zellij/pull/1454)
-* fix: mouse selection sometimes getting stuck (https://github.com/zellij-org/zellij/pull/1418)
-* feat: tweak simplified UI (https://github.com/zellij-org/zellij/pull/1458)
-* feat: add status more tips (https://github.com/zellij-org/zellij/pull/1462)
-* add: new features to manpage (https://github.com/zellij-org/zellij/pull/1549)
+
+-   fix: right and middle clicks creating selection (https://github.com/zellij-org/zellij/pull/1372)
+-   feat: Attach to sessions more conveniently by only typing their name's first character(s) (https://github.com/zellij-org/zellij/pull/1360)
+-   fix: a small typo (https://github.com/zellij-org/zellij/pull/1390)
+-   feat: show subcommand aliases in help output (https://github.com/zellij-org/zellij/pull/1409)
+-   chore(dependencies): rename crate `suggestion` -> `suggest` (https://github.com/zellij-org/zellij/pull/1387)
+-   fix: update to output error when using `--layout` (https://github.com/zellij-org/zellij/pull/1413)
+-   fix: ANSI output sent to terminal on resize in certain cases (https://github.com/zellij-org/zellij/pull/1384)
+-   fix: freeze when pasting large amounts of text to vim (https://github.com/zellij-org/zellij/pull/1383)
+-   feat: new action to dump the scrollbuffer to a file (https://github.com/zellij-org/zellij/pull/1375)
+-   fix(strider): update out of range index in files (https://github.com/zellij-org/zellij/pull/1425)
+-   feat: strip debug symbols of release builds 20% size reduction, MSRV is now `1.59` (https://github.com/zellij-org/zellij/pull/1177)
+-   chore(dependencies): update `names` and `dialoguer` crates (https://github.com/zellij-org/zellij/pull/1430)
+-   fix: add checking for missing extensions (https://github.com/zellij-org/zellij/pull/1432)
+-   fix: client process hanging / not exiting when terminal emulator was closed (https://github.com/zellij-org/zellij/pull/1433)
+-   BREAKING CHANGE: merge `--layout` and `--layout-path` (https://github.com/zellij-org/zellij/pull/1426)
+-   add: a version of the `tab-bar` plugin, that carries mode information, called `compact-bar`
+    also adds a new default layout called `compact`, which can be loaded with: `zellij --layout compact`,
+    that loads the `compact-bar`. (https://github.com/zellij-org/zellij/pull/1450)
+-   feat: allow searching through and editing the pane scrollback with your default editor (https://github.com/zellij-org/zellij/pull/1456)
+-   fix: exit client loop on empty message from server (https://github.com/zellij-org/zellij/pull/1454)
+-   fix: mouse selection sometimes getting stuck (https://github.com/zellij-org/zellij/pull/1418)
+-   feat: tweak simplified UI (https://github.com/zellij-org/zellij/pull/1458)
+-   feat: add status more tips (https://github.com/zellij-org/zellij/pull/1462)
+-   add: new features to manpage (https://github.com/zellij-org/zellij/pull/1549)
 
 ## [0.29.1] - 2022-05-02
-* fix: forward mouse events to plugin panes (https://github.com/zellij-org/zellij/pull/1369)
+
+-   fix: forward mouse events to plugin panes (https://github.com/zellij-org/zellij/pull/1369)
 
 ## [0.29.0] - 2022-05-02
-* add: clarify copy to clipboard message (https://github.com/zellij-org/zellij/pull/1321)
-* Terminal compatibility: fix ANSI scrolling regression (https://github.com/zellij-org/zellij/pull/1324)
-* fix: send SIGHUP instead of SIGTERM when closing a pane (https://github.com/zellij-org/zellij/pull/1320)
-* add: `copy_on_select` option to configure automatic copy behavior (https://github.com/zellij-org/zellij/pull/1298)
-* fix: minor system improvements (https://github.com/zellij-org/zellij/pull/1328)
-* add: add command for auto-start script (https://github.com/zellij-org/zellij/pull/1281)
-* Terminal compatibility: fix cursor pane escape and invalid ansi crash (https://github.com/zellij-org/zellij/pull/1349)
-* fix: recover from corrupted ipc bus state (https://github.com/zellij-org/zellij/pull/1351)
-* Terminal compatibility: respond to foreground/background color ansi requests (OSC 10 and 11) (https://github.com/zellij-org/zellij/pull/1358)
-* fix: avoid panic in link_handler.rs (https://github.com/zellij-org/zellij/pull/1356)
-* Terminal compatibility: prevent wide chars from overflowing the title line (https://github.com/zellij-org/zellij/pull/1361)
-* Terminal compatibility: adjust saved cursor position on resize (https://github.com/zellij-org/zellij/pull/1362)
-* fix: avoid panic on renaming a floating pane (https://github.com/zellij-org/zellij/pull/1357)
-* fix: change the way sessions are sorted (https://github.com/zellij-org/zellij/pull/1347)
-* fix: improve mouse event reporting, avoid clicks on plugin panes causing active pane scrolling (https://github.com/zellij-org/zellij/pull/1329)
+
+-   add: clarify copy to clipboard message (https://github.com/zellij-org/zellij/pull/1321)
+-   Terminal compatibility: fix ANSI scrolling regression (https://github.com/zellij-org/zellij/pull/1324)
+-   fix: send SIGHUP instead of SIGTERM when closing a pane (https://github.com/zellij-org/zellij/pull/1320)
+-   add: `copy_on_select` option to configure automatic copy behavior (https://github.com/zellij-org/zellij/pull/1298)
+-   fix: minor system improvements (https://github.com/zellij-org/zellij/pull/1328)
+-   add: add command for auto-start script (https://github.com/zellij-org/zellij/pull/1281)
+-   Terminal compatibility: fix cursor pane escape and invalid ansi crash (https://github.com/zellij-org/zellij/pull/1349)
+-   fix: recover from corrupted ipc bus state (https://github.com/zellij-org/zellij/pull/1351)
+-   Terminal compatibility: respond to foreground/background color ansi requests (OSC 10 and 11) (https://github.com/zellij-org/zellij/pull/1358)
+-   fix: avoid panic in link_handler.rs (https://github.com/zellij-org/zellij/pull/1356)
+-   Terminal compatibility: prevent wide chars from overflowing the title line (https://github.com/zellij-org/zellij/pull/1361)
+-   Terminal compatibility: adjust saved cursor position on resize (https://github.com/zellij-org/zellij/pull/1362)
+-   fix: avoid panic on renaming a floating pane (https://github.com/zellij-org/zellij/pull/1357)
+-   fix: change the way sessions are sorted (https://github.com/zellij-org/zellij/pull/1347)
+-   fix: improve mouse event reporting, avoid clicks on plugin panes causing active pane scrolling (https://github.com/zellij-org/zellij/pull/1329)
 
 ## [0.28.1] - 2022-04-13
-* (BREAKING CHANGE) Feature: Improve theme usage and add default themes. Remove gray color from themes. (https://github.com/zellij-org/zellij/pull/1274)
-* repo: add `.git-blame-ignore-revs-file` (https://github.com/zellij-org/zellij/pull/1295)
-* add: `musl` target to `rust-toolchain` (https://github.com/zellij-org/zellij/pull/1294)
-* fix: update termwiz to fix crash when pasting on wsl (https://github.com/zellij-org/zellij/pull/1303)
-* add: nord theme example (https://github.com/zellij-org/zellij/pull/1304)
-* Terminal compatibility: preserve background color when scrolling (https://github.com/zellij-org/zellij/pull/1305 and https://github.com/zellij-org/zellij/pull/1307)
-* add: `overlays` to the `flake` `outputs`  (https://github.com/zellij-org/zellij/pull/1312)
-* refactor: reduce code duplication in tiled_panes (https://github.com/zellij-org/zellij/pull/1299)
-* Terminal compatibility: support XTWINOPS CSI 14 + 16 to query terminal pixel info (https://github.com/zellij-org/zellij/pull/1316)
-* Fix: Update UI when next-to-last user manually detaches from the session (https://github.com/zellij-org/zellij/pull/1317)
+
+-   (BREAKING CHANGE) Feature: Improve theme usage and add default themes. Remove gray color from themes. (https://github.com/zellij-org/zellij/pull/1274)
+-   repo: add `.git-blame-ignore-revs-file` (https://github.com/zellij-org/zellij/pull/1295)
+-   add: `musl` target to `rust-toolchain` (https://github.com/zellij-org/zellij/pull/1294)
+-   fix: update termwiz to fix crash when pasting on wsl (https://github.com/zellij-org/zellij/pull/1303)
+-   add: nord theme example (https://github.com/zellij-org/zellij/pull/1304)
+-   Terminal compatibility: preserve background color when scrolling (https://github.com/zellij-org/zellij/pull/1305 and https://github.com/zellij-org/zellij/pull/1307)
+-   add: `overlays` to the `flake` `outputs` (https://github.com/zellij-org/zellij/pull/1312)
+-   refactor: reduce code duplication in tiled_panes (https://github.com/zellij-org/zellij/pull/1299)
+-   Terminal compatibility: support XTWINOPS CSI 14 + 16 to query terminal pixel info (https://github.com/zellij-org/zellij/pull/1316)
+-   Fix: Update UI when next-to-last user manually detaches from the session (https://github.com/zellij-org/zellij/pull/1317)
 
 ## [0.27.0] - 2022-03-31
-* Fix: feature `disable_automatic_asset_installation` (https://github.com/zellij-org/zellij/pull/1226)
-* Fix: `wasm_vm` use `cache_dirs` for ephemeral plugin data (https://github.com/zellij-org/zellij/pull/1230)
-* Bump `nix` version to `0.23.1` (https://github.com/zellij-org/zellij/pull/1234)
-* Refactor: move tiled_panes to their own module (https://github.com/zellij-org/zellij/pull/1239)
-* Add: allow rounded frame corners to be selected in the config (https://github.com/zellij-org/zellij/pull/1227)
-* Deps: move from termion to termwiz (https://github.com/zellij-org/zellij/pull/1249)
-* Fix: resolve crash when opening tab and zellij tmp dir does not exist (https://github.com/zellij-org/zellij/pull/1256)
-* Fix: Behave properly when embedding floating pane into a fullscreen tiled pane (https://github.com/zellij-org/zellij/pull/1267)
-* Fix: various screen crashes in some edge cases (https://github.com/zellij-org/zellij/pull/1269)
-* Feat: Add Alt+Arrows quick navigation (https://github.com/zellij-org/zellij/pull/1264)
-* Fix: don't crash on bad intermediate tab state (https://github.com/zellij-org/zellij/pull/1272)
-* Fix: resolve crash when closing panes on single core systems (https://github.com/zellij-org/zellij/pull/1051)
-* Terminal Compatibility: Behave properly when ansi scrolling down with an undefined scroll region (https://github.com/zellij-org/zellij/pull/1279)
-* Fix: properly render selection when background color of characters is not set (https://github.com/zellij-org/zellij/pull/1250)
-* Terminal Compatibility: revert previous incorrect change to csi erase display (https://github.com/zellij-org/zellij/pull/1283)
+
+-   Fix: feature `disable_automatic_asset_installation` (https://github.com/zellij-org/zellij/pull/1226)
+-   Fix: `wasm_vm` use `cache_dirs` for ephemeral plugin data (https://github.com/zellij-org/zellij/pull/1230)
+-   Bump `nix` version to `0.23.1` (https://github.com/zellij-org/zellij/pull/1234)
+-   Refactor: move tiled_panes to their own module (https://github.com/zellij-org/zellij/pull/1239)
+-   Add: allow rounded frame corners to be selected in the config (https://github.com/zellij-org/zellij/pull/1227)
+-   Deps: move from termion to termwiz (https://github.com/zellij-org/zellij/pull/1249)
+-   Fix: resolve crash when opening tab and zellij tmp dir does not exist (https://github.com/zellij-org/zellij/pull/1256)
+-   Fix: Behave properly when embedding floating pane into a fullscreen tiled pane (https://github.com/zellij-org/zellij/pull/1267)
+-   Fix: various screen crashes in some edge cases (https://github.com/zellij-org/zellij/pull/1269)
+-   Feat: Add Alt+Arrows quick navigation (https://github.com/zellij-org/zellij/pull/1264)
+-   Fix: don't crash on bad intermediate tab state (https://github.com/zellij-org/zellij/pull/1272)
+-   Fix: resolve crash when closing panes on single core systems (https://github.com/zellij-org/zellij/pull/1051)
+-   Terminal Compatibility: Behave properly when ansi scrolling down with an undefined scroll region (https://github.com/zellij-org/zellij/pull/1279)
+-   Fix: properly render selection when background color of characters is not set (https://github.com/zellij-org/zellij/pull/1250)
+-   Terminal Compatibility: revert previous incorrect change to csi erase display (https://github.com/zellij-org/zellij/pull/1283)
 
 ## [0.26.1] - 2022-03-16
-* HOTFIX: Paste regression (https://github.com/zellij-org/zellij/commit/08d2014cfea1583059338a338bc4d5f632763fdb)
-* Add: add error reporting system (https://github.com/zellij-org/zellij/pull/1038)
-* Fix: switch to annotated release tags (https://github.com/zellij-org/zellij/pull/1223)
+
+-   HOTFIX: Paste regression (https://github.com/zellij-org/zellij/commit/08d2014cfea1583059338a338bc4d5f632763fdb)
+-   Add: add error reporting system (https://github.com/zellij-org/zellij/pull/1038)
+-   Fix: switch to annotated release tags (https://github.com/zellij-org/zellij/pull/1223)
 
 ## [0.26.0] - 2022-03-11
-* Fix: invalid assignment of `client_id` (https://github.com/zellij-org/zellij/pull/1052)
-* Add: action to send `^b` in `tmux-mode` (https://github.com/zellij-org/zellij/pull/1106)
-* Add: various action bindings to `tmux-mode` (https://github.com/zellij-org/zellij/pull/1098)
-* Terminal compatibility: set terminal title properly (https://github.com/zellij-org/zellij/pull/1094)
-* Fix: handle discontiguous STDIN input (https://github.com/zellij-org/zellij/issues/1117)
-* Terminal compatibility: fix alternate screen clearing (https://github.com/zellij-org/zellij/pull/1120)
-* Add: information about clippy lints (https://github.com/zellij-org/zellij/pull/1126)
-* Bump `suggestion` dependency (https://github.com/zellij-org/zellij/pull/1124)
-* Add: detach `action` to `tmux-mode` (https://github.com/zellij-org/zellij/pull/1116)
-* Add: initial `nix` support (https://github.com/zellij-org/zellij/pull/1131)
-* Fix: unused code warnings (https://github.com/zellij-org/zellij/pull/1087)
-* Add: support `cargo-binstall` (https://github.com/zellij-org/zellij/pull/1129)
-* Fix: do not use current cursor style in csi erase display (solve `btm` rendering issue) (https://github.com/zellij-org/zellij/pull/1142)
-* Fix: ensure e2e tests use current plugins (https://github.com/zellij-org/zellij/pull/1047)
-* Add: manpage to nix package (https://github.com/zellij-org/zellij/pull/1148)
-* Fix: terminal title passthrough on not showing pane frames (https://github.com/zellij-org/zellij/pull/1113)
-* Add: ability to set `ENVIRONMENT VARIABLES` inside of the config and layout's (https://github.com/zellij-org/zellij/pull/1154)
-* Add: binary cache to zellij `cachix use zellij` (https://github.com/zellij-org/zellij/pull/1157)
-* Fix: improve layout naming (https://github.com/zellij-org/zellij/pull/1160)
-* Add: installation instructions for `Void Linux` (https://github.com/zellij-org/zellij/pull/1165)
-* (BREAKING CHANGE) Fix: `list-session` to error and stderr on fail (https://github.com/zellij-org/zellij/pull/1174)
-  This is a BREAKING CHANGE for people that relied on the
-  error code and the stdout of this command on fail.
-* Add: dynamic completions for `fish` shell (https://github.com/zellij-org/zellij/pull/1176)
-* Fix: typo in completion (https://github.com/zellij-org/zellij/pull/1183)
-* Fix: improve detach instruction (https://github.com/zellij-org/zellij/pull/1161)
-* Fix: update tooltip after hiding floating panes with mouse (https://github.com/zellij-org/zellij/pull/1186)
-* Fix: do not start move floating pane when selecting with mouse and cursor leaves pane (https://github.com/zellij-org/zellij/pull/1186)
-* Terminal compatibility: replace wide-characters under cursor properly (https://github.com/zellij-org/zellij/pull/1196)
-* Terminal compatibility: only adjust home and end keys in cursor keys mode (https://github.com/zellij-org/zellij/pull/1190)
-* Add: initial support for forwarding mouse events to applications (`SGR` format only) (https://github.com/zellij-org/zellij/pull/1191)
-* Fix: allow `POSIX` style overrides for most config flags (https://github.com/zellij-org/zellij/pull/1205)
+
+-   Fix: invalid assignment of `client_id` (https://github.com/zellij-org/zellij/pull/1052)
+-   Add: action to send `^b` in `tmux-mode` (https://github.com/zellij-org/zellij/pull/1106)
+-   Add: various action bindings to `tmux-mode` (https://github.com/zellij-org/zellij/pull/1098)
+-   Terminal compatibility: set terminal title properly (https://github.com/zellij-org/zellij/pull/1094)
+-   Fix: handle discontiguous STDIN input (https://github.com/zellij-org/zellij/issues/1117)
+-   Terminal compatibility: fix alternate screen clearing (https://github.com/zellij-org/zellij/pull/1120)
+-   Add: information about clippy lints (https://github.com/zellij-org/zellij/pull/1126)
+-   Bump `suggestion` dependency (https://github.com/zellij-org/zellij/pull/1124)
+-   Add: detach `action` to `tmux-mode` (https://github.com/zellij-org/zellij/pull/1116)
+-   Add: initial `nix` support (https://github.com/zellij-org/zellij/pull/1131)
+-   Fix: unused code warnings (https://github.com/zellij-org/zellij/pull/1087)
+-   Add: support `cargo-binstall` (https://github.com/zellij-org/zellij/pull/1129)
+-   Fix: do not use current cursor style in csi erase display (solve `btm` rendering issue) (https://github.com/zellij-org/zellij/pull/1142)
+-   Fix: ensure e2e tests use current plugins (https://github.com/zellij-org/zellij/pull/1047)
+-   Add: manpage to nix package (https://github.com/zellij-org/zellij/pull/1148)
+-   Fix: terminal title passthrough on not showing pane frames (https://github.com/zellij-org/zellij/pull/1113)
+-   Add: ability to set `ENVIRONMENT VARIABLES` inside of the config and layout's (https://github.com/zellij-org/zellij/pull/1154)
+-   Add: binary cache to zellij `cachix use zellij` (https://github.com/zellij-org/zellij/pull/1157)
+-   Fix: improve layout naming (https://github.com/zellij-org/zellij/pull/1160)
+-   Add: installation instructions for `Void Linux` (https://github.com/zellij-org/zellij/pull/1165)
+-   (BREAKING CHANGE) Fix: `list-session` to error and stderr on fail (https://github.com/zellij-org/zellij/pull/1174)
+    This is a BREAKING CHANGE for people that relied on the
+    error code and the stdout of this command on fail.
+-   Add: dynamic completions for `fish` shell (https://github.com/zellij-org/zellij/pull/1176)
+-   Fix: typo in completion (https://github.com/zellij-org/zellij/pull/1183)
+-   Fix: improve detach instruction (https://github.com/zellij-org/zellij/pull/1161)
+-   Fix: update tooltip after hiding floating panes with mouse (https://github.com/zellij-org/zellij/pull/1186)
+-   Fix: do not start move floating pane when selecting with mouse and cursor leaves pane (https://github.com/zellij-org/zellij/pull/1186)
+-   Terminal compatibility: replace wide-characters under cursor properly (https://github.com/zellij-org/zellij/pull/1196)
+-   Terminal compatibility: only adjust home and end keys in cursor keys mode (https://github.com/zellij-org/zellij/pull/1190)
+-   Add: initial support for forwarding mouse events to applications (`SGR` format only) (https://github.com/zellij-org/zellij/pull/1191)
+-   Fix: allow `POSIX` style overrides for most config flags (https://github.com/zellij-org/zellij/pull/1205)
 
 ## [0.25.0] - 2022-02-22
-* Fix: replace the library with the dependency problem (https://github.com/zellij-org/zellij/pull/1001)
-* Fix: crash when opening pane in non-existent cwd (https://github.com/zellij-org/zellij/pull/995)
-* Feature: add `copy-command` option (https://github.com/zellij-org/zellij/pull/996)
-* Feature: update parsing crate to `clap v3.0` (https://github.com/zellij-org/zellij/pull/1017)
-* Feature: accept only printable unicode char when rename pane or tab name (https://github.com/zellij-org/zellij/pull/1016)
-* Fix: scroll page up/down by actual amount of rows (https://github.com/zellij-org/zellij/pull/1025)
-* Fix: handle csi erase param 3 (https://github.com/zellij-org/zellij/pull/1026)
-* Add: theme example for `tokyo-night` (https://github.com/zellij-org/zellij/pull/1015)
-* Fix: log a warning, if a user-configured mode has no actions associated and is active (https://github.com/zellij-org/zellij/pull/1035)
-* Feature: add focus attribute in layout (https://github.com/zellij-org/zellij/pull/958)
-* Compatibility: disable scrollback in alternate screen (https://github.com/zellij-org/zellij/pull/1032)
-* Feature: add `copy-clipboard` option (https://github.com/zellij-org/zellij/pull/1022)
-* Fix: update the confusing tips on `RenamePane` (https://github.com/zellij-org/zellij/pull/1045)
-* Feature: add floating panes (https://github.com/zellij-org/zellij/pull/1066)
-* Fix: bump up internal `autocfg` dependency to `1.1.0` (https://github.com/zellij-org/zellij/pull/1071)
-* Feature: add tmux mode (https://github.com/zellij-org/zellij/pull/1073)
-* Fix: improve copy of wrapped lines (https://github.com/zellij-org/zellij/pull/1069)
-* Fix: prefer last active pane when changing focus (https://github.com/zellij-org/zellij/pull/1076)
+
+-   Fix: replace the library with the dependency problem (https://github.com/zellij-org/zellij/pull/1001)
+-   Fix: crash when opening pane in non-existent cwd (https://github.com/zellij-org/zellij/pull/995)
+-   Feature: add `copy-command` option (https://github.com/zellij-org/zellij/pull/996)
+-   Feature: update parsing crate to `clap v3.0` (https://github.com/zellij-org/zellij/pull/1017)
+-   Feature: accept only printable unicode char when rename pane or tab name (https://github.com/zellij-org/zellij/pull/1016)
+-   Fix: scroll page up/down by actual amount of rows (https://github.com/zellij-org/zellij/pull/1025)
+-   Fix: handle csi erase param 3 (https://github.com/zellij-org/zellij/pull/1026)
+-   Add: theme example for `tokyo-night` (https://github.com/zellij-org/zellij/pull/1015)
+-   Fix: log a warning, if a user-configured mode has no actions associated and is active (https://github.com/zellij-org/zellij/pull/1035)
+-   Feature: add focus attribute in layout (https://github.com/zellij-org/zellij/pull/958)
+-   Compatibility: disable scrollback in alternate screen (https://github.com/zellij-org/zellij/pull/1032)
+-   Feature: add `copy-clipboard` option (https://github.com/zellij-org/zellij/pull/1022)
+-   Fix: update the confusing tips on `RenamePane` (https://github.com/zellij-org/zellij/pull/1045)
+-   Feature: add floating panes (https://github.com/zellij-org/zellij/pull/1066)
+-   Fix: bump up internal `autocfg` dependency to `1.1.0` (https://github.com/zellij-org/zellij/pull/1071)
+-   Feature: add tmux mode (https://github.com/zellij-org/zellij/pull/1073)
+-   Fix: improve copy of wrapped lines (https://github.com/zellij-org/zellij/pull/1069)
+-   Fix: prefer last active pane when changing focus (https://github.com/zellij-org/zellij/pull/1076)
 
 ## [0.24.0] - 2022-01-05
-* Terminal compatibility: properly handle insertion of characters in a line with wide characters (https://github.com/zellij-org/zellij/pull/964)
-* Terminal compatibility: properly handle deletion of characters in a line with wide characters (https://github.com/zellij-org/zellij/pull/965)
-* Fix: properly remove clients when detaching from a session (https://github.com/zellij-org/zellij/pull/966)
-* Fix: plugin theme coloring (https://github.com/zellij-org/zellij/pull/975)
-* Fix: prevent unhandled mouse events escape to terminal (https://github.com/zellij-org/zellij/pull/976)
-* Fix: ensure clippy runs on all targets (https://github.com/zellij-org/zellij/pull/972)
-* Fix: atomically create default assets every time a session starts (https://github.com/zellij-org/zellij/pull/961)
-* Fix: Allow multiple users to switch tabs with the mouse (https://github.com/zellij-org/zellij/pull/959)
-* Fix: Allow switching tabs with the mouse when pane is in fullscreen (https://github.com/zellij-org/zellij/pull/977)
-* Fix: pass bell (helpful for eg. desktop notifications) from terminal to desktop (https://github.com/zellij-org/zellij/pull/981)
-* Fix: tab click crash on mouse click with multiple users (https://github.com/zellij-org/zellij/pull/984)
-* Fix: accidental tab synchronization bug between multiple users when clicking with mouse (https://github.com/zellij-org/zellij/pull/986)
-* Fix: Properly move users out of closed tab in a multiuser session (https://github.com/zellij-org/zellij/pull/990)
-* Feature: Pass active pane title to terminal emulator (https://github.com/zellij-org/zellij/pull/980)
-* Feature: Improve default keybindings (https://github.com/zellij-org/zellij/pull/991)
-* Feature: Configurable scroll buffer size (https://github.com/zellij-org/zellij/pull/936)
+
+-   Terminal compatibility: properly handle insertion of characters in a line with wide characters (https://github.com/zellij-org/zellij/pull/964)
+-   Terminal compatibility: properly handle deletion of characters in a line with wide characters (https://github.com/zellij-org/zellij/pull/965)
+-   Fix: properly remove clients when detaching from a session (https://github.com/zellij-org/zellij/pull/966)
+-   Fix: plugin theme coloring (https://github.com/zellij-org/zellij/pull/975)
+-   Fix: prevent unhandled mouse events escape to terminal (https://github.com/zellij-org/zellij/pull/976)
+-   Fix: ensure clippy runs on all targets (https://github.com/zellij-org/zellij/pull/972)
+-   Fix: atomically create default assets every time a session starts (https://github.com/zellij-org/zellij/pull/961)
+-   Fix: Allow multiple users to switch tabs with the mouse (https://github.com/zellij-org/zellij/pull/959)
+-   Fix: Allow switching tabs with the mouse when pane is in fullscreen (https://github.com/zellij-org/zellij/pull/977)
+-   Fix: pass bell (helpful for eg. desktop notifications) from terminal to desktop (https://github.com/zellij-org/zellij/pull/981)
+-   Fix: tab click crash on mouse click with multiple users (https://github.com/zellij-org/zellij/pull/984)
+-   Fix: accidental tab synchronization bug between multiple users when clicking with mouse (https://github.com/zellij-org/zellij/pull/986)
+-   Fix: Properly move users out of closed tab in a multiuser session (https://github.com/zellij-org/zellij/pull/990)
+-   Feature: Pass active pane title to terminal emulator (https://github.com/zellij-org/zellij/pull/980)
+-   Feature: Improve default keybindings (https://github.com/zellij-org/zellij/pull/991)
+-   Feature: Configurable scroll buffer size (https://github.com/zellij-org/zellij/pull/936)
 
 ## [0.23.0] - 2021-12-20
-* Feature: add collaboration support - multiple users using multiple cursors (https://github.com/zellij-org/zellij/pull/957)
+
+-   Feature: add collaboration support - multiple users using multiple cursors (https://github.com/zellij-org/zellij/pull/957)
 
 ## [0.22.1] - 2021-12-14
-* Hotfix: Focus fullscreen pane when switching tab focus (https://github.com/zellij-org/zellij/pull/941)
+
+-   Hotfix: Focus fullscreen pane when switching tab focus (https://github.com/zellij-org/zellij/pull/941)
 
 ## [0.22.0] - 2021-12-13
-* Fix: missing themes in configuration merge (https://github.com/zellij-org/zellij/pull/913)
-* Fix: add `gray` to theme section (https://github.com/zellij-org/zellij/pull/914)
-* Fix: prevent zellij session from attaching to itself (https://github.com/zellij-org/zellij/pull/911)
-* Terminal compatibility: fix flaky scrolling issue (https://github.com/zellij-org/zellij/pull/915)
-* Fix: handle pasted text properly in windows terminal (https://github.com/zellij-org/zellij/pull/917)
-* Fix: update example config options (https://github.com/zellij-org/zellij/pull/920)
-* Fix: correct handling of unbinds (https://github.com/zellij-org/zellij/issues/923)
-* Fix: improve performance when resizing window with a large scrollback buffer (https://github.com/zellij-org/zellij/pull/895)
-* Fix: support multiple users in plugins (https://github.com/zellij-org/zellij/pull/930)
-* Fix: update default layouts (https://github.com/zellij-org/zellij/pull/926)
-* Add: infrastructure to show distinct tips in the `status-bar` plugin (https://github.com/zellij-org/zellij/pull/926)
-* Feature: Allow naming panes (https://github.com/zellij-org/zellij/pull/928)
+
+-   Fix: missing themes in configuration merge (https://github.com/zellij-org/zellij/pull/913)
+-   Fix: add `gray` to theme section (https://github.com/zellij-org/zellij/pull/914)
+-   Fix: prevent zellij session from attaching to itself (https://github.com/zellij-org/zellij/pull/911)
+-   Terminal compatibility: fix flaky scrolling issue (https://github.com/zellij-org/zellij/pull/915)
+-   Fix: handle pasted text properly in windows terminal (https://github.com/zellij-org/zellij/pull/917)
+-   Fix: update example config options (https://github.com/zellij-org/zellij/pull/920)
+-   Fix: correct handling of unbinds (https://github.com/zellij-org/zellij/issues/923)
+-   Fix: improve performance when resizing window with a large scrollback buffer (https://github.com/zellij-org/zellij/pull/895)
+-   Fix: support multiple users in plugins (https://github.com/zellij-org/zellij/pull/930)
+-   Fix: update default layouts (https://github.com/zellij-org/zellij/pull/926)
+-   Add: infrastructure to show distinct tips in the `status-bar` plugin (https://github.com/zellij-org/zellij/pull/926)
+-   Feature: Allow naming panes (https://github.com/zellij-org/zellij/pull/928)
 
 ## [0.21.0] - 2021-11-29
-* Add: initial preparations for overlay's (https://github.com/zellij-org/zellij/pull/871)
-* Add: initial `zellij.desktop` file (https://github.com/zellij-org/zellij/pull/870)
-* Add: section for third party repositories `THIRD_PARTY_INSTALL.md` (https://github.com/zellij-org/zellij/pull/857)
-* Add: suggestion for similar session name, on attach (https://github.com/zellij-org/zellij/pull/843)
-* Fix: handling and overwriting options through the cli (https://github.com/zellij-org/zellij/pull/859)
-
-  THIS IS A BREAKING CHANGE:
-  Previously it was only possible to turn off certain features through the cli,
-  now it also is possible to overwrite this behavior - for that the following changed:
-
-  - renamed and inverted:
-  ```
-  disable_mouse_mode -> mouse_mode
-  no_pane_frames -> pane_frames
-  ```
-  - cli options added:
-  ```
-  mouse-mode [bool]
-  pane-frames [bool]
-  simplified-ui [bool]
-  ```
-  - cli flag removed:
-  ```
-  simplified-ui
-  ```
-
-  Now the cli options can optionally be toggled on, even if the config
-  turns it off, example:
-  ```
-  zellij options --mouse-mode true
-  ```
-* Fix: fix CSI cursor next line not moving cursor to beginning of line after moving it down (https://github.com/zellij-org/zellij/pull/863)
-* Refactor: Support multiple users in `Tab`s (https://github.com/zellij-org/zellij/pull/864)
-* Refactor: close_pane returns closed pane (https://github.com/zellij-org/zellij/pull/853)
-* Add: ability to configure zellij through layouts (https://github.com/zellij-org/zellij/pull/866)
-* Refactor: simplify terminal character style diff (https://github.com/zellij-org/zellij/pull/839)
-* Fix: improve performance with large scrollback buffer (https://github.com/zellij-org/zellij/pull/881)
-* Add: support osc8 escape code (https://github.com/zellij-org/zellij/pull/822)
-* Add: optionally leave ephemeral modes by pressing the `esc` key to default config (https://github.com/zellij-org/zellij/pull/889)
-* Feature: Multiple users UI for panes behind a turned-off feature flag (https://github.com/zellij-org/zellij/pull/897)
-* Add: plugin api, to provide version information to plugins (https://github.com/zellij-org/zellij/pull/894)
-
+
+-   Add: initial preparations for overlay's (https://github.com/zellij-org/zellij/pull/871)
+-   Add: initial `zellij.desktop` file (https://github.com/zellij-org/zellij/pull/870)
+-   Add: section for third party repositories `THIRD_PARTY_INSTALL.md` (https://github.com/zellij-org/zellij/pull/857)
+-   Add: suggestion for similar session name, on attach (https://github.com/zellij-org/zellij/pull/843)
+-   Fix: handling and overwriting options through the cli (https://github.com/zellij-org/zellij/pull/859)
+
+    THIS IS A BREAKING CHANGE:
+    Previously it was only possible to turn off certain features through the cli,
+    now it also is possible to overwrite this behavior - for that the following changed:
+
+    -   renamed and inverted:
+
+    ```
+    disable_mouse_mode -> mouse_mode
+    no_pane_frames -> pane_frames
+    ```
+
+    -   cli options added:
+
+    ```
+    mouse-mode [bool]
+    pane-frames [bool]
+    simplified-ui [bool]
+    ```
+
+    -   cli flag removed:
+
+    ```
+    simplified-ui
+    ```
+
+    Now the cli options can optionally be toggled on, even if the config
+    turns it off, example:
+
+    ```
+    zellij options --mouse-mode true
+    ```
+
+-   Fix: fix CSI cursor next line not moving cursor to beginning of line after moving it down (https://github.com/zellij-org/zellij/pull/863)
+-   Refactor: Support multiple users in `Tab`s (https://github.com/zellij-org/zellij/pull/864)
+-   Refactor: close_pane returns closed pane (https://github.com/zellij-org/zellij/pull/853)
+-   Add: ability to configure zellij through layouts (https://github.com/zellij-org/zellij/pull/866)
+-   Refactor: simplify terminal character style diff (https://github.com/zellij-org/zellij/pull/839)
+-   Fix: improve performance with large scrollback buffer (https://github.com/zellij-org/zellij/pull/881)
+-   Add: support osc8 escape code (https://github.com/zellij-org/zellij/pull/822)
+-   Add: optionally leave ephemeral modes by pressing the `esc` key to default config (https://github.com/zellij-org/zellij/pull/889)
+-   Feature: Multiple users UI for panes behind a turned-off feature flag (https://github.com/zellij-org/zellij/pull/897)
+-   Add: plugin api, to provide version information to plugins (https://github.com/zellij-org/zellij/pull/894)
 
 ## [0.20.1] - 2021-11-10
-* Add: initial session name to layout template (https://github.com/zellij-org/zellij/pull/789)
-* Fix: simplify matches (https://github.com/zellij-org/zellij/pull/844)
-* Add: support darwin builds on ci (https://github.com/zellij-org/zellij/pull/846)
-* Add: e2e instructions for x86 and arm darwin systems (https://github.com/zellij-org/zellij/pull/846)
-* Fix: use key-value style for `docker-compose` (https://github.com/zellij-org/zellij/issues/338)
-* Fix: unify zellij environment variable handling (https://github.com/zellij-org/zellij/pull/842)
-* Add: toggle boolean options with cli flags (https://github.com/zellij-org/zellij/pull/855)
-
-* HOTFIX: fix pasting regression (https://github.com/zellij-org/zellij/pull/858)
+
+-   Add: initial session name to layout template (https://github.com/zellij-org/zellij/pull/789)
+-   Fix: simplify matches (https://github.com/zellij-org/zellij/pull/844)
+-   Add: support darwin builds on ci (https://github.com/zellij-org/zellij/pull/846)
+-   Add: e2e instructions for x86 and arm darwin systems (https://github.com/zellij-org/zellij/pull/846)
+-   Fix: use key-value style for `docker-compose` (https://github.com/zellij-org/zellij/issues/338)
+-   Fix: unify zellij environment variable handling (https://github.com/zellij-org/zellij/pull/842)
+-   Add: toggle boolean options with cli flags (https://github.com/zellij-org/zellij/pull/855)
+
+-   HOTFIX: fix pasting regression (https://github.com/zellij-org/zellij/pull/858)
 
 ## [0.20.0] - 2021-11-08
-* Fix: improve performance of echoed keystrokes (https://github.com/zellij-org/zellij/pull/798)
-* Add: Use hyperlinks for the setup information (https://github.com/zellij-org/zellij/pull/768)
-* Feature: Rotate Pane location (https://github.com/zellij-org/zellij/pull/802)
-* Terminal compatibility: improve handling of wide-characters when inserted mid-line (https://github.com/zellij-org/zellij/pull/806)
-* Fix: plugins are now only compiled once and cached on disk (https://github.com/zellij-org/zellij/pull/807)
-* Fix: pasted text performs much faster and doesn't kill Termion (https://github.com/zellij-org/zellij/pull/810)
-* Fix: resizing/scrolling through heavily wrapped panes no longer hangs (https://github.com/zellij-org/zellij/pull/814)
-* Terminal compatibility: properly handle HOME/END keys in eg. vim/zsh (https://github.com/zellij-org/zellij/pull/815)
-* Fix: Typo (https://github.com/zellij-org/zellij/pull/821)
-* Fix: Update `cargo-make` instructions post `v0.35.3` (https://github.com/zellij-org/zellij/pull/819)
-* Fix: Unused import for darwin systems (https://github.com/zellij-org/zellij/pull/820)
-* Add: `WriteChars` action (https://github.com/zellij-org/zellij/pull/825)
-* Fix: typo and grammar (https://github.com/zellij-org/zellij/pull/826)
-* Add: `rust-version` - msrv field to `Cargo.toml` (https://github.com/zellij-org/zellij/pull/828)
-* Fix: improve memory utilization, reap both sides of pty properly and do not expose open FDs to child processes (https://github.com/zellij-org/zellij/pull/830)
-* Fix: move from the deprecated `colors_transform` to `colorsys` (https://github.com/zellij-org/zellij/pull/832)
-* Feature: plugins can now detect right mouse clicks (https://github.com/zellij-org/zellij/pull/801)
-* Fix: open pane in cwd even when explicitly specifying shell (https://github.com/zellij-org/zellij/pull/834)
-* Fix: do not resize panes below minimum (https://github.com/zellij-org/zellij/pull/838)
-* Feature: Non directional resize of panes (https://github.com/zellij-org/zellij/pull/520)
-* Add: `colored` crate to replace manual color formatting (https://github.com/zellij-org/zellij/pull/837)
-* Add: introduce `thiserrror` to simplify error types (https://github.com/zellij-org/zellij/pull/836)
-* Add: support `--index` option for the `attach` subcommand in order to
-  choose the session indexed by the provided creation date (https://github.com/zellij-org/zellij/pull/824)
-* Fix: simplify the main function significantly (https://github.com/zellij-org/zellij/pull/829)
-* Feature: half page scrolling actions (https://github.com/zellij-org/zellij/pull/813)
+
+-   Fix: improve performance of echoed keystrokes (https://github.com/zellij-org/zellij/pull/798)
+-   Add: Use hyperlinks for the setup information (https://github.com/zellij-org/zellij/pull/768)
+-   Feature: Rotate Pane location (https://github.com/zellij-org/zellij/pull/802)
+-   Terminal compatibility: improve handling of wide-characters when inserted mid-line (https://github.com/zellij-org/zellij/pull/806)
+-   Fix: plugins are now only compiled once and cached on disk (https://github.com/zellij-org/zellij/pull/807)
+-   Fix: pasted text performs much faster and doesn't kill Termion (https://github.com/zellij-org/zellij/pull/810)
+-   Fix: resizing/scrolling through heavily wrapped panes no longer hangs (https://github.com/zellij-org/zellij/pull/814)
+-   Terminal compatibility: properly handle HOME/END keys in eg. vim/zsh (https://github.com/zellij-org/zellij/pull/815)
+-   Fix: Typo (https://github.com/zellij-org/zellij/pull/821)
+-   Fix: Update `cargo-make` instructions post `v0.35.3` (https://github.com/zellij-org/zellij/pull/819)
+-   Fix: Unused import for darwin systems (https://github.com/zellij-org/zellij/pull/820)
+-   Add: `WriteChars` action (https://github.com/zellij-org/zellij/pull/825)
+-   Fix: typo and grammar (https://github.com/zellij-org/zellij/pull/826)
+-   Add: `rust-version` - msrv field to `Cargo.toml` (https://github.com/zellij-org/zellij/pull/828)
+-   Fix: improve memory utilization, reap both sides of pty properly and do not expose open FDs to child processes (https://github.com/zellij-org/zellij/pull/830)
+-   Fix: move from the deprecated `colors_transform` to `colorsys` (https://github.com/zellij-org/zellij/pull/832)
+-   Feature: plugins can now detect right mouse clicks (https://github.com/zellij-org/zellij/pull/801)
+-   Fix: open pane in cwd even when explicitly specifying shell (https://github.com/zellij-org/zellij/pull/834)
+-   Fix: do not resize panes below minimum (https://github.com/zellij-org/zellij/pull/838)
+-   Feature: Non directional resize of panes (https://github.com/zellij-org/zellij/pull/520)
+-   Add: `colored` crate to replace manual color formatting (https://github.com/zellij-org/zellij/pull/837)
+-   Add: introduce `thiserrror` to simplify error types (https://github.com/zellij-org/zellij/pull/836)
+-   Add: support `--index` option for the `attach` subcommand in order to
+    choose the session indexed by the provided creation date (https://github.com/zellij-org/zellij/pull/824)
+-   Fix: simplify the main function significantly (https://github.com/zellij-org/zellij/pull/829)
+-   Feature: half page scrolling actions (https://github.com/zellij-org/zellij/pull/813)
 
 ## [0.19.0] - 2021-10-20
-* Fix: Prevent text overwrite when scrolled up (https://github.com/zellij-org/zellij/pull/655)
-* Add: Treat empty config files as empty yaml documents (https://github.com/zellij-org/zellij/pull/720)
-* Fix: Commands that don't interact with the config file don't throw errors on malformed config files (https://github.com/zellij-org/zellij/pull/765)
-* Add: Add config options to default config file (https://github.com/zellij-org/zellij/pull/766)
-* Fix: Properly clear "FULLSCREEN" status when a pane exits on its own (https://github.com/zellij-org/zellij/pull/757)
-* Refactor: handle clients in tabs/screen (https://github.com/zellij-org/zellij/pull/770)
-* Feature: kill-session and kill-all-sessions cli commands (https://github.com/zellij-org/zellij/pull/745)
-* Fix: Keep default file permissions for new files (https://github.com/zellij-org/zellij/pull/777)
-* Feature: Add mouse events to plugins – including strider and the tab-bar (https://github.com/zellij-org/zellij/pull/629)
-* Feature: Directional movement of panes (https://github.com/zellij-org/zellij/pull/762)
-* Refactor: More groundwork to support multiple-clients in tabs (https://github.com/zellij-org/zellij/pull/788)
+
+-   Fix: Prevent text overwrite when scrolled up (https://github.com/zellij-org/zellij/pull/655)
+-   Add: Treat empty config files as empty yaml documents (https://github.com/zellij-org/zellij/pull/720)
+-   Fix: Commands that don't interact with the config file don't throw errors on malformed config files (https://github.com/zellij-org/zellij/pull/765)
+-   Add: Add config options to default config file (https://github.com/zellij-org/zellij/pull/766)
+-   Fix: Properly clear "FULLSCREEN" status when a pane exits on its own (https://github.com/zellij-org/zellij/pull/757)
+-   Refactor: handle clients in tabs/screen (https://github.com/zellij-org/zellij/pull/770)
+-   Feature: kill-session and kill-all-sessions cli commands (https://github.com/zellij-org/zellij/pull/745)
+-   Fix: Keep default file permissions for new files (https://github.com/zellij-org/zellij/pull/777)
+-   Feature: Add mouse events to plugins – including strider and the tab-bar (https://github.com/zellij-org/zellij/pull/629)
+-   Feature: Directional movement of panes (https://github.com/zellij-org/zellij/pull/762)
+-   Refactor: More groundwork to support multiple-clients in tabs (https://github.com/zellij-org/zellij/pull/788)
 
 ## [0.18.1] - 2021-09-30
 
-* HOTFIX: mouse selection now working (https://github.com/zellij-org/zellij/pull/752)
-* HOTFIX: prevent strider from descending into /host folder (https://github.com/zellij-org/zellij/pull/753)
+-   HOTFIX: mouse selection now working (https://github.com/zellij-org/zellij/pull/752)
+-   HOTFIX: prevent strider from descending into /host folder (https://github.com/zellij-org/zellij/pull/753)
 
 ## [0.18.0] - 2021-09-29
-* Fix: Properly open new pane with CWD also when switching to a new tab (https://github.com/zellij-org/zellij/pull/729)
-* Feature: Option to create a new session if attach fails (`zellij attach --create`) (https://github.com/zellij-org/zellij/pull/731)
-* Feature: Added the new `Visible` event, allowing plugins to detect if they are visible in the current tab (https://github.com/zellij-org/zellij/pull/717)
-* Feature: Plugins now have access to a data directory at `/data` – the working directory is now mounted at `/host` instead of `.` (https://github.com/zellij-org/zellij/pull/723)
-* Feature: Add ability to solely specify the tab name in the `tabs` section (https://github.com/zellij-org/zellij/pull/722)
-* Feature: Plugins can be configured and the groundwork for "Headless" plugins has been laid (https://github.com/zellij-org/zellij/pull/660)
-* Automatically update `example/default.yaml` on release (https://github.com/zellij-org/zellij/pull/736)
-* Feature: allow mirroring sessions in multiple terminal windows (https://github.com/zellij-org/zellij/pull/740)
-* Feature: display a message when the current pane is in full-screen (https://github.com/zellij-org/zellij/pull/450)
-* Terminal compatibility: handle cursor movements outside scroll region (https://github.com/zellij-org/zellij/pull/746)
-* Terminal compatibility: scroll lines into scrollback when clearing viewport (https://github.com/zellij-org/zellij/pull/747)
+
+-   Fix: Properly open new pane with CWD also when switching to a new tab (https://github.com/zellij-org/zellij/pull/729)
+-   Feature: Option to create a new session if attach fails (`zellij attach --create`) (https://github.com/zellij-org/zellij/pull/731)
+-   Feature: Added the new `Visible` event, allowing plugins to detect if they are visible in the current tab (https://github.com/zellij-org/zellij/pull/717)
+-   Feature: Plugins now have access to a data directory at `/data` – the working directory is now mounted at `/host` instead of `.` (https://github.com/zellij-org/zellij/pull/723)
+-   Feature: Add ability to solely specify the tab name in the `tabs` section (https://github.com/zellij-org/zellij/pull/722)
+-   Feature: Plugins can be configured and the groundwork for "Headless" plugins has been laid (https://github.com/zellij-org/zellij/pull/660)
+-   Automatically update `example/default.yaml` on release (https://github.com/zellij-org/zellij/pull/736)
+-   Feature: allow mirroring sessions in multiple terminal windows (https://github.com/zellij-org/zellij/pull/740)
+-   Feature: display a message when the current pane is in full-screen (https://github.com/zellij-org/zellij/pull/450)
+-   Terminal compatibility: handle cursor movements outside scroll region (https://github.com/zellij-org/zellij/pull/746)
+-   Terminal compatibility: scroll lines into scrollback when clearing viewport (https://github.com/zellij-org/zellij/pull/747)
 
 ## [0.17.0] - 2021-09-15
-* New panes/tabs now open in CWD of focused pane (https://github.com/zellij-org/zellij/pull/691)
-* Fix bug when opening new tab the new pane's viewport would sometimes be calculated incorrectly (https://github.com/zellij-org/zellij/pull/683)
-* Fix bug when in some cases closing a tab would not clear the previous pane's contents (https://github.com/zellij-org/zellij/pull/684)
-* Fix bug where tabs would sometimes be created with the wrong index in their name (https://github.com/zellij-org/zellij/pull/686)
-* Fix bug where wide chars would mess up pane titles (https://github.com/zellij-org/zellij/pull/698)
-* Fix various borderless-frame in viewport bugs (https://github.com/zellij-org/zellij/pull/697)
-* Fix example configuration file (https://github.com/zellij-org/zellij/pull/693)
-* Fix various tab bar responsiveness issues (https://github.com/zellij-org/zellij/pull/703)
-* Allow plugins to run system commands (https://github.com/zellij-org/zellij/pull/666)
-  * This has also added a temporary new permission flag that needs to be specified in the layout. This is a breaking change:
-    ```yaml
-    ...
-    plugin: strider
-    ...
-    ```
-    has become:
-    ```yaml
-    plugin:
-      path: strider
-    ```
-    A plugin can be given command executing permission with:
-    ```yaml
-    plugin:
-      path: strider
-      _allow_exec_host_cmd: true
-    ```
-* Use the unicode width in tab-bar plugin, for tab names (https://github.com/zellij-org/zellij/pull/709)
-* Fix automated builds that make use of the `setup` subcommand (https://github.com/zellij-org/zellij/pull/711)
-* Add option to specify a tabs name in the tab `layout` file (https://github.com/zellij-org/zellij/pull/715)
-* Improve handling of empty valid `yaml` files (https://github.com/zellij-org/zellij/pull/716)
-* Add options subcommand to attach (https://github.com/zellij-org/zellij/pull/718)
-* Fix: do not pad empty pane frame title (https://github.com/zellij-org/zellij/pull/724)
-* Fix: Do not overflow empty lines when resizing panes (https://github.com/zellij-org/zellij/pull/725)
-
+
+-   New panes/tabs now open in CWD of focused pane (https://github.com/zellij-org/zellij/pull/691)
+-   Fix bug when opening new tab the new pane's viewport would sometimes be calculated incorrectly (https://github.com/zellij-org/zellij/pull/683)
+-   Fix bug when in some cases closing a tab would not clear the previous pane's contents (https://github.com/zellij-org/zellij/pull/684)
+-   Fix bug where tabs would sometimes be created with the wrong index in their name (https://github.com/zellij-org/zellij/pull/686)
+-   Fix bug where wide chars would mess up pane titles (https://github.com/zellij-org/zellij/pull/698)
+-   Fix various borderless-frame in viewport bugs (https://github.com/zellij-org/zellij/pull/697)
+-   Fix example configuration file (https://github.com/zellij-org/zellij/pull/693)
+-   Fix various tab bar responsiveness issues (https://github.com/zellij-org/zellij/pull/703)
+-   Allow plugins to run system commands (https://github.com/zellij-org/zellij/pull/666)
+    -   This has also added a temporary new permission flag that needs to be specified in the layout. This is a breaking change:
+        ```yaml
+
+        ---
+        plugin: strider
+        ```
+        has become:
+        ```yaml
+        plugin:
+            path: strider
+        ```
+        A plugin can be given command executing permission with:
+        ```yaml
+        plugin:
+            path: strider
+            _allow_exec_host_cmd: true
+        ```
+-   Use the unicode width in tab-bar plugin, for tab names (https://github.com/zellij-org/zellij/pull/709)
+-   Fix automated builds that make use of the `setup` subcommand (https://github.com/zellij-org/zellij/pull/711)
+-   Add option to specify a tabs name in the tab `layout` file (https://github.com/zellij-org/zellij/pull/715)
+-   Improve handling of empty valid `yaml` files (https://github.com/zellij-org/zellij/pull/716)
+-   Add options subcommand to attach (https://github.com/zellij-org/zellij/pull/718)
+-   Fix: do not pad empty pane frame title (https://github.com/zellij-org/zellij/pull/724)
+-   Fix: Do not overflow empty lines when resizing panes (https://github.com/zellij-org/zellij/pull/725)
 
 ## [0.16.0] - 2021-08-31
-* Plugins don't crash zellij anymore on receiving mouse events (https://github.com/zellij-org/zellij/pull/620)
-* A universal logging system has been implemented (https://github.com/zellij-org/zellij/pull/592)
-  * Added [`log`](https://docs.rs/log/0.4.14/log/#macros) crate support for logging within Zellij
-  * Messages sent over the `stderr` of plugins are now logged as well, bringing back `dbg!` support!
-* Add displaying of the `session-name` to the `tab-bar` (https://github.com/zellij-org/zellij/pull/608)
-* Add command to dump `layouts` to stdout (https://github.com/zellij-org/zellij/pull/623)
-  * `zellij setup --dump-layout [LAYOUT]` [default, strider, disable-status]
-* Add `action`: `ScrollToBottom` (https://github.com/zellij-org/zellij/pull/626)
-  * Bound by default to `^c` in `scroll` mode, scrolls to bottom and exists the scroll mode
-* Simplify deserialization slightly (https://github.com/zellij-org/zellij/pull/633)
-* Fix update plugin attributes on inactive tab (https://github.com/zellij-org/zellij/pull/634)
-* New pane UI: draw pane frames - can be disabled with ctrl-p + z, or through configuration (https://github.com/zellij-org/zellij/pull/643)
-* Terminal compatibility: support changing index colors through OSC 4 and similar (https://github.com/zellij-org/zellij/pull/646)
-* Fix various shells (eg. nushell) unexpectedly exiting when the user presses ctrl-c (https://github.com/zellij-org/zellij/pull/648)
-* Fix line wrapping while scrolling (https://github.com/zellij-org/zellij/pull/650)
-* Indicate to the user when text is copied to the clipboard with the mouse (https://github.com/zellij-org/zellij/pull/642)
-* Terminal compatibility: properly paste multilines (https://github.com/zellij-org/zellij/pull/653 + https://github.com/zellij-org/zellij/pull/658)
-* Terminal compatibility: fix progress bar line overflow (http://github.com/zellij-org/zellij/pull/656)
-* Add action to toggle between tabs `ToggleTab`, bound by default to [TAB] in tab mode (https://github.com/zellij-org/zellij/pull/622)
-* Terminal compatibility: properly handle cursor shape changes in eg. Neovim (https://github.com/zellij-org/zellij/pull/659)
-* The resize and layout systems have been overhauled (https://github.com/zellij-org/zellij/pull/568)
-  * Resizing a terminal then returning it to its original size will now always return panes to their original sizes and positions
-  * Resize mode resizes panes by 5% of the space on screen, not some fixed number
-  * Panes on-screen keep their ratios – a screen split 50/50 between two panes will remain 50/50 even as the terminal is resized (https://github.com/zellij-org/zellij/issues/406)
-  * The terminal can now be resized without leaving fullscreen mode
-  * Layout parts are split into equal percentages if no explicit split-size is given (https://github.com/zellij-org/zellij/issues/619)
-  * Fixed display of the tab bar at small terminal widths
-* Add `tabs` to `layouts` (https://github.com/zellij-org/zellij/pull/625)
-
-  The layout has now a template, and tabs section.
-  The template specifies the location a tab is inserted in with `body: true`.
-
-  Eg:
-  ```
-  ---
-  template:
-    direction: Horizontal
-    parts:
+
+-   Plugins don't crash zellij anymore on receiving mouse events (https://github.com/zellij-org/zellij/pull/620)
+-   A universal logging system has been implemented (https://github.com/zellij-org/zellij/pull/592)
+    -   Added [`log`](https://docs.rs/log/0.4.14/log/#macros) crate support for logging within Zellij
+    -   Messages sent over the `stderr` of plugins are now logged as well, bringing back `dbg!` support!
+-   Add displaying of the `session-name` to the `tab-bar` (https://github.com/zellij-org/zellij/pull/608)
+-   Add command to dump `layouts` to stdout (https://github.com/zellij-org/zellij/pull/623)
+    -   `zellij setup --dump-layout [LAYOUT]` [default, strider, disable-status]
+-   Add `action`: `ScrollToBottom` (https://github.com/zellij-org/zellij/pull/626)
+    -   Bound by default to `^c` in `scroll` mode, scrolls to bottom and exists the scroll mode
+-   Simplify deserialization slightly (https://github.com/zellij-org/zellij/pull/633)
+-   Fix update plugin attributes on inactive tab (https://github.com/zellij-org/zellij/pull/634)
+-   New pane UI: draw pane frames - can be disabled with ctrl-p + z, or through configuration (https://github.com/zellij-org/zellij/pull/643)
+-   Terminal compatibility: support changing index colors through OSC 4 and similar (https://github.com/zellij-org/zellij/pull/646)
+-   Fix various shells (eg. nushell) unexpectedly exiting when the user presses ctrl-c (https://github.com/zellij-org/zellij/pull/648)
+-   Fix line wrapping while scrolling (https://github.com/zellij-org/zellij/pull/650)
+-   Indicate to the user when text is copied to the clipboard with the mouse (https://github.com/zellij-org/zellij/pull/642)
+-   Terminal compatibility: properly paste multilines (https://github.com/zellij-org/zellij/pull/653 + https://github.com/zellij-org/zellij/pull/658)
+-   Terminal compatibility: fix progress bar line overflow (http://github.com/zellij-org/zellij/pull/656)
+-   Add action to toggle between tabs `ToggleTab`, bound by default to [TAB] in tab mode (https://github.com/zellij-org/zellij/pull/622)
+-   Terminal compatibility: properly handle cursor shape changes in eg. Neovim (https://github.com/zellij-org/zellij/pull/659)
+-   The resize and layout systems have been overhauled (https://github.com/zellij-org/zellij/pull/568)
+    -   Resizing a terminal then returning it to its original size will now always return panes to their original sizes and positions
+    -   Resize mode resizes panes by 5% of the space on screen, not some fixed number
+    -   Panes on-screen keep their ratios – a screen split 50/50 between two panes will remain 50/50 even as the terminal is resized (https://github.com/zellij-org/zellij/issues/406)
+    -   The terminal can now be resized without leaving fullscreen mode
+    -   Layout parts are split into equal percentages if no explicit split-size is given (https://github.com/zellij-org/zellij/issues/619)
+    -   Fixed display of the tab bar at small terminal widths
+-   Add `tabs` to `layouts` (https://github.com/zellij-org/zellij/pull/625)
+
+    The layout has now a template, and tabs section.
+    The template specifies the location a tab is inserted in with `body: true`.
+
+    Eg:
+
+    ```
+    ---
+    template:
+      direction: Horizontal
+      parts:
+        - direction: Vertical
+          borderless: true
+          split_size:
+            Fixed: 1
+          run:
+            plugin: tab-bar
+        - direction: Vertical # <= The location of
+          body: true          # <= the inserted tab.
+        - direction: Vertical
+          borderless: true
+          split_size:
+            Fixed: 2
+          run:
+            plugin: status-bar
+    tabs:
+      - direction: Vertical # <= Multiple tabs can be
+      - direction: Vertical # <= specified in the layout.
       - direction: Vertical
-        borderless: true
-        split_size:
-          Fixed: 1
-        run:
-          plugin: tab-bar
-      - direction: Vertical # <= The location of
-        body: true          # <= the inserted tab.
-      - direction: Vertical
-        borderless: true
-        split_size:
-          Fixed: 2
-        run:
-          plugin: status-bar
-  tabs:
-    - direction: Vertical # <= Multiple tabs can be
-    - direction: Vertical # <= specified in the layout.
-    - direction: Vertical
-  ```
-
-  The `NewTab` action can optionally be bound to open
-  a layout that is assumed to be in the new `tabs` section
-
-  This is a BREAKING CHANGE for people that have the
-  `NewTab` action already bound in the config file:
-  ```
-  - action: [NewTab, ]
-    key: [F: 5,]
-  ```
-  must now be specified as:
-  ```
-  - action: [NewTab: ,]
-    key: [F: 5,]
-  ```
-
-  Optionally a layout that should be opened on the new tab can be
-  specified:
-  ```
-  - action: [NewTab: {
-    direction: Vertical,
-    parts: [ {direction: Horizontal, split_size: {Percent: 50}},
-    {direction: Horizontal, run: {command: {cmd: "htop"}}},],
-    key: [F: 6,]
-  ```
-
+    ```
+
+    The `NewTab` action can optionally be bound to open
+    a layout that is assumed to be in the new `tabs` section
+
+    This is a BREAKING CHANGE for people that have the
+    `NewTab` action already bound in the config file:
+
+    ```
+    - action: [NewTab, ]
+      key: [F: 5,]
+    ```
+
+    must now be specified as:
+
+    ```
+    - action: [NewTab: ,]
+      key: [F: 5,]
+    ```
+
+    Optionally a layout that should be opened on the new tab can be
+    specified:
+
+    ```
+    - action: [NewTab: {
+      direction: Vertical,
+      parts: [ {direction: Horizontal, split_size: {Percent: 50}},
+      {direction: Horizontal, run: {command: {cmd: "htop"}}},],
+      key: [F: 6,]
+    ```
 
 ## [0.15.0] - 2021-07-19
-* Kill children properly (https://github.com/zellij-org/zellij/pull/601)
-* Change name of `Run` binding for actions (https://github.com/zellij-org/zellij/pull/602)
-* Add running commands to `layouts` (https://github.com/zellij-org/zellij/pull/600)
-
-  POSSIBLE BREAKING CHANGE for custom layouts:
-  Plugins are under the run category now, that means:
-  ```
-  plugin: status-bar
-  ```
-  is now:
-  ```
-  run:
-      plugin: status-bar
-  ```
-* Add `on_force_close` config option (https://github.com/zellij-org/zellij/pull/609)
-
+
+-   Kill children properly (https://github.com/zellij-org/zellij/pull/601)
+-   Change name of `Run` binding for actions (https://github.com/zellij-org/zellij/pull/602)
+-   Add running commands to `layouts` (https://github.com/zellij-org/zellij/pull/600)
+
+    POSSIBLE BREAKING CHANGE for custom layouts:
+    Plugins are under the run category now, that means:
+
+    ```
+    plugin: status-bar
+    ```
+
+    is now:
+
+    ```
+    run:
+        plugin: status-bar
+    ```
+
+-   Add `on_force_close` config option (https://github.com/zellij-org/zellij/pull/609)
 
 ## [0.14.0] - 2021-07-05
-* Add improved error handling for layouts (https://github.com/zellij-org/zellij/pull/576)
-* Change layout directory from data to config (https://github.com/zellij-org/zellij/pull/577)
-  POSSIBLE BREAKING CHANGE:
-  In case of having custom layouts in the previous
-  `layout-dir` one can switch either the layouts to
-  the new dir, or set the `layout-dir` to be the current
-  `layout-dir`
-* Fix `Makefile.toml` because of missing directory (https://github.com/zellij-org/zellij/pull/580)
-* Autodetach on force close (https://github.com/zellij-org/zellij/pull/581)
-* Add option to specify a default shell (https://github.com/zellij-org/zellij/pull/594)
-* Add action to run bound commands in a pane (https://github.com/zellij-org/zellij/pull/596)
-* Initial mouse support (https://github.com/zellij-org/zellij/pull/448)
-* Add `layout-dir` to `setup --check` subcommand (https://github.com/zellij-org/zellij/pull/599)
+
+-   Add improved error handling for layouts (https://github.com/zellij-org/zellij/pull/576)
+-   Change layout directory from data to config (https://github.com/zellij-org/zellij/pull/577)
+    POSSIBLE BREAKING CHANGE:
+    In case of having custom layouts in the previous
+    `layout-dir` one can switch either the layouts to
+    the new dir, or set the `layout-dir` to be the current
+    `layout-dir`
+-   Fix `Makefile.toml` because of missing directory (https://github.com/zellij-org/zellij/pull/580)
+-   Autodetach on force close (https://github.com/zellij-org/zellij/pull/581)
+-   Add option to specify a default shell (https://github.com/zellij-org/zellij/pull/594)
+-   Add action to run bound commands in a pane (https://github.com/zellij-org/zellij/pull/596)
+-   Initial mouse support (https://github.com/zellij-org/zellij/pull/448)
+-   Add `layout-dir` to `setup --check` subcommand (https://github.com/zellij-org/zellij/pull/599)
 
 ## [0.13.0] - 2021-06-04
-* Fix crash when padding before widechar (https://github.com/zellij-org/zellij/pull/540)
-* Do not lag when reading input too fast (https://github.com/zellij-org/zellij/pull/536)
-* Session name optional in attach command (https://github.com/zellij-org/zellij/pull/542)
-* Fix build on platforms with TIOCGWINSZ / ioctl() integer type mismatch (https://github.com/zellij-org/zellij/pull/547)
-* Fix(ui): session mode should be disabled in locked mode (https://github.com/zellij-org/zellij/pull/548)
-* Add option to start in arbitrary modes (https://github.com/zellij-org/zellij/pull/513)
-* Attaching to a session respects the `default_mode` setting of the client (https://github.com/zellij-org/zellij/pull/549)
-* Add option to specify a color theme in the config (https://github.com/zellij-org/zellij/pull/550)
-* Fix config options to not depend on `simplified_ui` (https://github.com/zellij-org/zellij/pull/556)
-* Don't rename `unnamed` tabs upon deletion of other tabs (https://github.com/zellij-org/zellij/pull/554)
-* Add layout to disable the status bar (https://github.com/zellij-org/zellij/pull/555)
-* Significantly improve terminal pane performance (https://github.com/zellij-org/zellij/pull/567)
+
+-   Fix crash when padding before widechar (https://github.com/zellij-org/zellij/pull/540)
+-   Do not lag when reading input too fast (https://github.com/zellij-org/zellij/pull/536)
+-   Session name optional in attach command (https://github.com/zellij-org/zellij/pull/542)
+-   Fix build on platforms with TIOCGWINSZ / ioctl() integer type mismatch (https://github.com/zellij-org/zellij/pull/547)
+-   Fix(ui): session mode should be disabled in locked mode (https://github.com/zellij-org/zellij/pull/548)
+-   Add option to start in arbitrary modes (https://github.com/zellij-org/zellij/pull/513)
+-   Attaching to a session respects the `default_mode` setting of the client (https://github.com/zellij-org/zellij/pull/549)
+-   Add option to specify a color theme in the config (https://github.com/zellij-org/zellij/pull/550)
+-   Fix config options to not depend on `simplified_ui` (https://github.com/zellij-org/zellij/pull/556)
+-   Don't rename `unnamed` tabs upon deletion of other tabs (https://github.com/zellij-org/zellij/pull/554)
+-   Add layout to disable the status bar (https://github.com/zellij-org/zellij/pull/555)
+-   Significantly improve terminal pane performance (https://github.com/zellij-org/zellij/pull/567)
 
 ## [0.12.1] - 2021-05-28
-* HOTFIX: fix Zellij not responding to input on certain terminals (https://github.com/zellij-org/zellij/issues/538)
+
+-   HOTFIX: fix Zellij not responding to input on certain terminals (https://github.com/zellij-org/zellij/issues/538)
 
 ## [0.12.0] - 2021-05-27
-* Remove unused imports (https://github.com/zellij-org/zellij/pull/504)
-* More Infrastructure changes for the upcoming session detach feature: run server and client in separate processes (https://github.com/zellij-org/zellij/pull/499)
-* Restructuring cargo workspace: Separate client, server and utils into separate crates (https://github.com/zellij-org/zellij/pull/515)
-* Terminal compatibility: handle most OSC sequences (https://github.com/zellij-org/zellij/pull/517)
-* Split `layout` flag into `layout` and `layout-path` (https://github.com/zellij-org/zellij/pull/514)
-* Fix behaviour of the `clean` flag (https://github.com/zellij-org/zellij/pull/519)
-* Make distinction clearer between certain configuration flags (https://github.com/zellij-org/zellij/pull/529)
-* Resource usage and performance improvements (https://github.com/zellij-org/zellij/pull/523)
-* Feature: Detachable/Persistent sessions (https://github.com/zellij-org/zellij/pull/531)
-* Terminal compatibility: Support wide characters (https://github.com/zellij-org/zellij/pull/535)
+
+-   Remove unused imports (https://github.com/zellij-org/zellij/pull/504)
+-   More Infrastructure changes for the upcoming session detach feature: run server and client in separate processes (https://github.com/zellij-org/zellij/pull/499)
+-   Restructuring cargo workspace: Separate client, server and utils into separate crates (https://github.com/zellij-org/zellij/pull/515)
+-   Terminal compatibility: handle most OSC sequences (https://github.com/zellij-org/zellij/pull/517)
+-   Split `layout` flag into `layout` and `layout-path` (https://github.com/zellij-org/zellij/pull/514)
+-   Fix behaviour of the `clean` flag (https://github.com/zellij-org/zellij/pull/519)
+-   Make distinction clearer between certain configuration flags (https://github.com/zellij-org/zellij/pull/529)
+-   Resource usage and performance improvements (https://github.com/zellij-org/zellij/pull/523)
+-   Feature: Detachable/Persistent sessions (https://github.com/zellij-org/zellij/pull/531)
+-   Terminal compatibility: Support wide characters (https://github.com/zellij-org/zellij/pull/535)
 
 ## [0.11.0] - 2021-05-15
 
 This version is mostly an installation hotfix.
 
-* Add `check` flag to `setup` subcommand, move `generate-completions` subcommand to `setup` flag (https://github.com/zellij-org/zellij/pull/503)
-* Change the asset installation from an opt-in to an opt-out (https://github.com/zellij-org/zellij/pull/512)
+-   Add `check` flag to `setup` subcommand, move `generate-completions` subcommand to `setup` flag (https://github.com/zellij-org/zellij/pull/503)
+-   Change the asset installation from an opt-in to an opt-out (https://github.com/zellij-org/zellij/pull/512)
 
 ## [0.10.0] - 2021-05-14
-* Change Switch default config loading order of `HOME` and system (https://github.com/zellij-org/zellij/pull/488)
-* Add support for requesting a simpler layout from plugins, move `clean` flag from `options` to `setup` (https://github.com/zellij-org/zellij/pull/479)
-* Improve config loading slightly (https://github.com/zellij-org/zellij/pull/492)
-* Terminal compatibility: preserve current style when clearing viewport (https://github.com/zellij-org/zellij/pull/493)
-* Fix propagation of plugin ui request (https://github.com/zellij-org/zellij/pull/495)
-* Handle pasted text properly (https://github.com/zellij-org/zellij/pull/494)
-* Fix default keybinds for tab -> resize mode (https://github.com/zellij-org/zellij/pull/497)
-* Terminal compatibility: device reports (https://github.com/zellij-org/zellij/pull/500)
-* Forward unknown keys to the active terminal (https://github.com/zellij-org/zellij/pull/501)
+
+-   Change Switch default config loading order of `HOME` and system (https://github.com/zellij-org/zellij/pull/488)
+-   Add support for requesting a simpler layout from plugins, move `clean` flag from `options` to `setup` (https://github.com/zellij-org/zellij/pull/479)
+-   Improve config loading slightly (https://github.com/zellij-org/zellij/pull/492)
+-   Terminal compatibility: preserve current style when clearing viewport (https://github.com/zellij-org/zellij/pull/493)
+-   Fix propagation of plugin ui request (https://github.com/zellij-org/zellij/pull/495)
+-   Handle pasted text properly (https://github.com/zellij-org/zellij/pull/494)
+-   Fix default keybinds for tab -> resize mode (https://github.com/zellij-org/zellij/pull/497)
+-   Terminal compatibility: device reports (https://github.com/zellij-org/zellij/pull/500)
+-   Forward unknown keys to the active terminal (https://github.com/zellij-org/zellij/pull/501)
 
 ## [0.9.0] - 2021-05-11
-* Add more functionality to unbinding the default keybindings (https://github.com/zellij-org/zellij/pull/468)
-* Terminal compatibility: fix support for CSI subparameters (https://github.com/zellij-org/zellij/pull/469)
-* Move the sync command to tab mode (https://github.com/zellij-org/zellij/pull/412)
-* Fix exit code of `dump-default-config` (https://github.com/zellij-org/zellij/pull/480)
-* Feature: Switch tabs using `Alt + h/l` in normal mode if there are no panes in the direction (https://github.com/zellij-org/zellij/pull/471)
-* Terminal Compatibility: various behaviour fixes (https://github.com/zellij-org/zellij/pull/486)
-* Fix handling of `$HOME` `config` directory, especially relevant for darwin systems (https://github.com/zellij-org/zellij/pull/487)
+
+-   Add more functionality to unbinding the default keybindings (https://github.com/zellij-org/zellij/pull/468)
+-   Terminal compatibility: fix support for CSI subparameters (https://github.com/zellij-org/zellij/pull/469)
+-   Move the sync command to tab mode (https://github.com/zellij-org/zellij/pull/412)
+-   Fix exit code of `dump-default-config` (https://github.com/zellij-org/zellij/pull/480)
+-   Feature: Switch tabs using `Alt + h/l` in normal mode if there are no panes in the direction (https://github.com/zellij-org/zellij/pull/471)
+-   Terminal Compatibility: various behaviour fixes (https://github.com/zellij-org/zellij/pull/486)
+-   Fix handling of `$HOME` `config` directory, especially relevant for darwin systems (https://github.com/zellij-org/zellij/pull/487)
 
 ## [0.8.0] - 2021-05-07
-* Terminal compatibility: pass vttest 8 (https://github.com/zellij-org/zellij/pull/461)
-* Add a Manpage (https://github.com/zellij-org/zellij/pull/455)
-* Code infrastructure changes to support the upcoming session detach (https://github.com/zellij-org/zellij/pull/223)
+
+-   Terminal compatibility: pass vttest 8 (https://github.com/zellij-org/zellij/pull/461)
+-   Add a Manpage (https://github.com/zellij-org/zellij/pull/455)
+-   Code infrastructure changes to support the upcoming session detach (https://github.com/zellij-org/zellij/pull/223)
 
 ## [0.7.0] - 2021-05-04
-* Fix the tab '(Sync)' suffix in named tabs (https://github.com/zellij-org/zellij/pull/410)
-* Improve performance when multiple panes are open (https://github.com/zellij-org/zellij/pull/318)
-* Improve error reporting and tests of configuration (https://github.com/zellij-org/zellij/pull/423)
-* Refactor install module to setup module (https://github.com/zellij-org/zellij/pull/431)
-* Add theme support through xrdb (https://github.com/zellij-org/zellij/pull/239)
-* Fix default keybindings in resize mode and add arrow parity in tab and scroll mode (https://github.com/zellij-org/zellij/pull/441)
-* Terminal compatibility: pass vttest 2 and 3 (https://github.com/zellij-org/zellij/pull/447)
-* Stabilize colors (https://github.com/zellij-org/zellij/pull/453)
+
+-   Fix the tab '(Sync)' suffix in named tabs (https://github.com/zellij-org/zellij/pull/410)
+-   Improve performance when multiple panes are open (https://github.com/zellij-org/zellij/pull/318)
+-   Improve error reporting and tests of configuration (https://github.com/zellij-org/zellij/pull/423)
+-   Refactor install module to setup module (https://github.com/zellij-org/zellij/pull/431)
+-   Add theme support through xrdb (https://github.com/zellij-org/zellij/pull/239)
+-   Fix default keybindings in resize mode and add arrow parity in tab and scroll mode (https://github.com/zellij-org/zellij/pull/441)
+-   Terminal compatibility: pass vttest 2 and 3 (https://github.com/zellij-org/zellij/pull/447)
+-   Stabilize colors (https://github.com/zellij-org/zellij/pull/453)
 
 ## [0.6.0] - 2021-04-29
-* Doesn't quit anymore on single `q` press while in tab mode  (https://github.com/zellij-org/zellij/pull/342)
-* Completions are not assets anymore, but commands `option --generate-completion [shell]` (https://github.com/zellij-org/zellij/pull/369)
-* Fixes in the default configuration `default.yaml` file. Adds initial tmux-compat keybindings `tmux.yaml` (https://github.com/zellij-org/zellij/pull/362)
-* Added the `get_plugin_ids()` query function to the plugin API (https://github.com/zellij-org/zellij/pull/392)
-* Implemented simple plugin timers via the `set_timeout()` call (https://github.com/zellij-org/zellij/pull/394)
-* Added more configuration locations, changed `ZELLIJ_CONFIG` to `ZELLIJ_CONFIG_FILE` (https://github.com/zellij-org/zellij/pull/391)
-* Improved keybind handling (https://github.com/zellij-org/zellij/pull/400)
-* Added initial screen-compat keybinds `screen.yaml` (https://github.com/zellij-org/zellij/pull/399)
-* Added the ability to synchronize input sent to panes (https://github.com/zellij-org/zellij/pull/395)
-* Terminal fix: pass vttest 1 (https://github.com/zellij-org/zellij/pull/408)
+
+-   Doesn't quit anymore on single `q` press while in tab mode (https://github.com/zellij-org/zellij/pull/342)
+-   Completions are not assets anymore, but commands `option --generate-completion [shell]` (https://github.com/zellij-org/zellij/pull/369)
+-   Fixes in the default configuration `default.yaml` file. Adds initial tmux-compat keybindings `tmux.yaml` (https://github.com/zellij-org/zellij/pull/362)
+-   Added the `get_plugin_ids()` query function to the plugin API (https://github.com/zellij-org/zellij/pull/392)
+-   Implemented simple plugin timers via the `set_timeout()` call (https://github.com/zellij-org/zellij/pull/394)
+-   Added more configuration locations, changed `ZELLIJ_CONFIG` to `ZELLIJ_CONFIG_FILE` (https://github.com/zellij-org/zellij/pull/391)
+-   Improved keybind handling (https://github.com/zellij-org/zellij/pull/400)
+-   Added initial screen-compat keybinds `screen.yaml` (https://github.com/zellij-org/zellij/pull/399)
+-   Added the ability to synchronize input sent to panes (https://github.com/zellij-org/zellij/pull/395)
+-   Terminal fix: pass vttest 1 (https://github.com/zellij-org/zellij/pull/408)
 
 ## [0.5.1] - 2021-04-23
-* Change config to flag (https://github.com/zellij-org/zellij/pull/300)
-* Add ZELLIJ environment variable on startup (https://github.com/zellij-org/zellij/pull/305)
-* Terminal fix: do not clear line if it's not there (https://github.com/zellij-org/zellij/pull/289)
-* Do not allow opening new pane on the status bar (https://github.com/zellij-org/zellij/pull/314)
-* Allow scrolling by full pages (https://github.com/zellij-org/zellij/pull/298)
-* Reduce crate size by 4.8MB using `cargo diet`, to 77kB (https://github.com/zellij-org/zellij/pull/293)
-* Draw UI properly when instantiated as the default terminal command (https://github.com/zellij-org/zellij/pull/323)
-* Resolve ambiguous pane movements by their activity history (https://github.com/zellij-org/zellij/pull/294)
+
+-   Change config to flag (https://github.com/zellij-org/zellij/pull/300)
+-   Add ZELLIJ environment variable on startup (https://github.com/zellij-org/zellij/pull/305)
+-   Terminal fix: do not clear line if it's not there (https://github.com/zellij-org/zellij/pull/289)
+-   Do not allow opening new pane on the status bar (https://github.com/zellij-org/zellij/pull/314)
+-   Allow scrolling by full pages (https://github.com/zellij-org/zellij/pull/298)
+-   Reduce crate size by 4.8MB using `cargo diet`, to 77kB (https://github.com/zellij-org/zellij/pull/293)
+-   Draw UI properly when instantiated as the default terminal command (https://github.com/zellij-org/zellij/pull/323)
+-   Resolve ambiguous pane movements by their activity history (https://github.com/zellij-org/zellij/pull/294)
 
 ## [0.5.0] - 2021-04-20
+
 Beta release with all the things