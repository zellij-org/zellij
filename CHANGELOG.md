--- conflicted
+++ resolved
@@ -15,11 +15,8 @@
 * debugging: Remove calls to `panic` in server/tab (https://github.com/zellij-org/zellij/pull/1748)
 * debugging: Improve error format in server/thread_bus (https://github.com/zellij-org/zellij/pull/1775)
 * feat: command pane - send commands to Zellij and re-run them with ENTER (https://github.com/zellij-org/zellij/pull/1787)
-<<<<<<< HEAD
+* fix: escape quotes and backslashes when converting YAML to KDL (https://github.com/zellij-org/zellij/pull/1790)
 * fix: frameless pane wrong size after closing other panes (https://github.com/zellij-org/zellij/pull/1776)
-=======
-* fix: escape quotes and backslashes when converting YAML to KDL (https://github.com/zellij-org/zellij/pull/1790)
->>>>>>> 46dd8d44
 
 ## [0.31.4] - 2022-09-09
 * Terminal compatibility: improve vttest compliance (https://github.com/zellij-org/zellij/pull/1671)
