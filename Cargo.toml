--- conflicted
+++ resolved
@@ -21,16 +21,6 @@
 unicode-truncate = "0.1.1"
 unicode-width = "0.1.8"
 vte = "0.8.0"
-<<<<<<< HEAD
-futures = "0.3.5"
-serde = { version = "1.0", features = ["derive"] }
-bincode = "1.3.1"
-structopt = "0.3"
-serde_yaml = "0.8"
-strum = "0.19"
-strum_macros = "0.19"
-=======
->>>>>>> 1c1558df
 
 [dependencies.async-std]
 version = "1.3.0"
