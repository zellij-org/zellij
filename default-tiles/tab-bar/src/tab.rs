use ansi_term::{Style, ANSIStrings};
use ansi_term::Colour::Fixed;
use crate::{LinePart, ARROW_SEPARATOR};

pub fn active_tab(text: String, is_furthest_to_the_left: bool) -> LinePart {
    let left_separator = if is_furthest_to_the_left {
        Style::new().fg(Fixed(238)).on(Fixed(154)).paint(ARROW_SEPARATOR)
    } else {
        Style::new().fg(Fixed(238)).on(Fixed(154)).paint(ARROW_SEPARATOR)
    };
    let tab_text_len = if is_furthest_to_the_left {
        text.chars().count() + 2 // 1 for the right separators
    } else {
        text.chars().count() + 2 // 2 for left and right separators
    };
<<<<<<< HEAD
    let tab_styled_text = Style::new().fg(Fixed(16)).on(Fixed(154)).bold().paint(text);
    let right_separator = Style::new().fg(Fixed(154)).on(Fixed(238)).paint(ARROW_SEPARATOR);
    let tab_styled_text = format!("{}", ANSIStrings(&[
        left_separator,
        tab_styled_text,
        right_separator,
    ]));
=======
    let right_separator = ARROW_SEPARATOR.magenta().on_black();
    let tab_styled_text = format!("{} {} {}", left_separator, text, right_separator)
        .black()
        .bold()
        .on_magenta();
    let tab_text_len = text.chars().count() + 4; // 2 for left and right separators, 2 for the text padding
>>>>>>> 44b0246e
    LinePart {
        part: tab_styled_text,
        len: tab_text_len,
    }
}

pub fn non_active_tab(text: String, is_furthest_to_the_left: bool) -> LinePart {
    let left_separator = if is_furthest_to_the_left {
        Style::new().fg(Fixed(238)).on(Fixed(245)).paint(ARROW_SEPARATOR)
    } else {
        Style::new().fg(Fixed(238)).on(Fixed(245)).paint(ARROW_SEPARATOR)
    };
    let tab_text_len = if is_furthest_to_the_left {
        text.chars().count() + 2 // 1 for the right separators
    } else {
        text.chars().count() + 2 // 2 for left and right separators
    };
<<<<<<< HEAD
    let tab_styled_text = Style::new().fg(Fixed(16)).on(Fixed(245)).bold().paint(text);
    let right_separator = Style::new().fg(Fixed(245)).on(Fixed(238)).paint(ARROW_SEPARATOR);
    let tab_styled_text = format!("{}", ANSIStrings(&[
        left_separator,
        tab_styled_text,
        right_separator,
    ]));
=======
    let right_separator = ARROW_SEPARATOR.green().on_black();
    let tab_styled_text = format!("{} {} {}", left_separator, text, right_separator)
        .black()
        .bold()
        .on_green();
    let tab_text_len = text.chars().count() + 4; // 2 for the left and right separators, 2 for the text padding
>>>>>>> 44b0246e
    LinePart {
        part: tab_styled_text,
        len: tab_text_len,
    }
}

pub fn tab_style(text: String, is_active_tab: bool, position: usize) -> LinePart {
    let tab_text;
    if text.is_empty() {
        tab_text = format!("Tab #{}", position + 1);
    } else {
        tab_text = text;
    }
    if is_active_tab {
        active_tab(tab_text, position == 0)
    } else {
        non_active_tab(tab_text, position == 0)
    }
}<|MERGE_RESOLUTION|>--- conflicted
+++ resolved
@@ -1,67 +1,33 @@
 use ansi_term::{Style, ANSIStrings};
-use ansi_term::Colour::Fixed;
 use crate::{LinePart, ARROW_SEPARATOR};
+use crate::colors::{GRAY, GREEN, BLACK, BRIGHT_GRAY};
 
-pub fn active_tab(text: String, is_furthest_to_the_left: bool) -> LinePart {
-    let left_separator = if is_furthest_to_the_left {
-        Style::new().fg(Fixed(238)).on(Fixed(154)).paint(ARROW_SEPARATOR)
-    } else {
-        Style::new().fg(Fixed(238)).on(Fixed(154)).paint(ARROW_SEPARATOR)
-    };
-    let tab_text_len = if is_furthest_to_the_left {
-        text.chars().count() + 2 // 1 for the right separators
-    } else {
-        text.chars().count() + 2 // 2 for left and right separators
-    };
-<<<<<<< HEAD
-    let tab_styled_text = Style::new().fg(Fixed(16)).on(Fixed(154)).bold().paint(text);
-    let right_separator = Style::new().fg(Fixed(154)).on(Fixed(238)).paint(ARROW_SEPARATOR);
+pub fn active_tab(text: String) -> LinePart {
+    let left_separator = Style::new().fg(GRAY).on(GREEN).paint(ARROW_SEPARATOR);
+    let tab_text_len = text.chars().count() + 4; // 2 for left and right separators, 2 for the text padding
+    let tab_styled_text = Style::new().fg(BLACK).on(GREEN).bold().paint(format!(" {} ", text));
+    let right_separator = Style::new().fg(GREEN).on(GRAY).paint(ARROW_SEPARATOR);
     let tab_styled_text = format!("{}", ANSIStrings(&[
         left_separator,
         tab_styled_text,
         right_separator,
     ]));
-=======
-    let right_separator = ARROW_SEPARATOR.magenta().on_black();
-    let tab_styled_text = format!("{} {} {}", left_separator, text, right_separator)
-        .black()
-        .bold()
-        .on_magenta();
-    let tab_text_len = text.chars().count() + 4; // 2 for left and right separators, 2 for the text padding
->>>>>>> 44b0246e
     LinePart {
         part: tab_styled_text,
         len: tab_text_len,
     }
 }
 
-pub fn non_active_tab(text: String, is_furthest_to_the_left: bool) -> LinePart {
-    let left_separator = if is_furthest_to_the_left {
-        Style::new().fg(Fixed(238)).on(Fixed(245)).paint(ARROW_SEPARATOR)
-    } else {
-        Style::new().fg(Fixed(238)).on(Fixed(245)).paint(ARROW_SEPARATOR)
-    };
-    let tab_text_len = if is_furthest_to_the_left {
-        text.chars().count() + 2 // 1 for the right separators
-    } else {
-        text.chars().count() + 2 // 2 for left and right separators
-    };
-<<<<<<< HEAD
-    let tab_styled_text = Style::new().fg(Fixed(16)).on(Fixed(245)).bold().paint(text);
-    let right_separator = Style::new().fg(Fixed(245)).on(Fixed(238)).paint(ARROW_SEPARATOR);
+pub fn non_active_tab(text: String) -> LinePart {
+    let left_separator = Style::new().fg(GRAY).on(BRIGHT_GRAY).paint(ARROW_SEPARATOR);
+    let tab_text_len = text.chars().count() + 4; // 2 for left and right separators, 2 for the padding
+    let tab_styled_text = Style::new().fg(BLACK).on(BRIGHT_GRAY).bold().paint(format!(" {} ", text));
+    let right_separator = Style::new().fg(BRIGHT_GRAY).on(GRAY).paint(ARROW_SEPARATOR);
     let tab_styled_text = format!("{}", ANSIStrings(&[
         left_separator,
         tab_styled_text,
         right_separator,
     ]));
-=======
-    let right_separator = ARROW_SEPARATOR.green().on_black();
-    let tab_styled_text = format!("{} {} {}", left_separator, text, right_separator)
-        .black()
-        .bold()
-        .on_green();
-    let tab_text_len = text.chars().count() + 4; // 2 for the left and right separators, 2 for the text padding
->>>>>>> 44b0246e
     LinePart {
         part: tab_styled_text,
         len: tab_text_len,
@@ -69,15 +35,14 @@
 }
 
 pub fn tab_style(text: String, is_active_tab: bool, position: usize) -> LinePart {
-    let tab_text;
-    if text.is_empty() {
-        tab_text = format!("Tab #{}", position + 1);
+    let tab_text = if text.is_empty() {
+        format!("Tab #{}", position + 1)
     } else {
-        tab_text = text;
-    }
+        text
+    };
     if is_active_tab {
-        active_tab(tab_text, position == 0)
+        active_tab(tab_text)
     } else {
-        non_active_tab(tab_text, position == 0)
+        non_active_tab(tab_text)
     }
 }