--- conflicted
+++ resolved
@@ -40,13 +40,9 @@
 
   src = pkgs.nix-gitignore.gitignoreSource ignoreSource root;
 
-<<<<<<< HEAD
   cargoToml = builtins.fromTOML (builtins.readFile (src + ./Cargo.toml));
-
-  rustToolchainToml = pkgs.rust-bin.fromRustupToolchainFile (src + "/rust-toolchain");
-=======
   rustToolchainToml = pkgs.rust-bin.fromRustupToolchainFile (src + "/rust-toolchain.toml");
->>>>>>> ac3c0906
+
   cargoLock = {
     lockFile = builtins.path {
       path = src + "/Cargo.lock";
@@ -175,15 +171,14 @@
       meta
       ;
   };
-<<<<<<< HEAD
   packages.default = packages.zellij;
 
   packages.plugins-status-bar = plugins.status-bar;
   packages.plugins-tab-bar = plugins.tab-bar;
   packages.plugins-strider = plugins.strider;
-=======
+
   defaultPackage = packages.zellij;
->>>>>>> ac3c0906
+
 
   # nix run
   apps.zellij = flake-utils.lib.mkApp {drv = packages.zellij;};
