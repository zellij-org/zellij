--- conflicted
+++ resolved
@@ -1,20 +1,5 @@
 use std::collections::HashMap;
 
-<<<<<<< HEAD
-=======
-fn _debug_log_to_file(message: String) {
-    use std::fs::OpenOptions;
-    use std::io::prelude::*;
-    let mut file = OpenOptions::new()
-        .append(true)
-        .create(true)
-        .open("/tmp/mosaic-log.txt")
-        .unwrap();
-    file.write_all(message.as_bytes()).unwrap();
-    file.write_all("\n".as_bytes()).unwrap();
-}
-
->>>>>>> a2914066
 pub mod boundary_type {
     pub const TOP_RIGHT: &str = "┐";
     pub const VERTICAL: &str = "│";
