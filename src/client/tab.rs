--- conflicted
+++ resolved
@@ -694,18 +694,15 @@
     pub fn toggle_fullscreen_is_active(&mut self) {
         self.fullscreen_is_active = !self.fullscreen_is_active;
     }
-<<<<<<< HEAD
     pub fn set_force_render(&mut self) {
         for pane in self.panes.values_mut() {
             pane.set_should_render(true);
         }
-=======
     pub fn is_sync_panes_active(&self) -> bool {
         self.synchronize_is_active
     }
     pub fn toggle_sync_panes_is_active(&mut self) {
         self.synchronize_is_active = !self.synchronize_is_active;
->>>>>>> 03be8e30
     }
     pub fn render(&mut self) {
         if self.active_terminal.is_none() {
