pub mod command_is_executing;
pub mod errors;
pub mod input;
pub mod install;
pub mod ipc;
pub mod os_input_output;
pub mod pty_bus;
pub mod screen;
pub mod utils;
pub mod wasm_vm;

use std::cell::RefCell;
use std::path::PathBuf;
use std::sync::mpsc;
use std::thread;
use std::{collections::HashMap, fs};
<<<<<<< HEAD
use xrdb::Colors;
use colors_transform::{Rgb, Color};
use ansi_term::Colour::RGB;

use crate::panes::PaneId;
use directories_next::ProjectDirs;
use input::handler::InputMode;
use serde::{Deserialize, Serialize};
use termion::input::TermRead;
use wasm_vm::PluginEnv;
use wasmer::{ChainableNamedResolver, Instance, Module, Store, Value};
use wasmer_wasi::{Pipe, WasiState};

use crate::cli::CliArgs;
use crate::layout::Layout;
use crate::common::input::handler::Palette;
=======
use std::{
    collections::HashSet,
    io::Write,
    str::FromStr,
    sync::{Arc, Mutex},
};

use crate::cli::CliArgs;
use crate::layout::Layout;
use crate::panes::PaneId;
>>>>>>> d818661c
use command_is_executing::CommandIsExecuting;
use directories_next::ProjectDirs;
use errors::{AppContext, ContextType, ErrorContext, PluginContext, PtyContext, ScreenContext};
use input::handler::input_loop;
use os_input_output::OsApi;
use pty_bus::{PtyBus, PtyInstruction};
use screen::{Screen, ScreenInstruction};
<<<<<<< HEAD
use utils::{consts::{ZELLIJ_IPC_PIPE, ZELLIJ_ROOT_PLUGIN_DIR}, logging::debug_log_to_file};
use wasm_vm::{
    wasi_stdout, wasi_write_string, zellij_imports, EventType, PluginInputType, PluginInstruction,
};
=======
use serde::{Deserialize, Serialize};
use utils::consts::ZELLIJ_IPC_PIPE;
use wasm_vm::PluginEnv;
use wasm_vm::{wasi_stdout, wasi_write_string, zellij_imports, PluginInstruction};
use wasmer::{ChainableNamedResolver, Instance, Module, Store, Value};
use wasmer_wasi::{Pipe, WasiState};
use zellij_tile::data::{EventType, InputMode};
>>>>>>> d818661c

#[derive(Serialize, Deserialize, Debug)]
pub enum ApiCommand {
    OpenFile(PathBuf),
    SplitHorizontally,
    SplitVertically,
    MoveFocus,
}

/// An [MPSC](mpsc) asynchronous channel with added error context.
pub type ChannelWithContext<T> = (
    mpsc::Sender<(T, ErrorContext)>,
    mpsc::Receiver<(T, ErrorContext)>,
);
/// An [MPSC](mpsc) synchronous channel with added error context.
pub type SyncChannelWithContext<T> = (
    mpsc::SyncSender<(T, ErrorContext)>,
    mpsc::Receiver<(T, ErrorContext)>,
);

/// Wrappers around the two standard [MPSC](mpsc) sender types, [`mpsc::Sender`] and [`mpsc::SyncSender`], with an additional [`ErrorContext`].
#[derive(Clone)]
enum SenderType<T: Clone> {
    /// A wrapper around an [`mpsc::Sender`], adding an [`ErrorContext`].
    Sender(mpsc::Sender<(T, ErrorContext)>),
    /// A wrapper around an [`mpsc::SyncSender`], adding an [`ErrorContext`].
    SyncSender(mpsc::SyncSender<(T, ErrorContext)>),
}

/// Sends messages on an [MPSC](std::sync::mpsc) channel, along with an [`ErrorContext`],
/// synchronously or asynchronously depending on the underlying [`SenderType`].
#[derive(Clone)]
pub struct SenderWithContext<T: Clone> {
    err_ctx: ErrorContext,
    sender: SenderType<T>,
}

impl<T: Clone> SenderWithContext<T> {
    fn new(err_ctx: ErrorContext, sender: SenderType<T>) -> Self {
        Self { err_ctx, sender }
    }

    /// Sends an event, along with the current [`ErrorContext`], on this
    /// [`SenderWithContext`]'s channel.
    pub fn send(&self, event: T) -> Result<(), mpsc::SendError<(T, ErrorContext)>> {
        match self.sender {
            SenderType::Sender(ref s) => s.send((event, self.err_ctx)),
            SenderType::SyncSender(ref s) => s.send((event, self.err_ctx)),
        }
    }

    /// Updates this [`SenderWithContext`]'s [`ErrorContext`]. This is the way one adds
    /// a call to the error context.
    ///
    /// Updating [`ErrorContext`]s works in this way so that these contexts are only ever
    /// allocated on the stack (which is thread-specific), and not on the heap.
    pub fn update(&mut self, new_ctx: ErrorContext) {
        self.err_ctx = new_ctx;
    }
}

unsafe impl<T: Clone> Send for SenderWithContext<T> {}
unsafe impl<T: Clone> Sync for SenderWithContext<T> {}

thread_local!(
    /// A key to some thread local storage (TLS) that holds a representation of the thread's call
    /// stack in the form of an [`ErrorContext`].
    static OPENCALLS: RefCell<ErrorContext> = RefCell::default()
);

/// Instructions related to the entire application.
#[derive(Clone)]
pub enum AppInstruction {
    Exit,
    Error(String),
}

pub mod colors {
    pub const WHITE: (u8, u8, u8) = (238, 238, 238);
    pub const GREEN: (u8, u8, u8) = (175, 255, 0);
    pub const GRAY: (u8, u8, u8) = (68, 68, 68);
}


/// Start Zellij with the specified [`OsApi`] and command-line arguments.
// FIXME this should definitely be modularized and split into different functions.
pub fn start(mut os_input: Box<dyn OsApi>, opts: CliArgs) {
    let take_snapshot = "\u{1b}[?1049h";
    os_input.unset_raw_mode(0);
    let _ = os_input
        .get_stdout_writer()
        .write(take_snapshot.as_bytes())
        .unwrap();

    let command_is_executing = CommandIsExecuting::new();

    let full_screen_ws = os_input.get_terminal_size_using_fd(0);
    os_input.set_raw_mode(0);
    let (send_screen_instructions, receive_screen_instructions): ChannelWithContext<
        ScreenInstruction,
    > = mpsc::channel();
    let err_ctx = OPENCALLS.with(|ctx| *ctx.borrow());
    let mut send_screen_instructions =
        SenderWithContext::new(err_ctx, SenderType::Sender(send_screen_instructions));

    let (send_pty_instructions, receive_pty_instructions): ChannelWithContext<PtyInstruction> =
        mpsc::channel();
    let mut send_pty_instructions =
        SenderWithContext::new(err_ctx, SenderType::Sender(send_pty_instructions));

    let (send_plugin_instructions, receive_plugin_instructions): ChannelWithContext<
        PluginInstruction,
    > = mpsc::channel();
    let send_plugin_instructions =
        SenderWithContext::new(err_ctx, SenderType::Sender(send_plugin_instructions));

    let (send_app_instructions, receive_app_instructions): SyncChannelWithContext<AppInstruction> =
        mpsc::sync_channel(0);
    let send_app_instructions =
        SenderWithContext::new(err_ctx, SenderType::SyncSender(send_app_instructions));

    let mut pty_bus = PtyBus::new(
        receive_pty_instructions,
        send_screen_instructions.clone(),
        send_plugin_instructions.clone(),
        os_input.clone(),
        opts.debug,
    );

    // Don't use default layouts in tests, but do everywhere else
    #[cfg(not(test))]
    let default_layout = Some(PathBuf::from("default"));
    #[cfg(test)]
    let default_layout = None;
    let maybe_layout = opts.layout.or(default_layout).map(Layout::new);

    #[cfg(not(test))]
    std::panic::set_hook({
        use crate::errors::handle_panic;
        let send_app_instructions = send_app_instructions.clone();
        Box::new(move |info| {
            handle_panic(info, &send_app_instructions);
        })
    });

    let pty_thread = thread::Builder::new()
        .name("pty".to_string())
        .spawn({
            let mut command_is_executing = command_is_executing.clone();
            send_pty_instructions.send(PtyInstruction::NewTab).unwrap();
            move || loop {
                let (event, mut err_ctx) = pty_bus
                    .receive_pty_instructions
                    .recv()
                    .expect("failed to receive event on channel");
                err_ctx.add_call(ContextType::Pty(PtyContext::from(&event)));
                pty_bus.send_screen_instructions.update(err_ctx);
                match event {
                    PtyInstruction::SpawnTerminal(file_to_open) => {
                        let pid = pty_bus.spawn_terminal(file_to_open);
                        pty_bus
                            .send_screen_instructions
                            .send(ScreenInstruction::NewPane(PaneId::Terminal(pid)))
                            .unwrap();
                    }
                    PtyInstruction::SpawnTerminalVertically(file_to_open) => {
                        let pid = pty_bus.spawn_terminal(file_to_open);
                        pty_bus
                            .send_screen_instructions
                            .send(ScreenInstruction::VerticalSplit(PaneId::Terminal(pid)))
                            .unwrap();
                    }
                    PtyInstruction::SpawnTerminalHorizontally(file_to_open) => {
                        let pid = pty_bus.spawn_terminal(file_to_open);
                        pty_bus
                            .send_screen_instructions
                            .send(ScreenInstruction::HorizontalSplit(PaneId::Terminal(pid)))
                            .unwrap();
                    }
                    PtyInstruction::NewTab => {
                        if let Some(layout) = maybe_layout.clone() {
                            pty_bus.spawn_terminals_for_layout(layout);
                        } else {
                            let pid = pty_bus.spawn_terminal(None);
                            pty_bus
                                .send_screen_instructions
                                .send(ScreenInstruction::NewTab(pid))
                                .unwrap();
                        }
                    }
                    PtyInstruction::ClosePane(id) => {
                        pty_bus.close_pane(id);
                        command_is_executing.done_closing_pane();
                    }
                    PtyInstruction::CloseTab(ids) => {
                        pty_bus.close_tab(ids);
                        command_is_executing.done_closing_pane();
                    }
                    PtyInstruction::Quit => {
                        break;
                    }
                }
            }
        })
        .unwrap();

    let screen_thread = thread::Builder::new()
        .name("screen".to_string())
        .spawn({
            let mut command_is_executing = command_is_executing.clone();
            let os_input = os_input.clone();
            let send_pty_instructions = send_pty_instructions.clone();
            let send_plugin_instructions = send_plugin_instructions.clone();
            let send_app_instructions = send_app_instructions.clone();
            let max_panes = opts.max_panes;
            let colors = Palette::new();
            // debug_log_to_file(format!("{:?}", colors));
            move || {
                let mut screen = Screen::new(
                    receive_screen_instructions,
                    send_pty_instructions,
                    send_plugin_instructions,
                    send_app_instructions,
                    &full_screen_ws,
                    os_input,
                    max_panes,
                    InputMode::Normal,
                    colors
                );
                loop {
                    let (event, mut err_ctx) = screen
                        .receiver
                        .recv()
                        .expect("failed to receive event on channel");
                    err_ctx.add_call(ContextType::Screen(ScreenContext::from(&event)));
                    screen.send_app_instructions.update(err_ctx);
                    screen.send_pty_instructions.update(err_ctx);
                    match event {
                        ScreenInstruction::Pty(pid, vte_event) => {
                            screen
                                .get_active_tab_mut()
                                .unwrap()
                                .handle_pty_event(pid, vte_event);
                        }
                        ScreenInstruction::Render => {
                            screen.render();
                        }
                        ScreenInstruction::NewPane(pid) => {
                            screen.get_active_tab_mut().unwrap().new_pane(pid);
                            command_is_executing.done_opening_new_pane();
                        }
                        ScreenInstruction::HorizontalSplit(pid) => {
                            screen.get_active_tab_mut().unwrap().horizontal_split(pid);
                            command_is_executing.done_opening_new_pane();
                        }
                        ScreenInstruction::VerticalSplit(pid) => {
                            screen.get_active_tab_mut().unwrap().vertical_split(pid);
                            command_is_executing.done_opening_new_pane();
                        }
                        ScreenInstruction::WriteCharacter(bytes) => {
                            screen
                                .get_active_tab_mut()
                                .unwrap()
                                .write_to_active_terminal(bytes);
                        }
                        ScreenInstruction::ResizeLeft => {
                            screen.get_active_tab_mut().unwrap().resize_left();
                        }
                        ScreenInstruction::ResizeRight => {
                            screen.get_active_tab_mut().unwrap().resize_right();
                        }
                        ScreenInstruction::ResizeDown => {
                            screen.get_active_tab_mut().unwrap().resize_down();
                        }
                        ScreenInstruction::ResizeUp => {
                            screen.get_active_tab_mut().unwrap().resize_up();
                        }
                        ScreenInstruction::MoveFocus => {
                            screen.get_active_tab_mut().unwrap().move_focus();
                        }
                        ScreenInstruction::MoveFocusLeft => {
                            screen.get_active_tab_mut().unwrap().move_focus_left();
                        }
                        ScreenInstruction::MoveFocusDown => {
                            screen.get_active_tab_mut().unwrap().move_focus_down();
                        }
                        ScreenInstruction::MoveFocusRight => {
                            screen.get_active_tab_mut().unwrap().move_focus_right();
                        }
                        ScreenInstruction::MoveFocusUp => {
                            screen.get_active_tab_mut().unwrap().move_focus_up();
                        }
                        ScreenInstruction::ScrollUp => {
                            screen
                                .get_active_tab_mut()
                                .unwrap()
                                .scroll_active_terminal_up();
                        }
                        ScreenInstruction::ScrollDown => {
                            screen
                                .get_active_tab_mut()
                                .unwrap()
                                .scroll_active_terminal_down();
                        }
                        ScreenInstruction::ClearScroll => {
                            screen
                                .get_active_tab_mut()
                                .unwrap()
                                .clear_active_terminal_scroll();
                        }
                        ScreenInstruction::CloseFocusedPane => {
                            screen.get_active_tab_mut().unwrap().close_focused_pane();
                            screen.render();
                        }
                        ScreenInstruction::SetSelectable(id, selectable) => {
                            screen
                                .get_active_tab_mut()
                                .unwrap()
                                .set_pane_selectable(id, selectable);
                        }
                        ScreenInstruction::SetMaxHeight(id, max_height) => {
                            screen
                                .get_active_tab_mut()
                                .unwrap()
                                .set_pane_max_height(id, max_height);
                        }
                        ScreenInstruction::SetInvisibleBorders(id, invisible_borders) => {
                            screen
                                .get_active_tab_mut()
                                .unwrap()
                                .set_pane_invisible_borders(id, invisible_borders);
                            screen.render();
                        }
                        ScreenInstruction::ClosePane(id) => {
                            screen.get_active_tab_mut().unwrap().close_pane(id);
                            screen.render();
                        }
                        ScreenInstruction::ToggleActiveTerminalFullscreen => {
                            screen
                                .get_active_tab_mut()
                                .unwrap()
                                .toggle_active_pane_fullscreen();
                        }
                        ScreenInstruction::NewTab(pane_id) => {
                            screen.new_tab(pane_id);
                            command_is_executing.done_opening_new_pane();
                        }
                        ScreenInstruction::SwitchTabNext => screen.switch_tab_next(),
                        ScreenInstruction::SwitchTabPrev => screen.switch_tab_prev(),
                        ScreenInstruction::CloseTab => screen.close_tab(),
                        ScreenInstruction::ApplyLayout((layout, new_pane_pids)) => {
                            screen.apply_layout(layout, new_pane_pids);
                            command_is_executing.done_opening_new_pane();
                        }
                        ScreenInstruction::GoToTab(tab_index) => {
                            screen.go_to_tab(tab_index as usize)
                        }
                        ScreenInstruction::UpdateTabName(c) => {
                            screen.update_active_tab_name(c);
                        }
                        ScreenInstruction::ChangeInputMode(input_mode) => {
                            screen.change_input_mode(input_mode);
                        }
                        ScreenInstruction::Quit => {
                            break;
                        }
                    }
                }
            }
        })
        .unwrap();

    let wasm_thread = thread::Builder::new()
        .name("wasm".to_string())
        .spawn({
            let mut send_pty_instructions = send_pty_instructions.clone();
            let mut send_screen_instructions = send_screen_instructions.clone();
            let mut send_app_instructions = send_app_instructions.clone();

            let store = Store::default();
            let mut plugin_id = 0;
            let mut plugin_map = HashMap::new();
            move || loop {
                let (event, mut err_ctx) = receive_plugin_instructions
                    .recv()
                    .expect("failed to receive event on channel");
                err_ctx.add_call(ContextType::Plugin(PluginContext::from(&event)));
                send_screen_instructions.update(err_ctx);
                send_pty_instructions.update(err_ctx);
                send_app_instructions.update(err_ctx);
                match event {
                    PluginInstruction::Load(pid_tx, path) => {
                        let project_dirs =
                            ProjectDirs::from("org", "Zellij Contributors", "Zellij").unwrap();
                        let plugin_dir = project_dirs.data_dir().join("plugins/");
                        let wasm_bytes = fs::read(&path)
                            .or_else(|_| fs::read(&path.with_extension("wasm")))
                            .or_else(|_| fs::read(&plugin_dir.join(&path).with_extension("wasm")))
                            .unwrap_or_else(|_| panic!("cannot find plugin {}", &path.display()));

                        // FIXME: Cache this compiled module on disk. I could use `(de)serialize_to_file()` for that
                        let module = Module::new(&store, &wasm_bytes).unwrap();

                        let output = Pipe::new();
                        let input = Pipe::new();
                        let mut wasi_env = WasiState::new("Zellij")
                            .env("CLICOLOR_FORCE", "1")
                            .preopen(|p| {
                                p.directory(".") // FIXME: Change this to a more meaningful dir
                                    .alias(".")
                                    .read(true)
                                    .write(true)
                                    .create(true)
                            })
                            .unwrap()
                            .stdin(Box::new(input))
                            .stdout(Box::new(output))
                            .finalize()
                            .unwrap();

                        let wasi = wasi_env.import_object(&module).unwrap();

                        let plugin_env = PluginEnv {
                            plugin_id,
                            send_pty_instructions: send_pty_instructions.clone(),
                            send_screen_instructions: send_screen_instructions.clone(),
                            send_app_instructions: send_app_instructions.clone(),
                            wasi_env,
                            subscriptions: Arc::new(Mutex::new(HashSet::new())),
                        };

                        let zellij = zellij_imports(&store, &plugin_env);
                        let instance = Instance::new(&module, &zellij.chain_back(wasi)).unwrap();

                        let start = instance.exports.get_function("_start").unwrap();

                        // This eventually calls the `.init()` method
                        start.call(&[]).unwrap();

                        plugin_map.insert(plugin_id, (instance, plugin_env));
                        pid_tx.send(plugin_id).unwrap();
                        plugin_id += 1;
                    }
                    PluginInstruction::Update(pid, event) => {
                        for (&i, (instance, plugin_env)) in &plugin_map {
                            let subs = plugin_env.subscriptions.lock().unwrap();
                            // FIXME: This is very janky... Maybe I should write my own macro for Event -> EventType?
                            let event_type = EventType::from_str(&event.to_string()).unwrap();
                            if (pid.is_none() || pid == Some(i)) && subs.contains(&event_type) {
                                let update = instance.exports.get_function("update").unwrap();
                                wasi_write_string(
                                    &plugin_env.wasi_env,
                                    &serde_json::to_string(&event).unwrap(),
                                );
                                update.call(&[]).unwrap();
                            }
                        }
                        drop(send_screen_instructions.send(ScreenInstruction::Render));
                    }
                    PluginInstruction::Render(buf_tx, pid, rows, cols) => {
                        let (instance, plugin_env) = plugin_map.get(&pid).unwrap();

                        let render = instance.exports.get_function("render").unwrap();

                        render
                            .call(&[Value::I32(rows as i32), Value::I32(cols as i32)])
                            .unwrap();

                        buf_tx.send(wasi_stdout(&plugin_env.wasi_env)).unwrap();
                    }
                    PluginInstruction::Unload(pid) => drop(plugin_map.remove(&pid)),
                    PluginInstruction::Quit => break,
                }
            }
        })
        .unwrap();

    // TODO: currently we don't wait for this to quit
    // because otherwise the app will hang. Need to fix this so it both
    // listens to the ipc-bus and is able to quit cleanly
    #[cfg(not(test))]
    let _ipc_thread = thread::Builder::new()
        .name("ipc_server".to_string())
        .spawn({
            use std::io::Read;
            let mut send_pty_instructions = send_pty_instructions.clone();
            let mut send_screen_instructions = send_screen_instructions.clone();
            move || {
                std::fs::remove_file(ZELLIJ_IPC_PIPE).ok();
                let listener = std::os::unix::net::UnixListener::bind(ZELLIJ_IPC_PIPE)
                    .expect("could not listen on ipc socket");
                let mut err_ctx = OPENCALLS.with(|ctx| *ctx.borrow());
                err_ctx.add_call(ContextType::IpcServer);
                send_pty_instructions.update(err_ctx);
                send_screen_instructions.update(err_ctx);

                for stream in listener.incoming() {
                    match stream {
                        Ok(mut stream) => {
                            let mut buffer = [0; 65535]; // TODO: more accurate
                            let _ = stream
                                .read(&mut buffer)
                                .expect("failed to parse ipc message");
                            let decoded: ApiCommand = bincode::deserialize(&buffer)
                                .expect("failed to deserialize ipc message");
                            match &decoded {
                                ApiCommand::OpenFile(file_name) => {
                                    let path = PathBuf::from(file_name);
                                    send_pty_instructions
                                        .send(PtyInstruction::SpawnTerminal(Some(path)))
                                        .unwrap();
                                }
                                ApiCommand::SplitHorizontally => {
                                    send_pty_instructions
                                        .send(PtyInstruction::SpawnTerminalHorizontally(None))
                                        .unwrap();
                                }
                                ApiCommand::SplitVertically => {
                                    send_pty_instructions
                                        .send(PtyInstruction::SpawnTerminalVertically(None))
                                        .unwrap();
                                }
                                ApiCommand::MoveFocus => {
                                    send_screen_instructions
                                        .send(ScreenInstruction::MoveFocus)
                                        .unwrap();
                                }
                            }
                        }
                        Err(err) => {
                            panic!("err {:?}", err);
                        }
                    }
                }
            }
        })
        .unwrap();

    let _stdin_thread = thread::Builder::new()
        .name("stdin_handler".to_string())
        .spawn({
            let send_screen_instructions = send_screen_instructions.clone();
            let send_pty_instructions = send_pty_instructions.clone();
            let send_plugin_instructions = send_plugin_instructions.clone();
            let os_input = os_input.clone();
            move || {
                input_loop(
                    os_input,
                    command_is_executing,
                    send_screen_instructions,
                    send_pty_instructions,
                    send_plugin_instructions,
                    send_app_instructions,
                )
            }
        });

    #[warn(clippy::never_loop)]
    loop {
        let (app_instruction, mut err_ctx) = receive_app_instructions
            .recv()
            .expect("failed to receive app instruction on channel");

        err_ctx.add_call(ContextType::App(AppContext::from(&app_instruction)));
        send_screen_instructions.update(err_ctx);
        send_pty_instructions.update(err_ctx);
        match app_instruction {
            AppInstruction::Exit => {
                break;
            }
            AppInstruction::Error(backtrace) => {
                let _ = send_screen_instructions.send(ScreenInstruction::Quit);
                let _ = screen_thread.join();
                let _ = send_pty_instructions.send(PtyInstruction::Quit);
                let _ = pty_thread.join();
                let _ = send_plugin_instructions.send(PluginInstruction::Quit);
                let _ = wasm_thread.join();
                os_input.unset_raw_mode(0);
                let goto_start_of_last_line = format!("\u{1b}[{};{}H", full_screen_ws.rows, 1);
                let error = format!("{}\n{}", goto_start_of_last_line, backtrace);
                let _ = os_input
                    .get_stdout_writer()
                    .write(error.as_bytes())
                    .unwrap();
                std::process::exit(1);
            }
        }
    }

    let _ = send_pty_instructions.send(PtyInstruction::Quit);
    pty_thread.join().unwrap();
    let _ = send_screen_instructions.send(ScreenInstruction::Quit);
    screen_thread.join().unwrap();
    let _ = send_plugin_instructions.send(PluginInstruction::Quit);
    wasm_thread.join().unwrap();

    // cleanup();
    let reset_style = "\u{1b}[m";
    let show_cursor = "\u{1b}[?25h";
    let restore_snapshot = "\u{1b}[?1049l";
    let goto_start_of_last_line = format!("\u{1b}[{};{}H", full_screen_ws.rows, 1);
    let goodbye_message = format!(
        "{}\n{}{}{}Bye from Zellij!\n",
        goto_start_of_last_line, restore_snapshot, reset_style, show_cursor
    );

    os_input.unset_raw_mode(0);
    let _ = os_input
        .get_stdout_writer()
        .write(goodbye_message.as_bytes())
        .unwrap();
    os_input.get_stdout_writer().flush().unwrap();
}<|MERGE_RESOLUTION|>--- conflicted
+++ resolved
@@ -14,24 +14,6 @@
 use std::sync::mpsc;
 use std::thread;
 use std::{collections::HashMap, fs};
-<<<<<<< HEAD
-use xrdb::Colors;
-use colors_transform::{Rgb, Color};
-use ansi_term::Colour::RGB;
-
-use crate::panes::PaneId;
-use directories_next::ProjectDirs;
-use input::handler::InputMode;
-use serde::{Deserialize, Serialize};
-use termion::input::TermRead;
-use wasm_vm::PluginEnv;
-use wasmer::{ChainableNamedResolver, Instance, Module, Store, Value};
-use wasmer_wasi::{Pipe, WasiState};
-
-use crate::cli::CliArgs;
-use crate::layout::Layout;
-use crate::common::input::handler::Palette;
-=======
 use std::{
     collections::HashSet,
     io::Write,
@@ -42,7 +24,6 @@
 use crate::cli::CliArgs;
 use crate::layout::Layout;
 use crate::panes::PaneId;
->>>>>>> d818661c
 use command_is_executing::CommandIsExecuting;
 use directories_next::ProjectDirs;
 use errors::{AppContext, ContextType, ErrorContext, PluginContext, PtyContext, ScreenContext};
@@ -50,20 +31,13 @@
 use os_input_output::OsApi;
 use pty_bus::{PtyBus, PtyInstruction};
 use screen::{Screen, ScreenInstruction};
-<<<<<<< HEAD
-use utils::{consts::{ZELLIJ_IPC_PIPE, ZELLIJ_ROOT_PLUGIN_DIR}, logging::debug_log_to_file};
-use wasm_vm::{
-    wasi_stdout, wasi_write_string, zellij_imports, EventType, PluginInputType, PluginInstruction,
-};
-=======
 use serde::{Deserialize, Serialize};
 use utils::consts::ZELLIJ_IPC_PIPE;
 use wasm_vm::PluginEnv;
 use wasm_vm::{wasi_stdout, wasi_write_string, zellij_imports, PluginInstruction};
 use wasmer::{ChainableNamedResolver, Instance, Module, Store, Value};
 use wasmer_wasi::{Pipe, WasiState};
-use zellij_tile::data::{EventType, InputMode};
->>>>>>> d818661c
+use zellij_tile::data::{EventType, InputMode, Palette};
 
 #[derive(Serialize, Deserialize, Debug)]
 pub enum ApiCommand {
@@ -140,13 +114,6 @@
     Exit,
     Error(String),
 }
-
-pub mod colors {
-    pub const WHITE: (u8, u8, u8) = (238, 238, 238);
-    pub const GREEN: (u8, u8, u8) = (175, 255, 0);
-    pub const GRAY: (u8, u8, u8) = (68, 68, 68);
-}
-
 
 /// Start Zellij with the specified [`OsApi`] and command-line arguments.
 // FIXME this should definitely be modularized and split into different functions.
@@ -291,7 +258,7 @@
                     os_input,
                     max_panes,
                     InputMode::Normal,
-                    colors
+                    colors,
                 );
                 loop {
                     let (event, mut err_ctx) = screen
