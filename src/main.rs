--- conflicted
+++ resolved
@@ -170,13 +170,9 @@
         reverse,
     })) = opts.command
     {
-<<<<<<< HEAD
         commands::list_sessions(no_formatting, short, reverse);
-=======
-        commands::list_sessions(no_formatting, short);
     } else if let Some(Command::Sessions(Sessions::ListAliases)) = opts.command {
         commands::list_aliases(opts);
->>>>>>> 8504881e
     } else if let Some(Command::Sessions(Sessions::KillAllSessions { yes })) = opts.command {
         commands::kill_all_sessions(yes);
     } else if let Some(Command::Sessions(Sessions::KillSession { ref target_session })) =
