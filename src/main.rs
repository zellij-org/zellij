#[cfg(test)]
mod tests;

mod os_input_output;
mod terminal_pane;
mod pty_bus;
mod screen;
mod boundaries;

use std::io::{Read, Write};
use std::thread;
use std::os::unix::net::UnixStream;
use std::path::PathBuf;
use std::sync::mpsc::{channel, Sender, Receiver};

use serde::{Serialize, Deserialize};
use serde_yaml;
use structopt::StructOpt;

use crate::os_input_output::{get_os_input, OsApi};
use crate::pty_bus::{VteEvent, PtyBus, PtyInstruction};
use crate::screen::{Screen, ScreenInstruction, Layout, Direction, SplitSize};

#[derive(Serialize, Deserialize, Debug)]
enum ApiCommand {
    OpenFile(PathBuf),
    SplitHorizontally,
    SplitVertically,
    MoveFocus,
}

#[derive(StructOpt, Debug, Default)]
#[structopt(name = "mosaic")]
pub struct Opt {
    #[structopt(short, long)]
    /// Send "split (direction h == horizontal / v == vertical)" to active mosaic session
    split: Option<char>,
    #[structopt(short, long)]
    /// Send "move focused pane" to active mosaic session
    move_focus: bool,
    #[structopt(short, long)]
    /// Send "open file in new pane" to active mosaic session
    open_file: Option<PathBuf>,
    #[structopt(long)]
    /// Maximum panes on screen, caution: opening more panes will close old ones
    max_panes: Option<usize>,

    #[structopt(short, long)]
    debug: bool
}

fn _debug_log_to_file (message: String) {
    use std::fs::OpenOptions;
    use std::io::prelude::*;
    let mut file = OpenOptions::new().append(true).create(true).open("/tmp/mosaic-log.txt").unwrap();
    file.write_all(message.as_bytes()).unwrap();
    file.write_all("\n".as_bytes()).unwrap();
}

<<<<<<< HEAD
// [] h [] - horizontal split
// [] v [] - horizontal split
// [] v [ [] h [] ] - vertical split and then horizontal split of right side
//
//
// [ h, { direction: 'horizontal', percentage: '0.3' }, v ]
//
//
// {
//   direction: 'vertical',
//   parts: [
//      [0.3, {}], [0.3, {}], [0.4, {}]
//   ]
// }
//
//

// TODO: CONTINUE HERE
// * when constructing Screen, give it a hard coded layout until it works and looks like my
// workspace
// * then make it optional
// * then load it from a yaml file and parse with serde
=======
fn delete_log_files() -> std::io::Result<()> {
    std::fs::remove_dir_all("/tmp/mosaic-logs").ok();
    std::fs::create_dir_all("/tmp/mosaic-logs").ok();
    Ok(())
}
>>>>>>> b66dffe5

pub fn main() {
    let opts = Opt::from_args();
    if opts.split.is_some() {
        match opts.split {
            Some('h') => {
                let mut stream = UnixStream::connect("/tmp/mosaic").unwrap();
                let api_command = bincode::serialize(&ApiCommand::SplitHorizontally).unwrap();
                stream.write_all(&api_command).unwrap();
            },
            Some('v') => {
                let mut stream = UnixStream::connect("/tmp/mosaic").unwrap();
                let api_command = bincode::serialize(&ApiCommand::SplitVertically).unwrap();
                stream.write_all(&api_command).unwrap();
            },
            _ => {}
        };
    } else if opts.move_focus {
        let mut stream = UnixStream::connect("/tmp/mosaic").unwrap();
        let api_command = bincode::serialize(&ApiCommand::MoveFocus).unwrap();
        stream.write_all(&api_command).unwrap();
    } else if opts.open_file.is_some() {
        let mut stream = UnixStream::connect("/tmp/mosaic").unwrap();
        let file_to_open = opts.open_file.unwrap();
        let api_command = bincode::serialize(&ApiCommand::OpenFile(file_to_open)).unwrap();
        stream.write_all(&api_command).unwrap();
    } else {
        let os_input = get_os_input();
        start(Box::new(os_input), opts);
    }
}

pub enum AppInstruction {
    Exit
}

pub fn start(mut os_input: Box<dyn OsApi>, opts: Opt) {
    let mut active_threads = vec![];

    delete_log_files().unwrap();

    let full_screen_ws = os_input.get_terminal_size_using_fd(0);
    os_input.into_raw_mode(0);
    let (send_screen_instructions, receive_screen_instructions): (Sender<ScreenInstruction>, Receiver<ScreenInstruction>) = channel();
    let (send_pty_instructions, receive_pty_instructions): (Sender<PtyInstruction>, Receiver<PtyInstruction>) = channel();
    let (send_app_instructions, receive_app_instructions): (Sender<AppInstruction>, Receiver<AppInstruction>) = channel();
    let mut screen = Screen::new(receive_screen_instructions, send_pty_instructions.clone(), send_app_instructions.clone(), &full_screen_ws, os_input.clone(), opts.max_panes);
    let mut pty_bus = PtyBus::new(receive_pty_instructions, send_screen_instructions.clone(), os_input.clone(), opts.debug);

    active_threads.push(
        thread::Builder::new()
            .name("pty".to_string())
            .spawn({
                move || {
                    // pty_bus.spawn_terminal_vertically(None);
                    // TODO: CONTINUE HERE - read this from a file
                    let layout = Layout {
                        split_size: None,
                        direction: Direction::Horizontal,
                        parts: vec![
                            Layout {
                                split_size: Some(SplitSize::Percent(80)),
                                direction: Direction::Vertical,
                                parts: vec![
                                    Layout {
                                        split_size: Some(SplitSize::Percent(20)),
                                        direction: Direction::Horizontal,
                                        parts: vec![]
                                    },
                                    Layout {
                                        split_size: Some(SplitSize::Percent(80)),
                                        direction: Direction::Horizontal,
                                        parts: vec![]
                                    },
                                ]
                            },
                            Layout {
                                split_size: Some(SplitSize::Percent(20)),
                                direction: Direction::Vertical,
                                parts: vec![]
                            }
                        ]
                    };
                    // TODO: remove this
                    let s = serde_yaml::to_string(&layout).unwrap();
                    use std::fs::OpenOptions;
                    use std::io::prelude::*;
                    let mut file = OpenOptions::new().append(true).create(true).open("/tmp/layout.yaml").unwrap();
                    file.write_all(s.as_bytes()).unwrap();
                    // file.write_all("\n".as_bytes()).unwrap();
                    pty_bus.spawn_terminals_for_layout(layout);
                    loop {
                        let event = pty_bus.receive_pty_instructions
                            .recv()
                            .expect("failed to receive event on channel");
                        match event {
                            PtyInstruction::SpawnTerminal(file_to_open) => {
                                pty_bus.spawn_terminal(file_to_open);
                            }
                            PtyInstruction::SpawnTerminalVertically(file_to_open) => {
                                pty_bus.spawn_terminal_vertically(file_to_open);
                            }
                            PtyInstruction::SpawnTerminalHorizontally(file_to_open) => {
                                pty_bus.spawn_terminal_horizontally(file_to_open);
                            }
                            PtyInstruction::ClosePane(id) => {
                                pty_bus.close_pane(id);
                            }
                            PtyInstruction::Quit => {
                                break;
                            }
                        }
                    }
                }
            }).unwrap()
    );

    active_threads.push(
        thread::Builder::new()
            .name("screen".to_string())
            .spawn({
                move || {
                    loop {
                        let event = screen.receiver
                            .recv()
                            .expect("failed to receive event on channel");
                        match event {
                            ScreenInstruction::Pty(pid, vte_event) => {
                                screen.handle_pty_event(pid, vte_event);
                            },
                            ScreenInstruction::Render => {
                                screen.render();
                            },
                            ScreenInstruction::NewPane(pid) => {
                                screen.new_pane(pid);
                            }
                            ScreenInstruction::HorizontalSplit(pid) => {
                                screen.horizontal_split(pid);
                            }
                            ScreenInstruction::VerticalSplit(pid) => {
                                screen.vertical_split(pid);
                            }
                            ScreenInstruction::WriteCharacter(bytes) => {
                                screen.write_to_active_terminal(bytes);
                            }
                            ScreenInstruction::ResizeLeft => {
                                screen.resize_left();
                            }
                            ScreenInstruction::ResizeRight => {
                                screen.resize_right();
                            }
                            ScreenInstruction::ResizeDown => {
                                screen.resize_down();
                            }
                            ScreenInstruction::ResizeUp => {
                                screen.resize_up();
                            }
                            ScreenInstruction::MoveFocus => {
                                screen.move_focus();
                            }
                            ScreenInstruction::ScrollUp => {
                                screen.scroll_active_terminal_up();
                            }
                            ScreenInstruction::ScrollDown => {
                                screen.scroll_active_terminal_down();
                            }
                            ScreenInstruction::ClearScroll => {
                                screen.clear_active_terminal_scroll();
                            }
                            ScreenInstruction::CloseFocusedPane => {
                                screen.close_focused_pane();
                            }
                            ScreenInstruction::ClosePane(id) => {
                                screen.close_pane(id);
                            }
                            ScreenInstruction::ToggleActiveTerminalFullscreen => {
                                screen.toggle_active_terminal_fullscreen();
                            }
                            ScreenInstruction::ApplyLayout((layout, new_pane_pids)) => {
                                screen.apply_layout(layout, new_pane_pids)

                            }
                            ScreenInstruction::Quit => {
                                break;
                            }
                        }
                    }
                }
            }).unwrap()
    );

    // TODO: currently we don't push this into active_threads
    // because otherwise the app will hang. Need to fix this so it both
    // listens to the ipc-bus and is able to quit cleanly
    #[cfg(not(test))]
    let _ipc_thread = thread::Builder::new()
        .name("ipc_server".to_string())
        .spawn({
            let send_pty_instructions = send_pty_instructions.clone();
            let send_screen_instructions = send_screen_instructions.clone();
            move || {
                ::std::fs::remove_file("/tmp/mosaic").ok();
                let listener = ::std::os::unix::net::UnixListener::bind("/tmp/mosaic").expect("could not listen on ipc socket");

                for stream in listener.incoming() {
                    match stream {
                        Ok(mut stream) => {
                            let mut buffer = [0; 65535]; // TODO: more accurate
                            stream.read(&mut buffer).expect("failed to parse ipc message");
                            let decoded: ApiCommand = bincode::deserialize(&buffer).expect("failed to deserialize ipc message");
                            match &decoded {
                                ApiCommand::OpenFile(file_name) => {
                                    let path = PathBuf::from(file_name);
                                    send_pty_instructions.send(PtyInstruction::SpawnTerminal(Some(path))).unwrap();
                                }
                                ApiCommand::SplitHorizontally => {
                                    send_pty_instructions.send(PtyInstruction::SpawnTerminalHorizontally(None)).unwrap();
                                }
                                ApiCommand::SplitVertically => {
                                    send_pty_instructions.send(PtyInstruction::SpawnTerminalVertically(None)).unwrap();
                                }
                                ApiCommand::MoveFocus => {
                                    send_screen_instructions.send(ScreenInstruction::MoveFocus).unwrap();
                                }
                            }
                        }
                        Err(err) => {
                            panic!("err {:?}", err);
                        }
                    }
                }
            }
        }).unwrap();

    let _stdin_thread = thread::Builder::new()
        .name("ipc_server".to_string())
        .spawn({
            let send_screen_instructions = send_screen_instructions.clone();
            let send_pty_instructions = send_pty_instructions.clone();
            let send_app_instructions = send_app_instructions.clone();
            let os_input = os_input.clone();
            move || {
                let mut stdin = os_input.get_stdin_reader();
                loop {
                    let mut buffer = [0; 10]; // TODO: more accurately
                    stdin.read(&mut buffer).expect("failed to read stdin");
                    // uncomment this to print the entered character to a log file (/tmp/mosaic-log.txt) for debugging
                    // _debug_log_to_file(format!("buffer {:?}", buffer));
                    match buffer {
                        [10, 0, 0, 0, 0, 0, 0, 0, 0, 0] => { // ctrl-j
                            send_screen_instructions.send(ScreenInstruction::ResizeDown).unwrap();
                        },
                        [11, 0, 0, 0, 0, 0, 0, 0, 0, 0] => { // ctrl-k
                            send_screen_instructions.send(ScreenInstruction::ResizeUp).unwrap();
                        },
                        [16, 0, 0, 0, 0, 0, 0, 0, 0, 0] => { // ctrl-p
                            send_screen_instructions.send(ScreenInstruction::MoveFocus).unwrap();
                        },
                        [8, 0, 0, 0, 0, 0, 0, 0, 0, 0] => { // ctrl-h
                            send_screen_instructions.send(ScreenInstruction::ResizeLeft).unwrap();
                        },
                        [12, 0, 0, 0, 0, 0, 0, 0, 0, 0] => { // ctrl-l
                            send_screen_instructions.send(ScreenInstruction::ResizeRight).unwrap();
                        },
                        [26, 0, 0, 0, 0, 0, 0, 0, 0, 0] => { // ctrl-z
                            send_pty_instructions.send(PtyInstruction::SpawnTerminal(None)).unwrap();
                        },
                        [14, 0, 0, 0, 0, 0, 0, 0, 0, 0] => { // ctrl-n
                            send_pty_instructions.send(PtyInstruction::SpawnTerminalVertically(None)).unwrap();
                        },
                        [2, 0, 0, 0, 0, 0, 0, 0, 0, 0] => { // ctrl-b
                            send_pty_instructions.send(PtyInstruction::SpawnTerminalHorizontally(None)).unwrap();
                        },
                        [17, 0, 0, 0, 0, 0, 0, 0, 0, 0] => { // ctrl-q
                            let _ = send_screen_instructions.send(ScreenInstruction::Quit);
                            let _ = send_pty_instructions.send(PtyInstruction::Quit);
                            let _ = send_app_instructions.send(AppInstruction::Exit);
                            break;
                        },
                        [27, 91, 53, 94, 0, 0, 0, 0, 0, 0] => { // ctrl-PgUp
                            send_screen_instructions.send(ScreenInstruction::ScrollUp).unwrap();
                        },
                        [27, 91, 54, 94, 0, 0, 0, 0, 0, 0] => { // ctrl-PgDown
                            send_screen_instructions.send(ScreenInstruction::ScrollDown).unwrap();
                        },
                        [24, 0, 0, 0, 0, 0, 0, 0, 0, 0] => { // ctrl-x
                            send_screen_instructions.send(ScreenInstruction::CloseFocusedPane).unwrap();
                            // ::std::thread::sleep(::std::time::Duration::from_millis(10));
                        },
                        [5, 0, 0, 0, 0, 0, 0, 0, 0, 0] => { // ctrl-e
                            send_screen_instructions.send(ScreenInstruction::ToggleActiveTerminalFullscreen).unwrap();
                        },
                        _ => {
                            send_screen_instructions.send(ScreenInstruction::ClearScroll).unwrap();
                            send_screen_instructions.send(ScreenInstruction::WriteCharacter(buffer)).unwrap();
                        }
                    }
                };
            }
        });

    loop {
        let app_instruction = receive_app_instructions.recv().expect("failed to receive app instruction on channel");
        match app_instruction {
            AppInstruction::Exit => {
                let _ = send_screen_instructions.send(ScreenInstruction::Quit);
                let _ = send_pty_instructions.send(PtyInstruction::Quit);
                break;
            },
        }
    }

    for thread_handler in active_threads {
        thread_handler.join().unwrap();
    }
    // cleanup();
    let reset_style = "\u{1b}[m";
    let goto_start_of_last_line = format!("\u{1b}[{};{}H", full_screen_ws.ws_row, 1);
    let goodbye_message = format!("{}\n{}Bye from Mosaic!", goto_start_of_last_line, reset_style);

    os_input.unset_raw_mode(0);
    os_input.get_stdout_writer().write(goodbye_message.as_bytes()).unwrap();
    os_input.get_stdout_writer().flush().unwrap();
}<|MERGE_RESOLUTION|>--- conflicted
+++ resolved
@@ -44,7 +44,9 @@
     #[structopt(long)]
     /// Maximum panes on screen, caution: opening more panes will close old ones
     max_panes: Option<usize>,
-
+    #[structopt(short, long)]
+    /// Path to a layout yaml file
+    layout: Option<PathBuf>,
     #[structopt(short, long)]
     debug: bool
 }
@@ -57,36 +59,11 @@
     file.write_all("\n".as_bytes()).unwrap();
 }
 
-<<<<<<< HEAD
-// [] h [] - horizontal split
-// [] v [] - horizontal split
-// [] v [ [] h [] ] - vertical split and then horizontal split of right side
-//
-//
-// [ h, { direction: 'horizontal', percentage: '0.3' }, v ]
-//
-//
-// {
-//   direction: 'vertical',
-//   parts: [
-//      [0.3, {}], [0.3, {}], [0.4, {}]
-//   ]
-// }
-//
-//
-
-// TODO: CONTINUE HERE
-// * when constructing Screen, give it a hard coded layout until it works and looks like my
-// workspace
-// * then make it optional
-// * then load it from a yaml file and parse with serde
-=======
 fn delete_log_files() -> std::io::Result<()> {
     std::fs::remove_dir_all("/tmp/mosaic-logs").ok();
     std::fs::create_dir_all("/tmp/mosaic-logs").ok();
     Ok(())
 }
->>>>>>> b66dffe5
 
 pub fn main() {
     let opts = Opt::from_args();
@@ -141,43 +118,20 @@
             .name("pty".to_string())
             .spawn({
                 move || {
-                    // pty_bus.spawn_terminal_vertically(None);
-                    // TODO: CONTINUE HERE - read this from a file
-                    let layout = Layout {
-                        split_size: None,
-                        direction: Direction::Horizontal,
-                        parts: vec![
-                            Layout {
-                                split_size: Some(SplitSize::Percent(80)),
-                                direction: Direction::Vertical,
-                                parts: vec![
-                                    Layout {
-                                        split_size: Some(SplitSize::Percent(20)),
-                                        direction: Direction::Horizontal,
-                                        parts: vec![]
-                                    },
-                                    Layout {
-                                        split_size: Some(SplitSize::Percent(80)),
-                                        direction: Direction::Horizontal,
-                                        parts: vec![]
-                                    },
-                                ]
-                            },
-                            Layout {
-                                split_size: Some(SplitSize::Percent(20)),
-                                direction: Direction::Vertical,
-                                parts: vec![]
-                            }
-                        ]
-                    };
-                    // TODO: remove this
-                    let s = serde_yaml::to_string(&layout).unwrap();
-                    use std::fs::OpenOptions;
-                    use std::io::prelude::*;
-                    let mut file = OpenOptions::new().append(true).create(true).open("/tmp/layout.yaml").unwrap();
-                    file.write_all(s.as_bytes()).unwrap();
-                    // file.write_all("\n".as_bytes()).unwrap();
-                    pty_bus.spawn_terminals_for_layout(layout);
+                    match opts.layout {
+                        Some(layout_path) => {
+                            // TODO: CONTINUE HERE - write tests for this, then refactor
+                            use std::fs::File;
+                            let mut layout_file = File::open(&layout_path).expect(&format!("cannot find layout {}", layout_path.display()));
+                            let mut layout = String::new();
+                            layout_file.read_to_string(&mut layout).expect(&format!("could not read layout {}", layout_path.display()));
+                            let layout: Layout = serde_yaml::from_str(&layout).expect(&format!("could not parse layout {}", layout_path.display()));
+                            pty_bus.spawn_terminals_for_layout(layout);
+                        },
+                        None => {
+                            pty_bus.spawn_terminal_vertically(None);
+                        }
+                    }
                     loop {
                         let event = pty_bus.receive_pty_instructions
                             .recv()
