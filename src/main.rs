--- conflicted
+++ resolved
@@ -302,46 +302,11 @@
         });
 
     loop {
-<<<<<<< HEAD
-		let mut buffer = [0; 10]; // TODO: more accurately
-        stdin.read(&mut buffer).expect("failed to read stdin");
-        // uncomment this to print the entered character to a log file (/tmp/mosaic-log.txt) for debugging
-        // crate::utils::logging::_debug_log_to_file(format!("buffer {:?}", buffer));
-        match buffer {
-            [10, 0, 0, 0, 0, 0, 0, 0, 0, 0] => { // ctrl-j
-                send_screen_instructions.send(ScreenInstruction::ResizeDown).unwrap();
-            },
-            [11, 0, 0, 0, 0, 0, 0, 0, 0, 0] => { // ctrl-k
-                send_screen_instructions.send(ScreenInstruction::ResizeUp).unwrap();
-            },
-            [16, 0, 0, 0, 0, 0, 0, 0, 0, 0] => { // ctrl-p
-                send_screen_instructions.send(ScreenInstruction::MoveFocus).unwrap();
-            },
-            [8, 0, 0, 0, 0, 0, 0, 0, 0, 0] => { // ctrl-h
-                send_screen_instructions.send(ScreenInstruction::ResizeLeft).unwrap();
-            },
-            [12, 0, 0, 0, 0, 0, 0, 0, 0, 0] => { // ctrl-l
-                send_screen_instructions.send(ScreenInstruction::ResizeRight).unwrap();
-            },
-            [26, 0, 0, 0, 0, 0, 0, 0, 0, 0] => { // ctrl-z
-                send_pty_instructions.send(PtyInstruction::SpawnTerminal(None)).unwrap();
-            },
-            [14, 0, 0, 0, 0, 0, 0, 0, 0, 0] => { // ctrl-n
-                send_pty_instructions.send(PtyInstruction::SpawnTerminalVertically(None)).unwrap();
-            },
-            [2, 0, 0, 0, 0, 0, 0, 0, 0, 0] => { // ctrl-b
-                send_pty_instructions.send(PtyInstruction::SpawnTerminalHorizontally(None)).unwrap();
-            },
-            [17, 0, 0, 0, 0, 0, 0, 0, 0, 0] => { // ctrl-q
-                send_screen_instructions.send(ScreenInstruction::Quit).unwrap();
-                send_pty_instructions.send(PtyInstruction::Quit).unwrap();
-=======
         let app_instruction = receive_app_instructions.recv().expect("failed to receive app instruction on channel");
         match app_instruction {
             AppInstruction::Exit => {
                 let _ = send_screen_instructions.send(ScreenInstruction::Quit);
                 let _ = send_pty_instructions.send(PtyInstruction::Quit);
->>>>>>> 5a88b1a6
                 break;
             },
         }
