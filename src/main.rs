--- conflicted
+++ resolved
@@ -5,12 +5,8 @@
 mod os_input_output;
 mod pty_bus;
 mod screen;
-<<<<<<< HEAD
-mod boundaries;
 mod layout;
-=======
 mod terminal_pane;
->>>>>>> a2914066
 
 use std::io::{Read, Write};
 use std::os::unix::net::UnixStream;
@@ -18,12 +14,8 @@
 use std::sync::mpsc::{channel, Receiver, Sender};
 use std::thread;
 
-<<<<<<< HEAD
-use serde::{Serialize, Deserialize};
+use serde::{Deserialize, Serialize};
 use serde_yaml;
-=======
-use serde::{Deserialize, Serialize};
->>>>>>> a2914066
 use structopt::StructOpt;
 
 use crate::os_input_output::{get_os_input, OsApi};
@@ -198,84 +190,17 @@
         thread::Builder::new()
             .name("screen".to_string())
             .spawn({
-<<<<<<< HEAD
-                move || {
-                    loop {
-                        let event = screen.receiver
-                            .recv()
-                            .expect("failed to receive event on channel");
-                        match event {
-                            ScreenInstruction::Pty(pid, vte_event) => {
-                                screen.handle_pty_event(pid, vte_event);
-                            },
-                            ScreenInstruction::Render => {
-                                screen.render();
-                            },
-                            ScreenInstruction::NewPane(pid) => {
-                                screen.new_pane(pid);
-                            }
-                            ScreenInstruction::HorizontalSplit(pid) => {
-                                screen.horizontal_split(pid);
-                            }
-                            ScreenInstruction::VerticalSplit(pid) => {
-                                screen.vertical_split(pid);
-                            }
-                            ScreenInstruction::WriteCharacter(bytes) => {
-                                screen.write_to_active_terminal(bytes);
-                            }
-                            ScreenInstruction::ResizeLeft => {
-                                screen.resize_left();
-                            }
-                            ScreenInstruction::ResizeRight => {
-                                screen.resize_right();
-                            }
-                            ScreenInstruction::ResizeDown => {
-                                screen.resize_down();
-                            }
-                            ScreenInstruction::ResizeUp => {
-                                screen.resize_up();
-                            }
-                            ScreenInstruction::MoveFocus => {
-                                screen.move_focus();
-                            }
-                            ScreenInstruction::ScrollUp => {
-                                screen.scroll_active_terminal_up();
-                            }
-                            ScreenInstruction::ScrollDown => {
-                                screen.scroll_active_terminal_down();
-                            }
-                            ScreenInstruction::ClearScroll => {
-                                screen.clear_active_terminal_scroll();
-                            }
-                            ScreenInstruction::CloseFocusedPane => {
-                                screen.close_focused_pane();
-                            }
-                            ScreenInstruction::ClosePane(id) => {
-                                screen.close_pane(id);
-                            }
-                            ScreenInstruction::ToggleActiveTerminalFullscreen => {
-                                screen.toggle_active_terminal_fullscreen();
-                            }
-                            ScreenInstruction::ApplyLayout((layout, new_pane_pids)) => {
-                                screen.apply_layout(layout, new_pane_pids)
-
-                            }
-                            ScreenInstruction::Quit => {
-                                break;
-                            }
-=======
                 move || loop {
-                    let event = screen
-                        .receiver
+                    let event = screen.receiver
                         .recv()
                         .expect("failed to receive event on channel");
                     match event {
                         ScreenInstruction::Pty(pid, vte_event) => {
                             screen.handle_pty_event(pid, vte_event);
-                        }
+                        },
                         ScreenInstruction::Render => {
                             screen.render();
-                        }
+                        },
                         ScreenInstruction::NewPane(pid) => {
                             screen.new_pane(pid);
                         }
@@ -321,9 +246,12 @@
                         ScreenInstruction::ToggleActiveTerminalFullscreen => {
                             screen.toggle_active_terminal_fullscreen();
                         }
+                        ScreenInstruction::ApplyLayout((layout, new_pane_pids)) => {
+                            screen.apply_layout(layout, new_pane_pids)
+
+                        }
                         ScreenInstruction::Quit => {
                             break;
->>>>>>> a2914066
                         }
                     }
                 }
