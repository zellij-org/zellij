#[cfg(test)]
mod tests;

mod boundaries;
mod command_is_executing;
<<<<<<< HEAD
mod hotkeys;
=======
mod errors;
>>>>>>> 1c1558df
mod input;
mod layout;
mod os_input_output;
mod pty_bus;
mod screen;
mod terminal_pane;
mod utils;

use std::io::Write;
use std::os::unix::net::UnixStream;
use std::path::PathBuf;
use std::sync::mpsc::{channel, sync_channel, Receiver, Sender, SyncSender};
use std::thread;

use serde::{Deserialize, Serialize};
use structopt::StructOpt;

use crate::command_is_executing::CommandIsExecuting;
use crate::input::input_loop;
use crate::layout::Layout;
use crate::os_input_output::{get_os_input, OsApi};
use crate::pty_bus::{PtyBus, PtyInstruction, VteEvent};
use crate::screen::{Screen, ScreenInstruction};
use crate::utils::{
    consts::{MOSAIC_IPC_PIPE, MOSAIC_TMP_DIR, MOSAIC_TMP_LOG_DIR},
    logging::*,
};

#[derive(Serialize, Deserialize, Debug)]
enum ApiCommand {
    OpenFile(PathBuf),
    SplitHorizontally,
    SplitVertically,
    MoveFocus,
}

#[derive(StructOpt, Debug, Default)]
#[structopt(name = "mosaic")]
pub struct Opt {
    #[structopt(short, long)]
    /// Send "split (direction h == horizontal / v == vertical)" to active mosaic session
    split: Option<char>,
    #[structopt(short, long)]
    /// Send "move focused pane" to active mosaic session
    move_focus: bool,
    #[structopt(short, long)]
    /// Send "open file in new pane" to active mosaic session
    open_file: Option<PathBuf>,
    #[structopt(long)]
    /// Maximum panes on screen, caution: opening more panes will close old ones
    max_panes: Option<usize>,
    #[structopt(short, long)]
    /// Path to a layout yaml file
    layout: Option<PathBuf>,
    #[structopt(short, long)]
    debug: bool,
}

pub fn main() {
    let opts = Opt::from_args();
    if let Some(split_dir) = opts.split {
        match split_dir {
            'h' => {
                let mut stream = UnixStream::connect(MOSAIC_IPC_PIPE).unwrap();
                let api_command = bincode::serialize(&ApiCommand::SplitHorizontally).unwrap();
                stream.write_all(&api_command).unwrap();
            }
            'v' => {
                let mut stream = UnixStream::connect(MOSAIC_IPC_PIPE).unwrap();
                let api_command = bincode::serialize(&ApiCommand::SplitVertically).unwrap();
                stream.write_all(&api_command).unwrap();
            }
            _ => {}
        };
    } else if opts.move_focus {
        let mut stream = UnixStream::connect(MOSAIC_IPC_PIPE).unwrap();
        let api_command = bincode::serialize(&ApiCommand::MoveFocus).unwrap();
        stream.write_all(&api_command).unwrap();
    } else if let Some(file_to_open) = opts.open_file {
        let mut stream = UnixStream::connect(MOSAIC_IPC_PIPE).unwrap();
        let api_command = bincode::serialize(&ApiCommand::OpenFile(file_to_open)).unwrap();
        stream.write_all(&api_command).unwrap();
    } else {
        let os_input = get_os_input();
        atomic_create_dir(MOSAIC_TMP_DIR).unwrap();
        atomic_create_dir(MOSAIC_TMP_LOG_DIR).unwrap();
        start(Box::new(os_input), opts);
    }
}

pub enum AppInstruction {
    Exit,
    Error(String),
}

pub fn start(mut os_input: Box<dyn OsApi>, opts: Opt) {
    let mut active_threads = vec![];

    let command_is_executing = CommandIsExecuting::new();

    let full_screen_ws = os_input.get_terminal_size_using_fd(0);
    os_input.into_raw_mode(0);
    let (send_screen_instructions, receive_screen_instructions): (
        Sender<ScreenInstruction>,
        Receiver<ScreenInstruction>,
    ) = channel();
    let (send_pty_instructions, receive_pty_instructions): (
        Sender<PtyInstruction>,
        Receiver<PtyInstruction>,
    ) = channel();
    let (send_app_instructions, receive_app_instructions): (
        SyncSender<AppInstruction>,
        Receiver<AppInstruction>,
    ) = sync_channel(0);
    let mut screen = Screen::new(
        receive_screen_instructions,
        send_pty_instructions.clone(),
        send_app_instructions.clone(),
        &full_screen_ws,
        os_input.clone(),
        opts.max_panes,
    );
    let mut pty_bus = PtyBus::new(
        receive_pty_instructions,
        send_screen_instructions.clone(),
        os_input.clone(),
        opts.debug,
    );
    let maybe_layout = opts.layout.map(Layout::new);

    #[cfg(not(test))]
    std::panic::set_hook({
        use crate::errors::handle_panic;
        let send_app_instructions = send_app_instructions.clone();
        Box::new(move |info| {
            handle_panic(info, &send_app_instructions);
        })
    });

    active_threads.push(
        thread::Builder::new()
            .name("pty".to_string())
            .spawn({
                let mut command_is_executing = command_is_executing.clone();
                move || {
                    if let Some(layout) = maybe_layout {
                        pty_bus.spawn_terminals_for_layout(layout);
                    } else {
                        pty_bus.spawn_terminal_vertically(None);
                    }

                    loop {
                        let event = pty_bus
                            .receive_pty_instructions
                            .recv()
                            .expect("failed to receive event on channel");
                        match event {
                            PtyInstruction::SpawnTerminal(file_to_open) => {
                                pty_bus.spawn_terminal(file_to_open);
                            }
                            PtyInstruction::SpawnTerminalVertically(file_to_open) => {
                                pty_bus.spawn_terminal_vertically(file_to_open);
                            }
                            PtyInstruction::SpawnTerminalHorizontally(file_to_open) => {
                                pty_bus.spawn_terminal_horizontally(file_to_open);
                            }
                            PtyInstruction::ClosePane(id) => {
                                pty_bus.close_pane(id);
                                command_is_executing.done_closing_pane();
                            }
                            PtyInstruction::Quit => {
                                break;
                            }
                        }
                    }
                }
            })
            .unwrap(),
    );

    active_threads.push(
        thread::Builder::new()
            .name("screen".to_string())
            .spawn({
                let mut command_is_executing = command_is_executing.clone();
                move || loop {
                    let event = screen
                        .receiver
                        .recv()
                        .expect("failed to receive event on channel");
                    match event {
                        ScreenInstruction::Pty(pid, vte_event) => {
                            screen.handle_pty_event(pid, vte_event);
                        }
                        ScreenInstruction::Render => {
                            screen.render();
                        }
                        ScreenInstruction::NewPane(pid) => {
                            screen.new_pane(pid);
                            command_is_executing.done_opening_new_pane();
                        }
                        ScreenInstruction::HorizontalSplit(pid) => {
                            screen.horizontal_split(pid);
                            command_is_executing.done_opening_new_pane();
                        }
                        ScreenInstruction::VerticalSplit(pid) => {
                            screen.vertical_split(pid);
                            command_is_executing.done_opening_new_pane();
                        }
                        ScreenInstruction::WriteCharacter(bytes) => {
                            screen.write_to_active_terminal(bytes);
                        }
                        ScreenInstruction::ResizeLeft => {
                            screen.resize_left();
                        }
                        ScreenInstruction::ResizeRight => {
                            screen.resize_right();
                        }
                        ScreenInstruction::ResizeDown => {
                            screen.resize_down();
                        }
                        ScreenInstruction::ResizeUp => {
                            screen.resize_up();
                        }
                        ScreenInstruction::MoveFocus => {
                            screen.move_focus();
                        }
                        ScreenInstruction::MoveFocusLeft => {
                            screen.move_focus_left();
                        }
                        ScreenInstruction::MoveFocusDown => {
                            screen.move_focus_down();
                        }
                        ScreenInstruction::MoveFocusRight => {
                            screen.move_focus_right();
                        }
                        ScreenInstruction::MoveFocusUp => {
                            screen.move_focus_up();
                        }
                        ScreenInstruction::ScrollUp => {
                            screen.scroll_active_terminal_up();
                        }
                        ScreenInstruction::ScrollDown => {
                            screen.scroll_active_terminal_down();
                        }
                        ScreenInstruction::ClearScroll => {
                            screen.clear_active_terminal_scroll();
                        }
                        ScreenInstruction::CloseFocusedPane => {
                            screen.close_focused_pane();
                        }
                        ScreenInstruction::ClosePane(id) => {
                            screen.close_pane(id);
                        }
                        ScreenInstruction::ToggleActiveTerminalFullscreen => {
                            screen.toggle_active_terminal_fullscreen();
                        }
                        ScreenInstruction::ApplyLayout((layout, new_pane_pids)) => {
                            screen.apply_layout(layout, new_pane_pids)
                        }
                        ScreenInstruction::Quit => {
                            break;
                        }
                    }
                }
            })
            .unwrap(),
    );

    // Here be dragons! This is very much a work in progress, and isn't quite functional
    // yet. It's being left out of the tests because is slows them down massively (by
    // recompiling a WASM module for every single test). Stay tuned for more updates!
    #[cfg(feature = "wasm-wip")]
    active_threads.push(
        thread::Builder::new()
            .name("wasm".to_string())
            .spawn(move || {
                // TODO: Clone shared state here
                move || -> Result<(), Box<dyn std::error::Error>> {
                    use std::io;
                    use std::sync::{Arc, Mutex};
                    use wasmer::{Exports, Function, Instance, Module, Store, Value};
                    use wasmer_wasi::WasiState;
                    let store = Store::default();

                    println!("Compiling module...");
                    // FIXME: Switch to a higher performance compiler (`Store::default()`) and cache this on disk
                    // I could use `(de)serialize_to_file()` for that
                    let module = if let Ok(m) = Module::from_file(&store, "strider.wasm") {
                        m
                    } else {
                        return Ok(()); // Just abort this thread quietly if the WASM isn't found
                    };

                    // FIXME: Upstream the `Pipe` struct
                    //let output = fluff::Pipe::new();
                    //let input = fluff::Pipe::new();
                    let mut wasi_env = WasiState::new("mosaic")
                        .env("CLICOLOR_FORCE", "1")
                        .preopen(|p| {
                            p.directory(".") // TODO: Change this to a more meaningful dir
                                .alias(".")
                                .read(true)
                                .write(true)
                                .create(true)
                        })?
                        //.stdin(Box::new(input))
                        //.stdout(Box::new(output))
                        .finalize()?;

                    let mut import_object = wasi_env.import_object(&module)?;
                    // FIXME: Upstream an `ImportObject` merge method
                    let mut host_exports = Exports::new();
                    /* host_exports.insert(
                        "host_open_file",
                        Function::new_native_with_env(&store, Arc::clone(&wasi_env.state), host_open_file),
                    ); */
                    fn noop() {}
                    host_exports.insert("host_open_file", Function::new_native(&store, noop));
                    import_object.register("mosaic", host_exports);
                    let instance = Instance::new(&module, &import_object)?;

                    // WASI requires to explicitly set the memory for the `WasiEnv`
                    wasi_env.set_memory(instance.exports.get_memory("memory")?.clone());

                    let start = instance.exports.get_function("_start")?;
                    let handle_key = instance.exports.get_function("handle_key")?;
                    let draw = instance.exports.get_function("draw")?;

                    // This eventually calls the `.init()` method
                    start.call(&[])?;

                    #[warn(clippy::never_loop)]
                    loop {
                        break;
                        //let (cols, rows) = terminal::size()?;
                        //draw.call(&[Value::I32(rows as i32), Value::I32(cols as i32)])?;

                        // FIXME: This downcasting mess needs to be abstracted away
                        /* let mut state = wasi_env.state();
                        let wasi_file = state.fs.stdout_mut()?.as_mut().unwrap();
                        let output: &mut fluff::Pipe = wasi_file.downcast_mut().unwrap();
                        // Needed because raw mode doesn't implicitly return to the start of the line
                        write!(
                            io::stdout(),
                            "{}\n\r",
                            output.to_string().lines().collect::<Vec<_>>().join("\n\r")
                        )?;
                        output.clear();

                        let wasi_file = state.fs.stdin_mut()?.as_mut().unwrap();
                        let input: &mut fluff::Pipe = wasi_file.downcast_mut().unwrap();
                        input.clear(); */

                        /* match event::read()? {
                            Event::Key(KeyEvent {
                                code: KeyCode::Char('q'),
                                ..
                            }) => break,
                            Event::Key(e) => {
                                writeln!(input, "{}\r", serde_json::to_string(&e)?)?;
                                drop(state);
                                // Need to release the implicit `state` mutex or I deadlock!
                                handle_key.call(&[])?;
                            }
                            _ => (),
                        } */
                    }
                    debug_log_to_file("WASM module loaded and exited cleanly :)".to_string())?;
                    Ok(())
                }()
                .unwrap()
            })
            .unwrap(),
    );

    // TODO: currently we don't push this into active_threads
    // because otherwise the app will hang. Need to fix this so it both
    // listens to the ipc-bus and is able to quit cleanly
    #[cfg(not(test))]
    let _ipc_thread = thread::Builder::new()
        .name("ipc_server".to_string())
        .spawn({
            use std::io::Read;
            let send_pty_instructions = send_pty_instructions.clone();
            let send_screen_instructions = send_screen_instructions.clone();
            move || {
                std::fs::remove_file(MOSAIC_IPC_PIPE).ok();
                let listener = std::os::unix::net::UnixListener::bind(MOSAIC_IPC_PIPE)
                    .expect("could not listen on ipc socket");

                for stream in listener.incoming() {
                    match stream {
                        Ok(mut stream) => {
                            let mut buffer = [0; 65535]; // TODO: more accurate
                            let _ = stream
                                .read(&mut buffer)
                                .expect("failed to parse ipc message");
                            let decoded: ApiCommand = bincode::deserialize(&buffer)
                                .expect("failed to deserialize ipc message");
                            match &decoded {
                                ApiCommand::OpenFile(file_name) => {
                                    let path = PathBuf::from(file_name);
                                    send_pty_instructions
                                        .send(PtyInstruction::SpawnTerminal(Some(path)))
                                        .unwrap();
                                }
                                ApiCommand::SplitHorizontally => {
                                    send_pty_instructions
                                        .send(PtyInstruction::SpawnTerminalHorizontally(None))
                                        .unwrap();
                                }
                                ApiCommand::SplitVertically => {
                                    send_pty_instructions
                                        .send(PtyInstruction::SpawnTerminalVertically(None))
                                        .unwrap();
                                }
                                ApiCommand::MoveFocus => {
                                    send_screen_instructions
                                        .send(ScreenInstruction::MoveFocus)
                                        .unwrap();
                                }
                            }
                        }
                        Err(err) => {
                            panic!("err {:?}", err);
                        }
                    }
                }
            }
        })
        .unwrap();

    let _stdin_thread = thread::Builder::new()
        .name("stdin_handler".to_string())
        .spawn({
            let send_screen_instructions = send_screen_instructions.clone();
            let send_pty_instructions = send_pty_instructions.clone();
            let os_input = os_input.clone();
            move || {
                input_loop(
                    os_input,
                    command_is_executing,
                    send_screen_instructions,
                    send_pty_instructions,
                    send_app_instructions,
                )
            }
        });

    #[warn(clippy::never_loop)]
    loop {
        let app_instruction = receive_app_instructions
            .recv()
            .expect("failed to receive app instruction on channel");
        match app_instruction {
            AppInstruction::Exit => {
                let _ = send_screen_instructions.send(ScreenInstruction::Quit);
                let _ = send_pty_instructions.send(PtyInstruction::Quit);
                break;
            }
            AppInstruction::Error(backtrace) => {
                os_input.unset_raw_mode(0);
                println!("{}", backtrace);
                let _ = send_screen_instructions.send(ScreenInstruction::Quit);
                let _ = send_pty_instructions.send(PtyInstruction::Quit);
                for thread_handler in active_threads {
                    let _ = thread_handler.join();
                }
                std::process::exit(1);
            }
        }
    }

    for thread_handler in active_threads {
        thread_handler.join().unwrap();
    }
    // cleanup();
    let reset_style = "\u{1b}[m";
    let show_cursor = "\u{1b}[?25h";
    let goto_start_of_last_line = format!("\u{1b}[{};{}H", full_screen_ws.rows, 1);
    let goodbye_message = format!(
        "{}\n{}{}Bye from Mosaic!",
        goto_start_of_last_line, reset_style, show_cursor
    );

    os_input.unset_raw_mode(0);
    let _ = os_input
        .get_stdout_writer()
        .write(goodbye_message.as_bytes())
        .unwrap();
    os_input.get_stdout_writer().flush().unwrap();
}<|MERGE_RESOLUTION|>--- conflicted
+++ resolved
@@ -3,11 +3,8 @@
 
 mod boundaries;
 mod command_is_executing;
-<<<<<<< HEAD
 mod hotkeys;
-=======
 mod errors;
->>>>>>> 1c1558df
 mod input;
 mod layout;
 mod os_input_output;
