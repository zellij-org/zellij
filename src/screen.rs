--- conflicted
+++ resolved
@@ -16,20 +16,8 @@
  * it tracks their coordinates (x/y) and size, as well as how they should be resized
  *
  */
-<<<<<<< HEAD
-const CURSOR_HEIGHT_WIDGH_RATIO: u16 = 4; // this is not accurate and kind of a magic number, TODO: look into this
-=======
-
-fn _debug_log_to_file (message: String) {
-    use std::fs::OpenOptions;
-    use std::io::prelude::*;
-    let mut file = OpenOptions::new().append(true).create(true).open("/tmp/mosaic-log.txt").unwrap();
-    file.write_all(message.as_bytes()).unwrap();
-    file.write_all("\n".as_bytes()).unwrap();
-}
 
 const CURSOR_HEIGHT_WIDGH_RATIO: usize = 4; // this is not accurate and kind of a magic number, TODO: look into this
->>>>>>> 393bca0d
 
 type BorderAndPaneIds = (usize, Vec<RawFd>);
 
