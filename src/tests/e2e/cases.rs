#![allow(unused)]

use ::insta::assert_snapshot;
use zellij_utils::{pane_size::Size, position::Position};

use rand::Rng;
use regex::Regex;

use std::fmt::Write;
use std::path::Path;

use super::remote_runner::{RemoteRunner, RemoteTerminal, Step};

pub const QUIT: [u8; 1] = [17]; // ctrl-q
pub const ESC: [u8; 1] = [27];
pub const ENTER: [u8; 1] = [10]; // char '\n'
pub const SPACE: [u8; 1] = [32];
pub const LOCK_MODE: [u8; 1] = [7]; // ctrl-g

pub const MOVE_FOCUS_LEFT_IN_NORMAL_MODE: [u8; 2] = [27, 104]; // alt-h
pub const MOVE_FOCUS_RIGHT_IN_NORMAL_MODE: [u8; 2] = [27, 108]; // alt-l

pub const PANE_MODE: [u8; 1] = [16]; // ctrl-p
pub const TMUX_MODE: [u8; 1] = [2]; // ctrl-b
pub const SPAWN_TERMINAL_IN_PANE_MODE: [u8; 1] = [110]; // n
pub const MOVE_FOCUS_IN_PANE_MODE: [u8; 1] = [112]; // p
pub const SPLIT_DOWN_IN_PANE_MODE: [u8; 1] = [100]; // d
pub const SPLIT_RIGHT_IN_PANE_MODE: [u8; 1] = [114]; // r
pub const SPLIT_RIGHT_IN_TMUX_MODE: [u8; 1] = [37]; // %
pub const TOGGLE_ACTIVE_TERMINAL_FULLSCREEN_IN_PANE_MODE: [u8; 1] = [102]; // f
pub const TOGGLE_FLOATING_PANES: [u8; 1] = [119]; // w
pub const CLOSE_PANE_IN_PANE_MODE: [u8; 1] = [120]; // x
pub const MOVE_FOCUS_DOWN_IN_PANE_MODE: [u8; 1] = [106]; // j
pub const MOVE_FOCUS_UP_IN_PANE_MODE: [u8; 1] = [107]; // k
pub const MOVE_FOCUS_LEFT_IN_PANE_MODE: [u8; 1] = [104]; // h
pub const MOVE_FOCUS_RIGHT_IN_PANE_MODE: [u8; 1] = [108]; // l
pub const RENAME_PANE_MODE: [u8; 1] = [99]; // c

pub const SCROLL_MODE: [u8; 1] = [19]; // ctrl-s
pub const SCROLL_UP_IN_SCROLL_MODE: [u8; 1] = [107]; // k
pub const SCROLL_DOWN_IN_SCROLL_MODE: [u8; 1] = [106]; // j
pub const SCROLL_PAGE_UP_IN_SCROLL_MODE: [u8; 1] = [2]; // ctrl-b
pub const SCROLL_PAGE_DOWN_IN_SCROLL_MODE: [u8; 1] = [6]; // ctrl-f
pub const EDIT_SCROLLBACK: [u8; 1] = [101]; // e

pub const RESIZE_MODE: [u8; 1] = [14]; // ctrl-n
pub const RESIZE_DOWN_IN_RESIZE_MODE: [u8; 1] = [106]; // j
pub const RESIZE_UP_IN_RESIZE_MODE: [u8; 1] = [107]; // k
pub const RESIZE_LEFT_IN_RESIZE_MODE: [u8; 1] = [104]; // h
pub const RESIZE_RIGHT_IN_RESIZE_MODE: [u8; 1] = [108]; // l

pub const TAB_MODE: [u8; 1] = [20]; // ctrl-t
pub const NEW_TAB_IN_TAB_MODE: [u8; 1] = [110]; // n
pub const SWITCH_NEXT_TAB_IN_TAB_MODE: [u8; 1] = [108]; // l
pub const SWITCH_PREV_TAB_IN_TAB_MODE: [u8; 1] = [104]; // h
pub const CLOSE_TAB_IN_TAB_MODE: [u8; 1] = [120]; // x
pub const RENAME_TAB_MODE: [u8; 1] = [114]; // r

pub const SESSION_MODE: [u8; 1] = [15]; // ctrl-o
pub const DETACH_IN_SESSION_MODE: [u8; 1] = [100]; // d

pub const BRACKETED_PASTE_START: [u8; 6] = [27, 91, 50, 48, 48, 126]; // \u{1b}[200~
pub const BRACKETED_PASTE_END: [u8; 6] = [27, 91, 50, 48, 49, 126]; // \u{1b}[201
pub const SLEEP: [u8; 0] = [];

pub fn sgr_mouse_report(position: Position, button: u8) -> Vec<u8> {
    // button: (release is with lower case m, not supported here yet)
    // 0 => left click
    // 2 => right click
    // 64 => scroll up
    // 65 => scroll down
    let Position { line, column } = position;
    format!("\u{1b}[<{};{};{}M", button, column.0, line.0)
        .as_bytes()
        .to_vec()
}

// what we do here is adjust snapshots for various race conditions that should hopefully be
// temporary until we can fix them - when adding stuff here, please add a detailed comment
// explaining the race condition and what needs to be done to solve it
fn account_for_races_in_snapshot(snapshot: String) -> String {
    // these replacements need to be done because plugins set themselves as "unselectable" at runtime
    // when they are loaded - since they are loaded asynchronously, sometimes the "BASE" indication
    // (which should only happen if there's more than one selectable pane) is rendered and
    // sometimes it isn't - this removes it entirely
    //
    // to fix this, we should set plugins as unselectable in the layout (before they are loaded),
    // once that happens, we should be able to remove this hack (and adjust the snapshots for the
    // trailing spaces that we had to get rid of here)
    let base_replace = Regex::new(r" BASE \s*\n").unwrap();
    let eol_arrow_replace = Regex::new(r"\s*\n").unwrap();
    let snapshot = base_replace.replace_all(&snapshot, "\n").to_string();
    let snapshot = eol_arrow_replace.replace_all(&snapshot, "\n").to_string();

    snapshot
}

// All the E2E tests are marked as "ignored" so that they can be run separately from the normal
// tests

#[test]
#[ignore]
pub fn starts_with_one_terminal() {
    let fake_win_size = Size {
        cols: 120,
        rows: 24,
    };
    let mut test_attempts = 10;
    let last_snapshot = loop {
        RemoteRunner::kill_running_sessions(fake_win_size);
        let mut runner = RemoteRunner::new(fake_win_size);
        let last_snapshot = runner.take_snapshot_after(Step {
            name: "Wait for app to load",
            instruction: |remote_terminal: RemoteTerminal| -> bool {
                let mut step_is_complete = false;
                if remote_terminal.status_bar_appears() && remote_terminal.cursor_position_is(3, 2)
                {
                    step_is_complete = true;
                }
                step_is_complete
            },
        });
        if runner.test_timed_out && test_attempts > 0 {
            continue;
        } else {
            break last_snapshot;
        }
    };

    let last_snapshot = account_for_races_in_snapshot(last_snapshot);
    assert_snapshot!(last_snapshot);
}

#[test]
#[ignore]
pub fn split_terminals_vertically() {
    let fake_win_size = Size {
        cols: 120,
        rows: 24,
    };

    let mut test_attempts = 10;
    let last_snapshot = loop {
        RemoteRunner::kill_running_sessions(fake_win_size);
        let mut runner = RemoteRunner::new(fake_win_size).add_step(Step {
            name: "Split pane to the right",
            instruction: |mut remote_terminal: RemoteTerminal| -> bool {
                let mut step_is_complete = false;
                if remote_terminal.status_bar_appears() && remote_terminal.cursor_position_is(3, 2)
                {
                    remote_terminal.send_key(&PANE_MODE);
                    remote_terminal.send_key(&SPLIT_RIGHT_IN_PANE_MODE);
                    // back to normal mode after split
                    step_is_complete = true;
                }
                step_is_complete
            },
        });
        runner.run_all_steps();
        let last_snapshot = runner.take_snapshot_after(Step {
            name: "Wait for new pane to appear",
            instruction: |remote_terminal: RemoteTerminal| -> bool {
                let mut step_is_complete = false;
                if remote_terminal.cursor_position_is(63, 2) && remote_terminal.tip_appears() {
                    // cursor is in the newly opened second pane
                    step_is_complete = true;
                }
                step_is_complete
            },
        });
        if runner.test_timed_out && test_attempts > 0 {
            test_attempts -= 1;
            continue;
        } else {
            break last_snapshot;
        }
    };
    let last_snapshot = account_for_races_in_snapshot(last_snapshot);
    assert_snapshot!(last_snapshot);
}

#[test]
#[ignore]
pub fn cannot_split_terminals_vertically_when_active_terminal_is_too_small() {
    let fake_win_size = Size { cols: 8, rows: 20 };
    let mut test_attempts = 10;
    let last_snapshot = loop {
        RemoteRunner::kill_running_sessions(fake_win_size);
        let mut runner = RemoteRunner::new(fake_win_size).add_step(Step {
            name: "Split pane to the right",
            instruction: |mut remote_terminal: RemoteTerminal| -> bool {
                let mut step_is_complete = false;
                if remote_terminal.cursor_position_is(3, 2) {
                    remote_terminal.send_key(&PANE_MODE);
                    remote_terminal.send_key(&SPLIT_RIGHT_IN_PANE_MODE);
                    // back to normal mode after split
                    step_is_complete = true;
                }
                step_is_complete
            },
        });
        runner.run_all_steps();
        let last_snapshot = runner.take_snapshot_after(Step {
            name: "Make sure only one pane appears",
            instruction: |remote_terminal: RemoteTerminal| -> bool {
                let mut step_is_complete = false;
                if remote_terminal.cursor_position_is(3, 2)
                //two empty lines at the bottom to make sure there is no plugin output
                    && remote_terminal
                        .current_snapshot()
                        .ends_with("        \n        ")
                {
                    // ... is the truncated tip line
                    step_is_complete = true;
                }
                step_is_complete
            },
        });
        if runner.test_timed_out && test_attempts > 0 {
            test_attempts -= 1;
            continue;
        } else {
            break last_snapshot;
        }
    };
    let last_snapshot = account_for_races_in_snapshot(last_snapshot);
    assert_snapshot!(last_snapshot);
}

#[test]
#[ignore]
pub fn scrolling_inside_a_pane() {
    let fake_win_size = Size {
        cols: 120,
        rows: 24,
    };
    let mut test_attempts = 10;
    let last_snapshot = loop {
        RemoteRunner::kill_running_sessions(fake_win_size);
        let mut runner = RemoteRunner::new(fake_win_size)
            .add_step(Step {
                name: "Split pane to the right",
                instruction: |mut remote_terminal: RemoteTerminal| -> bool {
                    let mut step_is_complete = false;
                    if remote_terminal.status_bar_appears()
                        && remote_terminal.cursor_position_is(3, 2)
                    {
                        remote_terminal.send_key(&PANE_MODE);
                        remote_terminal.send_key(&SPLIT_RIGHT_IN_PANE_MODE);
                        step_is_complete = true;
                    }
                    step_is_complete
                },
            })
            .add_step(Step {
                name: "Fill terminal with text",
                instruction: |mut remote_terminal: RemoteTerminal| -> bool {
                    let mut step_is_complete = false;
                    if remote_terminal.cursor_position_is(63, 2) && remote_terminal.tip_appears() {
                        // cursor is in the newly opened second pane
                        remote_terminal.load_fixture("e2e/scrolling_inside_a_pane");
                        step_is_complete = true;
                    }
                    step_is_complete
                },
            })
            .add_step(Step {
                name: "Scroll up inside pane",
                instruction: |mut remote_terminal: RemoteTerminal| -> bool {
                    let mut step_is_complete = false;
                    if remote_terminal.cursor_position_is(63, 20)
                        && remote_terminal.snapshot_contains("line21")
                    {
                        // all lines have been written to the pane
                        remote_terminal.send_key(&SCROLL_MODE);
                        remote_terminal.send_key(&SCROLL_UP_IN_SCROLL_MODE);
                        step_is_complete = true;
                    }
                    step_is_complete
                },
            });
        runner.run_all_steps();
        let last_snapshot = runner.take_snapshot_after(Step {
            name: "Wait for scroll to finish",
            instruction: |remote_terminal: RemoteTerminal| -> bool {
                let mut step_is_complete = false;
                if remote_terminal.cursor_position_is(63, 20)
                    && remote_terminal.snapshot_contains("line3 ")
                    && remote_terminal.snapshot_contains("SCROLL:  1/4")
                {
                    // keyboard scrolls up 1 line, scrollback is 4 lines: cat command + 2 extra lines from fixture + prompt
                    step_is_complete = true;
                }
                step_is_complete
            },
        });
        if runner.test_timed_out && test_attempts > 0 {
            test_attempts -= 1;
            continue;
        } else {
            break last_snapshot;
        }
    };
    let last_snapshot = account_for_races_in_snapshot(last_snapshot);
    assert_snapshot!(last_snapshot);
}

#[test]
#[ignore]
pub fn toggle_pane_fullscreen() {
    let fake_win_size = Size {
        cols: 120,
        rows: 24,
    };
    let mut test_attempts = 10;
    let last_snapshot = loop {
        RemoteRunner::kill_running_sessions(fake_win_size);
        let mut runner = RemoteRunner::new(fake_win_size)
            .add_step(Step {
                name: "Split pane to the right",
                instruction: |mut remote_terminal: RemoteTerminal| -> bool {
                    let mut step_is_complete = false;
                    if remote_terminal.status_bar_appears()
                        && remote_terminal.cursor_position_is(3, 2)
                    {
                        remote_terminal.send_key(&PANE_MODE);
                        remote_terminal.send_key(&SPLIT_RIGHT_IN_PANE_MODE);
                        step_is_complete = true;
                    }
                    step_is_complete
                },
            })
            .add_step(Step {
                name: "Change newly opened pane to be fullscreen",
                instruction: |mut remote_terminal: RemoteTerminal| -> bool {
                    let mut step_is_complete = false;
                    if remote_terminal.cursor_position_is(63, 2) && remote_terminal.tip_appears() {
                        // cursor is in the newly opened second pane
                        remote_terminal.send_key(&PANE_MODE);
                        remote_terminal.send_key(&TOGGLE_ACTIVE_TERMINAL_FULLSCREEN_IN_PANE_MODE);
                        step_is_complete = true;
                    }
                    step_is_complete
                },
            });
        runner.run_all_steps();
        let last_snapshot = runner.take_snapshot_after(Step {
            name: "Wait for pane to become fullscreen",
            instruction: |remote_terminal: RemoteTerminal| -> bool {
                let mut step_is_complete = false;
                if remote_terminal.cursor_position_is(3, 2) {
                    // cursor is in full screen pane now
                    step_is_complete = true;
                }
                step_is_complete
            },
        });
        if runner.test_timed_out && test_attempts > 0 {
            test_attempts -= 1;
            continue;
        } else {
            break last_snapshot;
        }
    };
    let last_snapshot = account_for_races_in_snapshot(last_snapshot);
    assert_snapshot!(last_snapshot);
}

#[test]
#[ignore]
pub fn open_new_tab() {
    let fake_win_size = Size {
        cols: 120,
        rows: 24,
    };
    let mut test_attempts = 10;
    let last_snapshot = loop {
        RemoteRunner::kill_running_sessions(fake_win_size);
        let mut runner = RemoteRunner::new(fake_win_size)
            .add_step(Step {
                name: "Split pane to the right",
                instruction: |mut remote_terminal: RemoteTerminal| -> bool {
                    let mut step_is_complete = false;
                    if remote_terminal.status_bar_appears()
                        && remote_terminal.cursor_position_is(3, 2)
                    {
                        remote_terminal.send_key(&PANE_MODE);
                        remote_terminal.send_key(&SPLIT_RIGHT_IN_PANE_MODE);
                        step_is_complete = true;
                    }
                    step_is_complete
                },
            })
            .add_step(Step {
                name: "Open new tab",
                instruction: |mut remote_terminal: RemoteTerminal| -> bool {
                    let mut step_is_complete = false;
                    if remote_terminal.cursor_position_is(63, 2) && remote_terminal.tip_appears() {
                        // cursor is in the newly opened second pane
                        remote_terminal.send_key(&TAB_MODE);
                        remote_terminal.send_key(&NEW_TAB_IN_TAB_MODE);
                        step_is_complete = true;
                    }
                    step_is_complete
                },
            });
        runner.run_all_steps();
        let last_snapshot = runner.take_snapshot_after(Step {
            name: "Wait for new tab to open",
            instruction: |remote_terminal: RemoteTerminal| -> bool {
                let mut step_is_complete = false;
                if remote_terminal.cursor_position_is(3, 2)
                    && remote_terminal.tip_appears()
                    && remote_terminal.snapshot_contains("2")
                    && remote_terminal.status_bar_appears()
                {
                    // cursor is in the newly opened second tab
                    step_is_complete = true;
                }
                step_is_complete
            },
        });
        if runner.test_timed_out && test_attempts > 0 {
            test_attempts -= 1;
            continue;
        } else {
            break last_snapshot;
        }
    };
    let last_snapshot = account_for_races_in_snapshot(last_snapshot);
    assert_snapshot!(last_snapshot);
}

#[test]
#[ignore]
pub fn close_tab() {
    let fake_win_size = Size {
        cols: 120,
        rows: 24,
    };
    let mut test_attempts = 10;
    let last_snapshot = loop {
        RemoteRunner::kill_running_sessions(fake_win_size);
        let mut runner = RemoteRunner::new(fake_win_size)
            .add_step(Step {
                name: "Split pane to the right",
                instruction: |mut remote_terminal: RemoteTerminal| -> bool {
                    let mut step_is_complete = false;
                    if remote_terminal.status_bar_appears()
                        && remote_terminal.cursor_position_is(3, 2)
                    {
                        remote_terminal.send_key(&PANE_MODE);
                        remote_terminal.send_key(&SPLIT_RIGHT_IN_PANE_MODE);
                        step_is_complete = true;
                    }
                    step_is_complete
                },
            })
            .add_step(Step {
                name: "Open new tab",
                instruction: |mut remote_terminal: RemoteTerminal| -> bool {
                    let mut step_is_complete = false;
                    if remote_terminal.cursor_position_is(63, 2) && remote_terminal.tip_appears() {
                        // cursor is in the newly opened second pane
                        remote_terminal.send_key(&TAB_MODE);
                        remote_terminal.send_key(&NEW_TAB_IN_TAB_MODE);
                        step_is_complete = true;
                    }
                    step_is_complete
                },
            })
            .add_step(Step {
                name: "Close tab",
                instruction: |mut remote_terminal: RemoteTerminal| -> bool {
                    let mut step_is_complete = false;
                    if remote_terminal.cursor_position_is(3, 2)
                        && remote_terminal.tip_appears()
                        && remote_terminal.snapshot_contains("2")
                        && remote_terminal.status_bar_appears()
                    {
                        // cursor is in the newly opened second tab
                        remote_terminal.send_key(&TAB_MODE);
                        remote_terminal.send_key(&CLOSE_TAB_IN_TAB_MODE);
                        step_is_complete = true;
                    }
                    step_is_complete
                },
            });
        runner.run_all_steps();
        let last_snapshot = runner.take_snapshot_after(Step {
            name: "Wait for tab to close",
            instruction: |mut remote_terminal: RemoteTerminal| -> bool {
                let mut step_is_complete = false;
                if remote_terminal.snapshot_contains("1") && !remote_terminal.snapshot_contains("2")
                {
                    // cursor is in the first tab again
                    step_is_complete = true;
                }
                step_is_complete
            },
        });
        if runner.test_timed_out && test_attempts > 0 {
            test_attempts -= 1;
            continue;
        } else {
            break last_snapshot;
        }
    };
    assert!(last_snapshot.contains('1'));
    assert!(!last_snapshot.contains('2'));
}

#[test]
#[ignore]
pub fn close_pane() {
    let fake_win_size = Size {
        cols: 120,
        rows: 24,
    };
    let mut test_attempts = 10;
    let last_snapshot = loop {
        RemoteRunner::kill_running_sessions(fake_win_size);
        let mut runner = RemoteRunner::new(fake_win_size)
            .add_step(Step {
                name: "Split pane to the right",
                instruction: |mut remote_terminal: RemoteTerminal| -> bool {
                    let mut step_is_complete = false;
                    if remote_terminal.status_bar_appears()
                        && remote_terminal.cursor_position_is(3, 2)
                    {
                        remote_terminal.send_key(&PANE_MODE);
                        remote_terminal.send_key(&SPLIT_RIGHT_IN_PANE_MODE);
                        step_is_complete = true;
                    }
                    step_is_complete
                },
            })
            .add_step(Step {
                name: "Close pane",
                instruction: |mut remote_terminal: RemoteTerminal| -> bool {
                    let mut step_is_complete = false;
                    if remote_terminal.cursor_position_is(63, 2) && remote_terminal.tip_appears() {
                        // cursor is in the newly opened second pane
                        remote_terminal.send_key(&PANE_MODE);
                        remote_terminal.send_key(&CLOSE_PANE_IN_PANE_MODE);
                        step_is_complete = true;
                    }
                    step_is_complete
                },
            });
        runner.run_all_steps();
        let last_snapshot = runner.take_snapshot_after(Step {
            name: "Wait for pane to close",
            instruction: |remote_terminal: RemoteTerminal| -> bool {
                let mut step_is_complete = false;
                if remote_terminal.cursor_position_is(3, 2) && remote_terminal.tip_appears() {
                    // cursor is in the original pane
                    step_is_complete = true;
                }
                step_is_complete
            },
        });
        if runner.test_timed_out && test_attempts > 0 {
            test_attempts -= 1;
            continue;
        } else {
            break last_snapshot;
        }
    };
    let last_snapshot = account_for_races_in_snapshot(last_snapshot);
    assert_snapshot!(last_snapshot);
}

#[test]
#[ignore]
pub fn exit_zellij() {
    let fake_win_size = Size {
        cols: 120,
        rows: 24,
    };
    let mut test_attempts = 10;
    let last_snapshot = {
        RemoteRunner::kill_running_sessions(fake_win_size);
        let mut runner = RemoteRunner::new(fake_win_size).add_step(Step {
            name: "Wait for app to load",
            instruction: |mut remote_terminal: RemoteTerminal| -> bool {
                let mut step_is_complete = false;
                if remote_terminal.status_bar_appears() && remote_terminal.cursor_position_is(3, 2)
                {
                    remote_terminal.send_key(&QUIT);
                    step_is_complete = true;
                }
                step_is_complete
            },
        });
        runner.run_all_steps();
        runner.take_snapshot_after(Step {
            name: "Wait for app to exit",
            instruction: |remote_terminal: RemoteTerminal| -> bool {
                let mut step_is_complete = false;
                if !remote_terminal.status_bar_appears()
                    && remote_terminal.snapshot_contains("Bye from Zellij!")
                {
                    step_is_complete = true;
                }
                step_is_complete
            },
        })
    };
    assert!(last_snapshot.contains("Bye from Zellij!"));
}

#[test]
#[ignore]
pub fn closing_last_pane_exits_zellij() {
    let fake_win_size = Size {
        cols: 120,
        rows: 24,
    };
    let mut test_attempts = 10;
    let last_snapshot = loop {
        RemoteRunner::kill_running_sessions(fake_win_size);
        let mut runner = RemoteRunner::new(fake_win_size).add_step(Step {
            name: "Close pane",
            instruction: |mut remote_terminal: RemoteTerminal| -> bool {
                let mut step_is_complete = false;
                if remote_terminal.status_bar_appears() && remote_terminal.cursor_position_is(3, 2)
                {
                    remote_terminal.send_key(&PANE_MODE);
                    remote_terminal.send_key(&CLOSE_PANE_IN_PANE_MODE);
                    step_is_complete = true;
                }
                step_is_complete
            },
        });
        runner.run_all_steps();
        if runner.test_timed_out && test_attempts > 0 {
            test_attempts -= 1;
            continue;
        }
        break runner.take_snapshot_after(Step {
            name: "Wait for app to exit",
            instruction: |remote_terminal: RemoteTerminal| -> bool {
                let mut step_is_complete = false;
                if remote_terminal.snapshot_contains("Bye from Zellij!") {
                    step_is_complete = true;
                }
                step_is_complete
            },
        });
    };
    assert!(last_snapshot.contains("Bye from Zellij!"));
}

#[test]
#[ignore]
pub fn typing_exit_closes_pane() {
    let fake_win_size = Size {
        cols: 120,
        rows: 24,
    };
    let mut test_attempts = 10;
    let last_snapshot = loop {
        RemoteRunner::kill_running_sessions(fake_win_size);
        let mut runner = RemoteRunner::new(fake_win_size)
            .add_step(Step {
                name: "Split pane to the right",
                instruction: |mut remote_terminal: RemoteTerminal| -> bool {
                    let mut step_is_complete = false;
                    if remote_terminal.status_bar_appears()
                        && remote_terminal.cursor_position_is(3, 2)
                    {
                        remote_terminal.send_key(&PANE_MODE);
                        remote_terminal.send_key(&SPLIT_RIGHT_IN_PANE_MODE);
                        step_is_complete = true;
                    }
                    step_is_complete
                },
            })
            .add_step(Step {
                name: "Type exit",
                instruction: |mut remote_terminal: RemoteTerminal| -> bool {
                    let mut step_is_complete = false;
                    if remote_terminal.cursor_position_is(63, 2) && remote_terminal.tip_appears() {
                        remote_terminal.send_key("e".as_bytes());
                        remote_terminal.send_key("x".as_bytes());
                        remote_terminal.send_key("i".as_bytes());
                        remote_terminal.send_key("t".as_bytes());
                        remote_terminal.send_key("\n".as_bytes());
                        step_is_complete = true;
                    }
                    step_is_complete
                },
            });
        runner.run_all_steps();
        let last_snapshot = runner.take_snapshot_after(Step {
            name: "Wait for pane to close",
            instruction: |remote_terminal: RemoteTerminal| -> bool {
                let mut step_is_complete = false;
                // if remote_terminal.cursor_position_is(3, 2) && remote_terminal.tip_appears() {
                if remote_terminal.cursor_position_is(3, 2) && remote_terminal.tip_appears() {
                    // cursor is in the original pane
                    step_is_complete = true;
                }
                step_is_complete
            },
        });
        if runner.test_timed_out && test_attempts > 0 {
            test_attempts -= 1;
            continue;
        } else {
            break last_snapshot;
        }
    };
    let last_snapshot = account_for_races_in_snapshot(last_snapshot);
    assert_snapshot!(last_snapshot);
}

#[test]
#[ignore]
pub fn resize_pane() {
    let fake_win_size = Size {
        cols: 120,
        rows: 24,
    };
    let mut test_attempts = 10;
    let last_snapshot = loop {
        RemoteRunner::kill_running_sessions(fake_win_size);
        let mut runner = RemoteRunner::new(fake_win_size)
            .add_step(Step {
                name: "Split pane to the right",
                instruction: |mut remote_terminal: RemoteTerminal| -> bool {
                    let mut step_is_complete = false;
                    if remote_terminal.status_bar_appears()
                        && remote_terminal.cursor_position_is(3, 2)
                    {
                        remote_terminal.send_key(&PANE_MODE);
                        remote_terminal.send_key(&SPLIT_RIGHT_IN_PANE_MODE);
                        step_is_complete = true;
                    }
                    step_is_complete
                },
            })
            .add_step(Step {
                name: "Resize pane",
                instruction: |mut remote_terminal: RemoteTerminal| -> bool {
                    let mut step_is_complete = false;
                    if remote_terminal.cursor_position_is(63, 2) && remote_terminal.tip_appears() {
                        // cursor is in the newly opened second pane
                        remote_terminal.send_key(&RESIZE_MODE);
                        remote_terminal.send_key(&RESIZE_LEFT_IN_RESIZE_MODE);
                        // back to normal mode
                        remote_terminal.send_key(&ENTER);
                        step_is_complete = true;
                    }
                    step_is_complete
                },
            });
        runner.run_all_steps();
        let last_snapshot = runner.take_snapshot_after(Step {
            name: "Wait for pane to be resized",
            instruction: |remote_terminal: RemoteTerminal| -> bool {
                let mut step_is_complete = false;
                if remote_terminal.cursor_position_is(57, 2) && remote_terminal.tip_appears() {
                    // pane has been resized
                    step_is_complete = true;
                }
                step_is_complete
            },
        });
        if runner.test_timed_out && test_attempts > 0 {
            test_attempts -= 1;
            continue;
        } else {
            break last_snapshot;
        }
    };
    let last_snapshot = account_for_races_in_snapshot(last_snapshot);
    assert_snapshot!(last_snapshot);
}

#[test]
#[ignore]
pub fn lock_mode() {
    let fake_win_size = Size {
        cols: 120,
        rows: 24,
    };
    let mut test_attempts = 10;
    let last_snapshot = loop {
        RemoteRunner::kill_running_sessions(fake_win_size);
        let mut runner = RemoteRunner::new(fake_win_size)
            .add_step(Step {
                name: "Enter lock mode",
                instruction: |mut remote_terminal: RemoteTerminal| -> bool {
                    let mut step_is_complete = false;
                    if remote_terminal.status_bar_appears()
                        && remote_terminal.cursor_position_is(3, 2)
                    {
                        remote_terminal.send_key(&LOCK_MODE);
                        step_is_complete = true;
                    }
                    step_is_complete
                },
            })
            .add_step(Step {
                name: "Send keys that should not be intercepted by the app",
                instruction: |mut remote_terminal: RemoteTerminal| -> bool {
                    let mut step_is_complete = false;
                    if remote_terminal.snapshot_contains("INTERFACE LOCKED") {
                        remote_terminal.send_key(&TAB_MODE);
                        remote_terminal.send_key(&NEW_TAB_IN_TAB_MODE);
                        remote_terminal.send_key("abc".as_bytes());
                        step_is_complete = true;
                    }
                    step_is_complete
                },
            });
        runner.run_all_steps();
        let last_snapshot = runner.take_snapshot_after(Step {
            name: "Wait for terminal to render sent keys",
            instruction: |remote_terminal: RemoteTerminal| -> bool {
                let mut step_is_complete = false;
                if remote_terminal.cursor_position_is(7, 2) {
                    // text has been entered into the only terminal pane
                    step_is_complete = true;
                }
                step_is_complete
            },
        });
        if runner.test_timed_out && test_attempts > 0 {
            test_attempts -= 1;
            continue;
        } else {
            break last_snapshot;
        }
    };
    let last_snapshot = account_for_races_in_snapshot(last_snapshot);
    assert_snapshot!(last_snapshot);
}

#[test]
#[ignore]
pub fn resize_terminal_window() {
    // this checks the resizing of the whole terminal window (reaction to SIGWINCH) and not just one pane
    let fake_win_size = Size {
        cols: 120,
        rows: 24,
    };
    let mut test_attempts = 10;
    let last_snapshot = loop {
        RemoteRunner::kill_running_sessions(fake_win_size);
        let mut runner = RemoteRunner::new(fake_win_size)
            .add_step(Step {
                name: "Split pane to the right",
                instruction: |mut remote_terminal: RemoteTerminal| -> bool {
                    let mut step_is_complete = false;
                    if remote_terminal.status_bar_appears()
                        && remote_terminal.cursor_position_is(3, 2)
                    {
                        remote_terminal.send_key(&PANE_MODE);
                        remote_terminal.send_key(&SPLIT_RIGHT_IN_PANE_MODE);
                        step_is_complete = true;
                    }
                    step_is_complete
                },
            })
            .add_step(Step {
                name: "Change terminal window size",
                instruction: |mut remote_terminal: RemoteTerminal| -> bool {
                    let mut step_is_complete = false;
                    if remote_terminal.cursor_position_is(63, 2) && remote_terminal.tip_appears() {
                        // new pane has been opened and focused
                        remote_terminal.change_size(100, 24);
                        step_is_complete = true;
                    }
                    step_is_complete
                },
            });
        runner.run_all_steps();
        let last_snapshot = runner.take_snapshot_after(Step {
            name: "wait for terminal to be resized and app to be re-rendered",
            instruction: |remote_terminal: RemoteTerminal| -> bool {
                let mut step_is_complete = false;
                if remote_terminal.cursor_position_is(53, 2)
                    && remote_terminal.tip_appears()
                    && remote_terminal.snapshot_contains("Ctrl +")
                {
                    // size has been changed
                    step_is_complete = true;
                }
                step_is_complete
            },
        });
        if runner.test_timed_out && test_attempts > 0 {
            test_attempts -= 1;
            continue;
        } else {
            break last_snapshot;
        }
    };
    let last_snapshot = account_for_races_in_snapshot(last_snapshot);
    assert_snapshot!(last_snapshot);
}

#[test]
#[ignore]
pub fn detach_and_attach_session() {
    let fake_win_size = Size {
        cols: 120,
        rows: 24,
    };
    let mut test_attempts = 10;
    let last_snapshot = loop {
        RemoteRunner::kill_running_sessions(fake_win_size);
        let mut runner = RemoteRunner::new_mirrored_session(fake_win_size)
            .add_step(Step {
                name: "Split pane to the right",
                instruction: |mut remote_terminal: RemoteTerminal| -> bool {
                    let mut step_is_complete = false;
                    if remote_terminal.status_bar_appears()
                        && remote_terminal.cursor_position_is(3, 2)
                    {
                        remote_terminal.send_key(&PANE_MODE);
                        remote_terminal.send_key(&SPLIT_RIGHT_IN_PANE_MODE);
                        step_is_complete = true;
                    }
                    step_is_complete
                },
            })
            .add_step(Step {
                name: "Send some text to the active pane",
                instruction: |mut remote_terminal: RemoteTerminal| -> bool {
                    let mut step_is_complete = false;
                    if remote_terminal.cursor_position_is(63, 2) && remote_terminal.tip_appears() {
                        // new pane has been opened and focused
                        remote_terminal.send_key("I am some text".as_bytes());
                        step_is_complete = true;
                    }
                    step_is_complete
                },
            })
            .add_step(Step {
                name: "Detach session",
                instruction: |mut remote_terminal: RemoteTerminal| -> bool {
                    let mut step_is_complete = false;
                    if remote_terminal.cursor_position_is(77, 2) {
                        remote_terminal.send_key(&SESSION_MODE);
                        remote_terminal.send_key(&DETACH_IN_SESSION_MODE);
                        // text has been entered
                        step_is_complete = true;
                    }
                    step_is_complete
                },
            })
            .add_step(Step {
                name: "Reattach session",
                instruction: |mut remote_terminal: RemoteTerminal| -> bool {
                    let mut step_is_complete = false;
                    if !remote_terminal.status_bar_appears() {
                        // we don't see the toolbar, so we can assume we've already detached
                        remote_terminal.attach_to_original_session();
                        step_is_complete = true;
                    }
                    step_is_complete
                },
            });
        runner.run_all_steps();
        let last_snapshot = runner.take_snapshot_after(Step {
            name: "Wait for session to be attached",
            instruction: |remote_terminal: RemoteTerminal| -> bool {
                let mut step_is_complete = false;
                if remote_terminal.status_bar_appears() && remote_terminal.cursor_position_is(77, 2)
                {
                    // we're back inside the session
                    step_is_complete = true;
                }
                step_is_complete
            },
        });
        if runner.test_timed_out && test_attempts > 0 {
            test_attempts -= 1;
            continue;
        } else {
            break last_snapshot;
        }
    };
    let last_snapshot = account_for_races_in_snapshot(last_snapshot);
    assert_snapshot!(last_snapshot);
}

#[test]
#[ignore]
pub fn status_bar_loads_custom_keybindings() {
    let fake_win_size = Size {
        cols: 120,
        rows: 24,
    };
    let config_file_name = "changed_keys.kdl";
    let mut test_attempts = 10;
    let last_snapshot = loop {
        RemoteRunner::kill_running_sessions(fake_win_size);
        let mut runner = RemoteRunner::new_with_config(fake_win_size, config_file_name);
        runner.run_all_steps();
        let last_snapshot = runner.take_snapshot_after(Step {
            name: "Wait for app to load",
            instruction: |remote_terminal: RemoteTerminal| -> bool {
                let mut step_is_complete = false;
                if remote_terminal.cursor_position_is(3, 2) && remote_terminal.tip_appears() {
                    step_is_complete = true;
                }
                step_is_complete
            },
        });
        if runner.test_timed_out && test_attempts > 0 {
            test_attempts -= 1;
            continue;
        } else {
            break last_snapshot;
        }
    };
    let last_snapshot = account_for_races_in_snapshot(last_snapshot);
    assert_snapshot!(last_snapshot);
}

#[test]
#[ignore]
fn focus_pane_with_mouse() {
    let fake_win_size = Size {
        cols: 120,
        rows: 24,
    };

    let mut test_attempts = 10;
    let last_snapshot = loop {
        RemoteRunner::kill_running_sessions(fake_win_size);
        let mut runner = RemoteRunner::new(fake_win_size)
            .add_step(Step {
                name: "Split pane to the right",
                instruction: |mut remote_terminal: RemoteTerminal| -> bool {
                    let mut step_is_complete = false;
                    if remote_terminal.status_bar_appears()
                        && remote_terminal.cursor_position_is(3, 2)
                    {
                        remote_terminal.send_key(&PANE_MODE);
                        remote_terminal.send_key(&SPLIT_RIGHT_IN_PANE_MODE);
                        step_is_complete = true;
                    }
                    step_is_complete
                },
            })
            .add_step(Step {
                name: "Click left pane",
                instruction: |mut remote_terminal: RemoteTerminal| -> bool {
                    let mut step_is_complete = false;
                    if remote_terminal.cursor_position_is(63, 2) && remote_terminal.tip_appears() {
                        remote_terminal.send_key(&sgr_mouse_report(Position::new(5, 2), 0));
                        step_is_complete = true;
                    }
                    step_is_complete
                },
            });
        runner.run_all_steps();
        let last_snapshot = runner.take_snapshot_after(Step {
            name: "Wait for left pane to be focused",
            instruction: |remote_terminal: RemoteTerminal| -> bool {
                let mut step_is_complete = false;
                if remote_terminal.cursor_position_is(3, 2) && remote_terminal.tip_appears() {
                    // cursor is in the newly opened second pane
                    step_is_complete = true;
                }
                step_is_complete
            },
        });
        if runner.test_timed_out && test_attempts > 0 {
            test_attempts -= 1;
            continue;
        } else {
            break last_snapshot;
        }
    };
    let last_snapshot = account_for_races_in_snapshot(last_snapshot);
    assert_snapshot!(last_snapshot);
}

#[test]
#[ignore]
pub fn scrolling_inside_a_pane_with_mouse() {
    let fake_win_size = Size {
        cols: 120,
        rows: 24,
    };
    let mut test_attempts = 10;
    let last_snapshot = loop {
        RemoteRunner::kill_running_sessions(fake_win_size);
        let mut runner = RemoteRunner::new(fake_win_size)
            .add_step(Step {
                name: "Split pane to the right",
                instruction: |mut remote_terminal: RemoteTerminal| -> bool {
                    let mut step_is_complete = false;
                    if remote_terminal.status_bar_appears()
                        && remote_terminal.cursor_position_is(3, 2)
                    {
                        remote_terminal.send_key(&PANE_MODE);
                        remote_terminal.send_key(&SPLIT_RIGHT_IN_PANE_MODE);
                        step_is_complete = true;
                    }
                    step_is_complete
                },
            })
            .add_step(Step {
                name: "Fill terminal with text",
                instruction: |mut remote_terminal: RemoteTerminal| -> bool {
                    let mut step_is_complete = false;
                    if remote_terminal.cursor_position_is(63, 2) && remote_terminal.tip_appears() {
                        remote_terminal.load_fixture("e2e/scrolling_inside_a_pane");
                        step_is_complete = true;
                    }
                    step_is_complete
                },
            })
            .add_step(Step {
                name: "Scroll up inside pane",
                instruction: |mut remote_terminal: RemoteTerminal| -> bool {
                    let mut step_is_complete = false;
                    if remote_terminal.cursor_position_is(63, 20)
                        && remote_terminal.snapshot_contains("line21")
                    {
                        // all lines have been written to the pane
                        remote_terminal.send_key(&sgr_mouse_report(Position::new(2, 64), 64));
                        step_is_complete = true;
                    }
                    step_is_complete
                },
            });
        runner.run_all_steps();
        let last_snapshot = runner.take_snapshot_after(Step {
            name: "Wait for scroll to finish",
            instruction: |remote_terminal: RemoteTerminal| -> bool {
                let mut step_is_complete = false;
                if remote_terminal.cursor_position_is(63, 20)
                    && remote_terminal.snapshot_contains("line1 ")
                    && remote_terminal.snapshot_contains("SCROLL:  3/4")
                {
                    // mouse wheel scrolls up 3 lines, scrollback is 4 lines: cat command + 2 extra lines from fixture + prompt
                    step_is_complete = true;
                }
                step_is_complete
            },
        });
        if runner.test_timed_out && test_attempts > 0 {
            test_attempts -= 1;
            continue;
        } else {
            break last_snapshot;
        }
    };
    let last_snapshot = account_for_races_in_snapshot(last_snapshot);
    assert_snapshot!(last_snapshot);
}

#[test]
#[ignore]
pub fn start_without_pane_frames() {
    let fake_win_size = Size {
        cols: 120,
        rows: 24,
    };

    let mut test_attempts = 10;
    let last_snapshot = loop {
        RemoteRunner::kill_running_sessions(fake_win_size);
        let mut runner = RemoteRunner::new_without_frames(fake_win_size).add_step(Step {
            name: "Split pane to the right",
            instruction: |mut remote_terminal: RemoteTerminal| -> bool {
                let mut step_is_complete = false;
                if remote_terminal.status_bar_appears() && remote_terminal.cursor_position_is(2, 1)
                {
                    remote_terminal.send_key(&PANE_MODE);
                    remote_terminal.send_key(&SPLIT_RIGHT_IN_PANE_MODE);
                    step_is_complete = true;
                }
                step_is_complete
            },
        });
        runner.run_all_steps();
        let last_snapshot = runner.take_snapshot_after(Step {
            name: "Wait for new pane to appear",
            instruction: |remote_terminal: RemoteTerminal| -> bool {
                let mut step_is_complete = false;
                if remote_terminal.cursor_position_is(62, 1) && remote_terminal.tip_appears() {
                    // cursor is in the newly opened second pane
                    step_is_complete = true;
                }
                step_is_complete
            },
        });
        if runner.test_timed_out && test_attempts > 0 {
            test_attempts -= 1;
            continue;
        } else {
            break last_snapshot;
        }
    };
    let last_snapshot = account_for_races_in_snapshot(last_snapshot);
    assert_snapshot!(last_snapshot);
}

#[test]
#[ignore]
pub fn mirrored_sessions() {
    let fake_win_size = Size {
        cols: 120,
        rows: 24,
    };
    let mut test_attempts = 10;
    let session_name = "mirrored_sessions";
    let (first_runner_snapshot, second_runner_snapshot) = loop {
        // here we connect with one runner, then connect with another, perform some actions and
        // then make sure they were also reflected (mirrored) in the first runner afterwards
        RemoteRunner::kill_running_sessions(fake_win_size);
        let mut first_runner =
            RemoteRunner::new_with_session_name(fake_win_size, session_name, true)
                .dont_panic()
                .add_step(Step {
                    name: "Wait for app to load",
                    instruction: |mut remote_terminal: RemoteTerminal| -> bool {
                        let mut step_is_complete = false;
                        if remote_terminal.status_bar_appears()
                            && remote_terminal.cursor_position_is(3, 2)
                        {
                            step_is_complete = true;
                        }
                        step_is_complete
                    },
                });
        first_runner.run_all_steps();

        let mut second_runner = RemoteRunner::new_existing_session(fake_win_size, session_name)
            .dont_panic()
            .add_step(Step {
                name: "Split pane to the right",
                instruction: |mut remote_terminal: RemoteTerminal| -> bool {
                    let mut step_is_complete = false;
                    if remote_terminal.status_bar_appears()
                        && remote_terminal.cursor_position_is(3, 2)
                    {
                        remote_terminal.send_key(&PANE_MODE);
                        remote_terminal.send_key(&SPLIT_RIGHT_IN_PANE_MODE);
                        step_is_complete = true;
                    }
                    step_is_complete
                },
            })
            .add_step(Step {
                name: "Open new tab (second user)",
                instruction: |mut remote_terminal: RemoteTerminal| -> bool {
                    let mut step_is_complete = false;
                    if remote_terminal.cursor_position_is(63, 2) && remote_terminal.tip_appears() {
                        // cursor is in the newly opened second pane
                        remote_terminal.send_key(&TAB_MODE);
                        remote_terminal.send_key(&NEW_TAB_IN_TAB_MODE);
                        step_is_complete = true;
                    }
                    step_is_complete
                },
            })
            .add_step(Step {
                name: "Wait for new tab to open",
                instruction: |remote_terminal: RemoteTerminal| -> bool {
                    let mut step_is_complete = false;
                    if remote_terminal.cursor_position_is(3, 2)
                        && remote_terminal.tip_appears()
                        && remote_terminal.snapshot_contains("2")
                        && remote_terminal.status_bar_appears()
                    {
                        // cursor is in the newly opened second tab
                        step_is_complete = true;
                    }
                    step_is_complete
                },
            })
            .add_step(Step {
                name: "Switch to previous tab",
                instruction: |mut remote_terminal: RemoteTerminal| -> bool {
                    let mut step_is_complete = false;
                    if remote_terminal.cursor_position_is(3, 2)
                        && remote_terminal.tip_appears()
                        && remote_terminal.snapshot_contains("2")
                    {
                        // cursor is in the newly opened second pane
                        remote_terminal.send_key("some text".as_bytes());
                        step_is_complete = true;
                    }
                    step_is_complete
                },
            })
            .add_step(Step {
                name: "Wait for text to appear on screen",
                instruction: |mut remote_terminal: RemoteTerminal| -> bool {
                    let mut step_is_complete = false;
                    if remote_terminal.snapshot_contains("some text") {
                        remote_terminal.send_key(&TAB_MODE);
                        remote_terminal.send_key(&MOVE_FOCUS_LEFT_IN_PANE_MODE); // same key as tab mode
                        step_is_complete = true;
                    }
                    step_is_complete
                },
            });
        second_runner.run_all_steps();

        if first_runner.test_timed_out || second_runner.test_timed_out {
            test_attempts -= 1;
            continue;
        }
        let second_runner_snapshot = second_runner.take_snapshot_after(Step {
            name: "take snapshot after",
            instruction: |remote_terminal: RemoteTerminal| -> bool {
                let mut step_is_complete = false;
                if remote_terminal.cursor_position_is(63, 2)
                    && remote_terminal.snapshot_contains("┐┌")
                {
                    // cursor is back in the first tab
                    step_is_complete = true;
                }
                step_is_complete
            },
        });
        let first_runner_snapshot = first_runner.take_snapshot_after(Step {
            name: "take snapshot after",
            instruction: |remote_terminal: RemoteTerminal| -> bool {
                let mut step_is_complete = false;
                if remote_terminal.cursor_position_is(63, 2)
                    && remote_terminal.snapshot_contains("┐┌")
                {
                    // cursor is back in the first tab
                    step_is_complete = true;
                }
                step_is_complete
            },
        });

        if (first_runner.test_timed_out || second_runner.test_timed_out) && test_attempts >= 0 {
            test_attempts -= 1;
            continue;
        } else {
            break (first_runner_snapshot, second_runner_snapshot);
        }
    };
    let first_runner_snapshot = account_for_races_in_snapshot(first_runner_snapshot);
    let second_runner_snapshot = account_for_races_in_snapshot(second_runner_snapshot);
    assert_snapshot!(first_runner_snapshot);
    assert_snapshot!(second_runner_snapshot);
}

#[test]
#[ignore]
pub fn multiple_users_in_same_pane_and_tab() {
    let fake_win_size = Size {
        cols: 120,
        rows: 24,
    };
    let mut test_attempts = 10;
    let session_name = "multiple_users_in_same_pane_and_tab";
    let (first_runner_snapshot, second_runner_snapshot) = loop {
        // here we connect with one runner, then connect with another, perform some actions and
        // then make sure they were also reflected (mirrored) in the first runner afterwards
        RemoteRunner::kill_running_sessions(fake_win_size);
        let mut first_runner =
            RemoteRunner::new_with_session_name(fake_win_size, session_name, false)
                .dont_panic()
                .add_step(Step {
                    name: "Wait for app to load",
                    instruction: |mut remote_terminal: RemoteTerminal| -> bool {
                        let mut step_is_complete = false;
                        if remote_terminal.status_bar_appears()
                            && remote_terminal.cursor_position_is(3, 2)
                        {
                            step_is_complete = true;
                        }
                        step_is_complete
                    },
                });
        first_runner.run_all_steps();

        let mut second_runner = RemoteRunner::new_existing_session(fake_win_size, session_name)
            .dont_panic()
            .add_step(Step {
                name: "Wait for app to load",
                instruction: |mut remote_terminal: RemoteTerminal| -> bool {
                    let mut step_is_complete = false;
                    if remote_terminal.status_bar_appears()
                        && remote_terminal.cursor_position_is(3, 2)
                    {
                        step_is_complete = true;
                    }
                    step_is_complete
                },
            });
        second_runner.run_all_steps();

        if first_runner.test_timed_out || second_runner.test_timed_out {
            test_attempts -= 1;
            continue;
        }
        let second_runner_snapshot = second_runner.take_snapshot_after(Step {
            name: "take snapshot after",
            instruction: |remote_terminal: RemoteTerminal| -> bool {
                let mut step_is_complete = false;
                if remote_terminal.cursor_position_is(3, 2)
                    && remote_terminal.snapshot_contains("MY FOCUS")
                {
                    // cursor is back in the first tab
                    step_is_complete = true;
                }
                step_is_complete
            },
        });
        let first_runner_snapshot = first_runner.take_snapshot_after(Step {
            name: "take snapshot after",
            instruction: |remote_terminal: RemoteTerminal| -> bool {
                let mut step_is_complete = false;
                if remote_terminal.cursor_position_is(3, 2)
                    && remote_terminal.snapshot_contains("MY FOCUS")
                {
                    // cursor is back in the first tab
                    step_is_complete = true;
                }
                step_is_complete
            },
        });

        if (first_runner.test_timed_out || second_runner.test_timed_out) && test_attempts >= 0 {
            test_attempts -= 1;
            continue;
        } else {
            break (first_runner_snapshot, second_runner_snapshot);
        }
    };
    let first_runner_snapshot = account_for_races_in_snapshot(first_runner_snapshot);
    let second_runner_snapshot = account_for_races_in_snapshot(second_runner_snapshot);
    assert_snapshot!(first_runner_snapshot);
    assert_snapshot!(second_runner_snapshot);
}

#[test]
#[ignore]
pub fn multiple_users_in_different_panes_and_same_tab() {
    let fake_win_size = Size {
        cols: 120,
        rows: 24,
    };
    let mut test_attempts = 10;
    let session_name = "multiple_users_in_same_pane_and_tab";
    let (first_runner_snapshot, second_runner_snapshot) = loop {
        // here we connect with one runner, then connect with another, perform some actions and
        // then make sure they were also reflected (mirrored) in the first runner afterwards
        RemoteRunner::kill_running_sessions(fake_win_size);
        let mut first_runner =
            RemoteRunner::new_with_session_name(fake_win_size, session_name, false)
                .dont_panic()
                .add_step(Step {
                    name: "Wait for app to load",
                    instruction: |mut remote_terminal: RemoteTerminal| -> bool {
                        let mut step_is_complete = false;
                        if remote_terminal.status_bar_appears()
                            && remote_terminal.cursor_position_is(3, 2)
                        {
                            step_is_complete = true;
                        }
                        step_is_complete
                    },
                });
        first_runner.run_all_steps();

        let mut second_runner = RemoteRunner::new_existing_session(fake_win_size, session_name)
            .dont_panic()
            .add_step(Step {
                name: "Split pane to the right",
                instruction: |mut remote_terminal: RemoteTerminal| -> bool {
                    let mut step_is_complete = false;
                    if remote_terminal.status_bar_appears()
                        && remote_terminal.cursor_position_is(3, 2)
                    {
                        remote_terminal.send_key(&PANE_MODE);
                        remote_terminal.send_key(&SPLIT_RIGHT_IN_PANE_MODE);
                        step_is_complete = true;
                    }
                    step_is_complete
                },
            });
        second_runner.run_all_steps();

        if first_runner.test_timed_out || second_runner.test_timed_out {
            test_attempts -= 1;
            continue;
        }

        let second_runner_snapshot = second_runner.take_snapshot_after(Step {
            name: "take snapshot after",
            instruction: |remote_terminal: RemoteTerminal| -> bool {
                let mut step_is_complete = false;
                if remote_terminal.cursor_position_is(63, 2) && remote_terminal.tip_appears() {
                    // cursor is in the newly opened second pane
                    step_is_complete = true;
                }
                step_is_complete
            },
        });

        let first_runner_snapshot = first_runner.take_snapshot_after(Step {
            name: "take snapshot after",
            instruction: |remote_terminal: RemoteTerminal| -> bool {
                let mut step_is_complete = false;
                if remote_terminal.cursor_position_is(3, 2)
                    && remote_terminal.snapshot_contains("││$")
                {
                    // cursor is back in the first tab
                    step_is_complete = true;
                }
                step_is_complete
            },
        });

        if (first_runner.test_timed_out || second_runner.test_timed_out) && test_attempts >= 0 {
            test_attempts -= 1;
            continue;
        } else {
            break (first_runner_snapshot, second_runner_snapshot);
        }
    };
    let first_runner_snapshot = account_for_races_in_snapshot(first_runner_snapshot);
    let second_runner_snapshot = account_for_races_in_snapshot(second_runner_snapshot);
    assert_snapshot!(first_runner_snapshot);
    assert_snapshot!(second_runner_snapshot);
}

#[test]
#[ignore]
pub fn multiple_users_in_different_tabs() {
    let fake_win_size = Size {
        cols: 120,
        rows: 24,
    };
    let mut test_attempts = 10;
    let session_name = "multiple_users_in_different_tabs";
    let (first_runner_snapshot, second_runner_snapshot) = loop {
        // here we connect with one runner, then connect with another, perform some actions and
        // then make sure they were also reflected (mirrored) in the first runner afterwards
        RemoteRunner::kill_running_sessions(fake_win_size);
        let mut first_runner =
            RemoteRunner::new_with_session_name(fake_win_size, session_name, false)
                .dont_panic()
                .add_step(Step {
                    name: "Wait for app to load",
                    instruction: |mut remote_terminal: RemoteTerminal| -> bool {
                        let mut step_is_complete = false;
                        if remote_terminal.status_bar_appears()
                            && remote_terminal.cursor_position_is(3, 2)
                        {
                            step_is_complete = true;
                        }
                        step_is_complete
                    },
                });
        first_runner.run_all_steps();

        let mut second_runner = RemoteRunner::new_existing_session(fake_win_size, session_name)
            .dont_panic()
            .add_step(Step {
                name: "Open new tab",
                instruction: |mut remote_terminal: RemoteTerminal| -> bool {
                    let mut step_is_complete = false;
                    if remote_terminal.cursor_position_is(3, 2) && remote_terminal.tip_appears() {
                        // cursor is in the newly opened second pane
                        remote_terminal.send_key(&TAB_MODE);
                        remote_terminal.send_key(&NEW_TAB_IN_TAB_MODE);
                        step_is_complete = true;
                    }
                    step_is_complete
                },
            });
        second_runner.run_all_steps();

        if first_runner.test_timed_out || second_runner.test_timed_out {
            test_attempts -= 1;
            continue;
        }

        let second_runner_snapshot = second_runner.take_snapshot_after(Step {
            name: "Wait for new tab to open",
            instruction: |remote_terminal: RemoteTerminal| -> bool {
                let mut step_is_complete = false;
                if remote_terminal.cursor_position_is(3, 2)
                    && remote_terminal.tip_appears()
<<<<<<< HEAD
                    && remote_terminal.snapshot_contains("2")
=======
                    && remote_terminal.snapshot_contains("Tab #1 [ ]")
                    && remote_terminal.snapshot_contains("Tab #2")
>>>>>>> 6c802cec
                    && remote_terminal.status_bar_appears()
                {
                    // cursor is in the newly opened second tab
                    step_is_complete = true;
                }
                step_is_complete
            },
        });

        let first_runner_snapshot = first_runner.take_snapshot_after(Step {
            name: "Wait for new tab to open",
            instruction: |remote_terminal: RemoteTerminal| -> bool {
                let mut step_is_complete = false;
                if remote_terminal.cursor_position_is(3, 2)
                    && remote_terminal.tip_appears()
<<<<<<< HEAD
                    && remote_terminal.snapshot_contains("2")
=======
                    && remote_terminal.snapshot_contains("Tab #2 [ ]")
>>>>>>> 6c802cec
                    && remote_terminal.status_bar_appears()
                {
                    // cursor is in the newly opened second tab
                    step_is_complete = true;
                }
                step_is_complete
            },
        });

        if (first_runner.test_timed_out || second_runner.test_timed_out) && test_attempts >= 0 {
            test_attempts -= 1;
            continue;
        } else {
            break (first_runner_snapshot, second_runner_snapshot);
        }
    };
    let first_runner_snapshot = account_for_races_in_snapshot(first_runner_snapshot);
    let second_runner_snapshot = account_for_races_in_snapshot(second_runner_snapshot);
    assert_snapshot!(first_runner_snapshot);
    assert_snapshot!(second_runner_snapshot);
}

#[test]
#[ignore]
pub fn bracketed_paste() {
    let fake_win_size = Size {
        cols: 120,
        rows: 24,
    };
    // here we enter some text, before which we invoke "bracketed paste mode"
    // we make sure the text in bracketed paste mode is sent directly to the terminal and not
    // interpreted by us (in this case it will send ^T to the terminal), then we exit bracketed
    // paste, send some more text and make sure it's also sent to the terminal
    let mut test_attempts = 10;
    let last_snapshot = loop {
        RemoteRunner::kill_running_sessions(fake_win_size);
        let mut runner = RemoteRunner::new(fake_win_size).add_step(Step {
            name: "Send pasted text followed by normal text",
            instruction: |mut remote_terminal: RemoteTerminal| -> bool {
                let mut step_is_complete = false;
                if remote_terminal.status_bar_appears()
                    && remote_terminal.tab_bar_appears()
                    && remote_terminal.cursor_position_is(3, 2)
                {
                    remote_terminal.send_key(&BRACKETED_PASTE_START);
                    remote_terminal.send_key(&TAB_MODE);
                    remote_terminal.send_key(&NEW_TAB_IN_TAB_MODE);
                    remote_terminal.send_key("a".as_bytes());
                    remote_terminal.send_key("b".as_bytes());
                    remote_terminal.send_key("c".as_bytes());
                    remote_terminal.send_key(&BRACKETED_PASTE_END);
                    step_is_complete = true;
                }
                step_is_complete
            },
        });
        runner.run_all_steps();

        let last_snapshot = runner.take_snapshot_after(Step {
            name: "Wait for terminal to render sent keys",
            instruction: |remote_terminal: RemoteTerminal| -> bool {
                let mut step_is_complete = false;
                if remote_terminal.snapshot_contains("abc") {
                    // text has been entered into the only terminal pane
                    step_is_complete = true;
                }
                step_is_complete
            },
        });
        if runner.test_timed_out && test_attempts > 0 {
            test_attempts -= 1;
            continue;
        } else {
            break last_snapshot;
        }
    };
    let last_snapshot = account_for_races_in_snapshot(last_snapshot);
    assert_snapshot!(last_snapshot);
}

#[test]
#[ignore]
pub fn toggle_floating_panes() {
    let fake_win_size = Size {
        cols: 120,
        rows: 24,
    };

    let mut test_attempts = 10;
    let last_snapshot = loop {
        RemoteRunner::kill_running_sessions(fake_win_size);
        let mut runner = RemoteRunner::new(fake_win_size).add_step(Step {
            name: "Toggle floating panes",
            instruction: |mut remote_terminal: RemoteTerminal| -> bool {
                let mut step_is_complete = false;
                if remote_terminal.status_bar_appears() && remote_terminal.cursor_position_is(3, 2)
                {
                    remote_terminal.send_key(&PANE_MODE);
                    remote_terminal.send_key(&TOGGLE_FLOATING_PANES);
                    // back to normal mode after split
                    step_is_complete = true;
                }
                step_is_complete
            },
        });
        runner.run_all_steps();
        let last_snapshot = runner.take_snapshot_after(Step {
            name: "Wait for new pane to appear",
            instruction: |remote_terminal: RemoteTerminal| -> bool {
                let mut step_is_complete = false;
                if remote_terminal.cursor_position_is(33, 7)
                    && remote_terminal.snapshot_contains("FLOATING PANES VISIBLE")
                {
                    // cursor is in the newly opened second pane
                    step_is_complete = true;
                }
                step_is_complete
            },
        });
        if runner.test_timed_out && test_attempts > 0 {
            test_attempts -= 1;
            continue;
        } else {
            break last_snapshot;
        }
    };
    let last_snapshot = account_for_races_in_snapshot(last_snapshot);
    assert_snapshot!(last_snapshot);
}

#[test]
#[ignore]
pub fn tmux_mode() {
    let fake_win_size = Size {
        cols: 120,
        rows: 24,
    };

    let mut test_attempts = 10;
    let last_snapshot = loop {
        RemoteRunner::kill_running_sessions(fake_win_size);
        let mut runner = RemoteRunner::new(fake_win_size).add_step(Step {
            name: "Split pane to the right",
            instruction: |mut remote_terminal: RemoteTerminal| -> bool {
                let mut step_is_complete = false;
                if remote_terminal.status_bar_appears() && remote_terminal.cursor_position_is(3, 2)
                {
                    remote_terminal.send_key(&TMUX_MODE);
                    remote_terminal.send_key(&SPLIT_RIGHT_IN_TMUX_MODE);
                    // back to normal mode after split
                    step_is_complete = true;
                }
                step_is_complete
            },
        });
        runner.run_all_steps();
        let last_snapshot = runner.take_snapshot_after(Step {
            name: "Wait for new pane to appear",
            instruction: |remote_terminal: RemoteTerminal| -> bool {
                let mut step_is_complete = false;
                if remote_terminal.cursor_position_is(63, 2) && remote_terminal.tip_appears() {
                    // cursor is in the newly opened second pane
                    step_is_complete = true;
                }
                step_is_complete
            },
        });
        if runner.test_timed_out && test_attempts > 0 {
            test_attempts -= 1;
            continue;
        } else {
            break last_snapshot;
        }
    };
    let last_snapshot = account_for_races_in_snapshot(last_snapshot);
    assert_snapshot!(last_snapshot);
}

#[test]
#[ignore]
pub fn edit_scrollback() {
    let fake_win_size = Size {
        cols: 120,
        rows: 24,
    };

    let mut test_attempts = 10;
    let last_snapshot = loop {
        RemoteRunner::kill_running_sessions(fake_win_size);
        let mut runner = RemoteRunner::new(fake_win_size).add_step(Step {
            name: "Split pane to the right",
            instruction: |mut remote_terminal: RemoteTerminal| -> bool {
                let mut step_is_complete = false;
                if remote_terminal.status_bar_appears() && remote_terminal.cursor_position_is(3, 2)
                {
                    remote_terminal.send_key(&SCROLL_MODE);
                    remote_terminal.send_key(&EDIT_SCROLLBACK);
                    step_is_complete = true;
                }
                step_is_complete
            },
        });
        runner.run_all_steps();
        let last_snapshot = runner.take_snapshot_after(Step {
            name: "Wait for editor to appear",
            instruction: |remote_terminal: RemoteTerminal| -> bool {
                let mut step_is_complete = false;
                if remote_terminal.snapshot_contains(".dump") {
                    // the .dump is an indication we get on the bottom line of vi when editing a
                    // file
                    // the temp file name is randomly generated, so we don't assert the whole snapshot
                    step_is_complete = true;
                }
                step_is_complete
            },
        });
        if runner.test_timed_out && test_attempts > 0 {
            test_attempts -= 1;
            continue;
        } else {
            break last_snapshot;
        }
    };
    assert!(last_snapshot.contains(".dump"));
}

#[test]
#[ignore]
pub fn undo_rename_tab() {
    let fake_win_size = Size {
        cols: 120,
        rows: 24,
    };

    let mut test_attempts = 10;
    let last_snapshot = loop {
        RemoteRunner::kill_running_sessions(fake_win_size);
        let mut runner = RemoteRunner::new(fake_win_size).add_step(Step {
            name: "Undo tab name change",
            instruction: |mut remote_terminal: RemoteTerminal| -> bool {
                let mut step_is_complete = false;
                if remote_terminal.status_bar_appears() && remote_terminal.snapshot_contains("1") {
                    remote_terminal.send_key(&TAB_MODE);
                    remote_terminal.send_key(&RENAME_TAB_MODE);
                    remote_terminal.send_key(&[97, 97]);
                    remote_terminal.send_key(&ESC);
                    step_is_complete = true;
                }
                step_is_complete
            },
        });
        runner.run_all_steps();

        let last_snapshot = runner.take_snapshot_after(Step {
            name: "Wait for tab name to apper on screen",
            instruction: |remote_terminal: RemoteTerminal| -> bool {
                let mut step_is_complete = false;
                if remote_terminal.snapshot_contains("1") {
                    step_is_complete = true
                }
                step_is_complete
            },
        });

        if runner.test_timed_out && test_attempts > 0 {
            test_attempts -= 1;
            continue;
        } else {
            break last_snapshot;
        }
    };
    let last_snapshot = account_for_races_in_snapshot(last_snapshot);
    assert_snapshot!(last_snapshot);
}

#[test]
#[ignore]
pub fn undo_rename_pane() {
    let fake_win_size = Size {
        cols: 120,
        rows: 24,
    };

    let mut test_attempts = 10;
    let last_snapshot = loop {
        RemoteRunner::kill_running_sessions(fake_win_size);
        let mut runner = RemoteRunner::new(fake_win_size).add_step(Step {
            name: "Undo pane name change",
            instruction: |mut remote_terminal: RemoteTerminal| -> bool {
                let mut step_is_complete = false;
                if remote_terminal.status_bar_appears() && remote_terminal.cursor_position_is(3, 2)
                {
                    remote_terminal.send_key(&PANE_MODE);
                    remote_terminal.send_key(&RENAME_PANE_MODE);
                    remote_terminal.send_key(&[97, 97]);
                    remote_terminal.send_key(&ESC);
                    step_is_complete = true;
                }
                step_is_complete
            },
        });
        runner.run_all_steps();

        let last_snapshot = runner.take_snapshot_after(Step {
            name: "Wait for pane name to apper on screen",
            instruction: |remote_terminal: RemoteTerminal| -> bool {
                let mut step_is_complete = false;
                if remote_terminal.snapshot_contains("Pane #1") {
                    step_is_complete = true
                }
                step_is_complete
            },
        });

        if runner.test_timed_out && test_attempts > 0 {
            test_attempts -= 1;
            continue;
        } else {
            break last_snapshot;
        }
    };
    let last_snapshot = account_for_races_in_snapshot(last_snapshot);
    assert_snapshot!(last_snapshot);
}

#[test]
#[ignore]
pub fn send_command_through_the_cli() {
    // here we test the following flow:
    // - send a command through the cli to run a bash script in a temporary folder
    // - have it open a "command pane" that can be re-run with Enter
    // - press Enter in the command pane to re-run the script
    //
    // the script appends the word "foo" to a temporary file and then `cat`s that file,
    // so when we press "Enter", it will run again and we'll see two "foo"s one after the other,
    // that's how we know the whole flow is working
    let fake_win_size = Size {
        cols: 120,
        rows: 24,
    };
    let mut test_attempts = 10;
    let last_snapshot = loop {
        RemoteRunner::kill_running_sessions(fake_win_size);
        let mut runner = RemoteRunner::new(fake_win_size)
            .add_step(Step {
                name: "Run command through the cli",
                instruction: |mut remote_terminal: RemoteTerminal| -> bool {
                    let mut step_is_complete = false;
                    if remote_terminal.status_bar_appears()
                        && remote_terminal.cursor_position_is(3, 2)
                    {
                        let fixture_folder = remote_terminal.path_to_fixture_folder();
                        remote_terminal.send_command_through_the_cli(&format!(
                            "{}/append-echo-script.sh",
                            fixture_folder
                        ));
                        step_is_complete = true;
                    }
                    step_is_complete
                },
            })
            .add_step(Step {
                name: "Initial run of suspended command",
                instruction: |mut remote_terminal: RemoteTerminal| -> bool {
                    let mut step_is_complete = false;
                    if remote_terminal.snapshot_contains("<Ctrl-c>")
                        && remote_terminal.cursor_position_is(0, 0)
                    // cursor does not appear in
                    // suspend_start panes
                    {
                        remote_terminal.send_key(&SPACE); // run script - here we use SPACE
                                                          // instead of the default ENTER because
                                                          // sending ENTER over SSH can be a little
                                                          // problematic (read: I couldn't get it
                                                          // to pass consistently)
                        step_is_complete = true
                    }
                    step_is_complete
                },
            })
            .add_step(Step {
                name: "Wait for command to run",
                instruction: |mut remote_terminal: RemoteTerminal| -> bool {
                    let mut step_is_complete = false;
                    if remote_terminal.snapshot_contains("<Ctrl-c>")
                        && remote_terminal.cursor_position_is(61, 3)
                    {
                        remote_terminal.send_key(&SPACE); // re-run script - here we use SPACE
                                                          // instead of the default ENTER because
                                                          // sending ENTER over SSH can be a little
                                                          // problematic (read: I couldn't get it
                                                          // to pass consistently)
                        step_is_complete = true
                    }
                    step_is_complete
                },
            })
            .add_step(Step {
                name: "Wait for script to run again",
                instruction: |mut remote_terminal: RemoteTerminal| -> bool {
                    let mut step_is_complete = false;
                    if remote_terminal.snapshot_contains("<Ctrl-c>")
                        && remote_terminal.cursor_position_is(61, 4)
                    {
                        step_is_complete = true
                    }
                    step_is_complete
                },
            });
        runner.run_all_steps();

        let last_snapshot = runner.take_snapshot_after(Step {
            name: "Wait for script to run twice",
            instruction: |remote_terminal: RemoteTerminal| -> bool {
                let mut step_is_complete = false;
                if remote_terminal.snapshot_contains("foo")
                    && remote_terminal.cursor_position_is(61, 4)
                {
                    step_is_complete = true
                }
                step_is_complete
            },
        });

        if runner.test_timed_out && test_attempts > 0 {
            test_attempts -= 1;
            continue;
        } else {
            break last_snapshot;
        }
    };
    let last_snapshot = account_for_races_in_snapshot(last_snapshot);
    assert_snapshot!(last_snapshot);
}<|MERGE_RESOLUTION|>--- conflicted
+++ resolved
@@ -1593,12 +1593,8 @@
                 let mut step_is_complete = false;
                 if remote_terminal.cursor_position_is(3, 2)
                     && remote_terminal.tip_appears()
-<<<<<<< HEAD
-                    && remote_terminal.snapshot_contains("2")
-=======
                     && remote_terminal.snapshot_contains("Tab #1 [ ]")
                     && remote_terminal.snapshot_contains("Tab #2")
->>>>>>> 6c802cec
                     && remote_terminal.status_bar_appears()
                 {
                     // cursor is in the newly opened second tab
@@ -1614,11 +1610,7 @@
                 let mut step_is_complete = false;
                 if remote_terminal.cursor_position_is(3, 2)
                     && remote_terminal.tip_appears()
-<<<<<<< HEAD
                     && remote_terminal.snapshot_contains("2")
-=======
-                    && remote_terminal.snapshot_contains("Tab #2 [ ]")
->>>>>>> 6c802cec
                     && remote_terminal.status_bar_appears()
                 {
                     // cursor is in the newly opened second tab
