---
source: src/tests/integration/close_pane.rs
expression: snapshot
---
<<<<<<< HEAD
aaaaaaaaaaaaaaaaaaaaa                             │line7-bbbbbbbbbbbbbbbbbbbbbbbbbbbbbbbbbbbbbbbbbbbbbbbbbbbbbb          
line16-aaaaaaaaaaaaaaaaaaaaaaaaaaaaaaaaaaaaaaaaaaa│line8-bbbbbbbbbbbbbbbbbbbbbbbbbbbbbbbbbbbbbbbbbbbbbbbbbbbbbb          
aaaaaaaaaaaaaaaaaaaaaaaaaaaaaaaaaaaaaaaaaaaaaaaaaa│line9-bbbbbbbbbbbbbbbbbbbbbbbbbbbbbbbbbbbbbbbbbbbbbbbbbbbbbb          
aaaaaaaaaaaaaaaaaaaaa                             │line10-bbbbbbbbbbbbbbbbbbbbbbbbbbbbbbbbbbbbbbbbbbbbbbbbbbbbb          
line17-aaaaaaaaaaaaaaaaaaaaaaaaaaaaaaaaaaaaaaaaaaa│line11-bbbbbbbbbbbbbbbbbbbbbbbbbbbbbbbbbbbbbbbbbbbbbbbbbbbbb          
aaaaaaaaaaaaaaaaaaaaaaaaaaaaaaaaaaaaaaaaaaaaaaaaaa│line12-bbbbbbbbbbbbbbbbbbbbbbbbbbbbbbbbbbbbbbbbbbbbbbbbbbbbb          
aaaaaaaaaaaaaaaaaaaaa                             │line13-bbbbbbbbbbbbbbbbbbbbbbbbbbbbbbbbbbbbbbbbbbbbbbbbbbbbb          
line18-aaaaaaaaaaaaaaaaaaaaaaaaaaaaaaaaaaaaaaaaaaa│line14-bbbbbbbbbbbbbbbbbbbbbbbbbbbbbbbbbbbbbbbbbbbbbbbbbbbbb          
aaaaaaaaaaaaaaaaaaaaaaaaaaaaaaaaaaaaaaaaaaaaaaaaaa│line15-bbbbbbbbbbbbbbbbbbbbbbbbbbbbbbbbbbbbbbbbbbbbbbbbbbbbb          
aaaaaaaaaaaaaaaaaaaaa                             │line16-bbbbbbbbbbbbbbbbbbbbbbbbbbbbbbbbbbbbbbbbbbbbbbbbbbbbb          
line19-aaaaaaaaaaaaaaaaaaaaaaaaaaaaaaaaaaaaaaaaaaa│line17-bbbbbbbbbbbbbbbbbbbbbbbbbbbbbbbbbbbbbbbbbbbbbbbbbbbbb          
aaaaaaaaaaaaaaaaaaaaaaaaaaaaaaaaaaaaaaaaaaaaaaaaaa│line18-bbbbbbbbbbbbbbbbbbbbbbbbbbbbbbbbbbbbbbbbbbbbbbbbbbbbb          
aaaaaaaaaaaaaaaaaaaaa                             │line19-bbbbbbbbbbbbbbbbbbbbbbbbbbbbbbbbbbbbbbbbbbbbbbbbbbbbb          
prompt $                                          │prompt $                                                              
──────────────────────────────────────────────────┴──────────────────────────────────────────────────────────────────────
line18-bbbbbbbbbbbbbbbbbbbbbbbbbbbbbbbbbbbbbbbbbbbbbbbbbbbbb                                                             
line19-bbbbbbbbbbbbbbbbbbbbbbbbbbbbbbbbbbbbbbbbbbbbbbbbbbbbb                                                             
prompt $                                                                                                                 
─────────────────────────────────────────────────────────────────────────────────────────────────────────────────────────
line18-bbbbbbbbbbbbbbbbbbbbbbbbbbbbbbbbbbbbbbbbbbbbbbbbbbbbb                                                             
line19-bbbbbbbbbbbbbbbbbbbbbbbbbbbbbbbbbbbbbbbbbbbbbbbbbbbbb                                                             
prompt $                                                                                                                 
──────────────────────────────────────────────────┬──────────────────────────────────────────────────────────────────────
bbbbbbbbbb                                        │line15-bbbbbbbbbbbbbbbbbbbbbbbbbbbbbbbbbbbbbbbbbbbbbbbbbbbbb          
line18-bbbbbbbbbbbbbbbbbbbbbbbbbbbbbbbbbbbbbbbbbbb│line16-bbbbbbbbbbbbbbbbbbbbbbbbbbbbbbbbbbbbbbbbbbbbbbbbbbbbb          
bbbbbbbbbb                                        │line17-bbbbbbbbbbbbbbbbbbbbbbbbbbbbbbbbbbbbbbbbbbbbbbbbbbbbb          
line19-bbbbbbbbbbbbbbbbbbbbbbbbbbbbbbbbbbbbbbbbbbb│line18-bbbbbbbbbbbbbbbbbbbbbbbbbbbbbbbbbbbbbbbbbbbbbbbbbbbbb          
bbbbbbbbbb                                        │line19-bbbbbbbbbbbbbbbbbbbbbbbbbbbbbbbbbbbbbbbbbbbbbbbbbbbbb          
prompt $                                          │prompt $                                                              
Bye from Mosaic!█                                                                                                        
=======
Bye from Mosaic!█                                                                                                        
                                                                                                                         
                                                                                                                         
                                                                                                                         
                                                                                                                         
                                                                                                                         
                                                                                                                         
                                                                                                                         
                                                                                                                         
                                                                                                                         
                                                                                                                         
                                                                                                                         
                                                                                                                         
                                                                                                                         
                                                                                                                         
                                                                                                                         
                                                                                                                         
                                                                                                                         
                                                                                                                         
                                                                                                                         
>>>>>>> a32b0a59
<|MERGE_RESOLUTION|>--- conflicted
+++ resolved
@@ -2,38 +2,6 @@
 source: src/tests/integration/close_pane.rs
 expression: snapshot
 ---
-<<<<<<< HEAD
-aaaaaaaaaaaaaaaaaaaaa                             │line7-bbbbbbbbbbbbbbbbbbbbbbbbbbbbbbbbbbbbbbbbbbbbbbbbbbbbbb          
-line16-aaaaaaaaaaaaaaaaaaaaaaaaaaaaaaaaaaaaaaaaaaa│line8-bbbbbbbbbbbbbbbbbbbbbbbbbbbbbbbbbbbbbbbbbbbbbbbbbbbbbb          
-aaaaaaaaaaaaaaaaaaaaaaaaaaaaaaaaaaaaaaaaaaaaaaaaaa│line9-bbbbbbbbbbbbbbbbbbbbbbbbbbbbbbbbbbbbbbbbbbbbbbbbbbbbbb          
-aaaaaaaaaaaaaaaaaaaaa                             │line10-bbbbbbbbbbbbbbbbbbbbbbbbbbbbbbbbbbbbbbbbbbbbbbbbbbbbb          
-line17-aaaaaaaaaaaaaaaaaaaaaaaaaaaaaaaaaaaaaaaaaaa│line11-bbbbbbbbbbbbbbbbbbbbbbbbbbbbbbbbbbbbbbbbbbbbbbbbbbbbb          
-aaaaaaaaaaaaaaaaaaaaaaaaaaaaaaaaaaaaaaaaaaaaaaaaaa│line12-bbbbbbbbbbbbbbbbbbbbbbbbbbbbbbbbbbbbbbbbbbbbbbbbbbbbb          
-aaaaaaaaaaaaaaaaaaaaa                             │line13-bbbbbbbbbbbbbbbbbbbbbbbbbbbbbbbbbbbbbbbbbbbbbbbbbbbbb          
-line18-aaaaaaaaaaaaaaaaaaaaaaaaaaaaaaaaaaaaaaaaaaa│line14-bbbbbbbbbbbbbbbbbbbbbbbbbbbbbbbbbbbbbbbbbbbbbbbbbbbbb          
-aaaaaaaaaaaaaaaaaaaaaaaaaaaaaaaaaaaaaaaaaaaaaaaaaa│line15-bbbbbbbbbbbbbbbbbbbbbbbbbbbbbbbbbbbbbbbbbbbbbbbbbbbbb          
-aaaaaaaaaaaaaaaaaaaaa                             │line16-bbbbbbbbbbbbbbbbbbbbbbbbbbbbbbbbbbbbbbbbbbbbbbbbbbbbb          
-line19-aaaaaaaaaaaaaaaaaaaaaaaaaaaaaaaaaaaaaaaaaaa│line17-bbbbbbbbbbbbbbbbbbbbbbbbbbbbbbbbbbbbbbbbbbbbbbbbbbbbb          
-aaaaaaaaaaaaaaaaaaaaaaaaaaaaaaaaaaaaaaaaaaaaaaaaaa│line18-bbbbbbbbbbbbbbbbbbbbbbbbbbbbbbbbbbbbbbbbbbbbbbbbbbbbb          
-aaaaaaaaaaaaaaaaaaaaa                             │line19-bbbbbbbbbbbbbbbbbbbbbbbbbbbbbbbbbbbbbbbbbbbbbbbbbbbbb          
-prompt $                                          │prompt $                                                              
-──────────────────────────────────────────────────┴──────────────────────────────────────────────────────────────────────
-line18-bbbbbbbbbbbbbbbbbbbbbbbbbbbbbbbbbbbbbbbbbbbbbbbbbbbbb                                                             
-line19-bbbbbbbbbbbbbbbbbbbbbbbbbbbbbbbbbbbbbbbbbbbbbbbbbbbbb                                                             
-prompt $                                                                                                                 
-─────────────────────────────────────────────────────────────────────────────────────────────────────────────────────────
-line18-bbbbbbbbbbbbbbbbbbbbbbbbbbbbbbbbbbbbbbbbbbbbbbbbbbbbb                                                             
-line19-bbbbbbbbbbbbbbbbbbbbbbbbbbbbbbbbbbbbbbbbbbbbbbbbbbbbb                                                             
-prompt $                                                                                                                 
-──────────────────────────────────────────────────┬──────────────────────────────────────────────────────────────────────
-bbbbbbbbbb                                        │line15-bbbbbbbbbbbbbbbbbbbbbbbbbbbbbbbbbbbbbbbbbbbbbbbbbbbbb          
-line18-bbbbbbbbbbbbbbbbbbbbbbbbbbbbbbbbbbbbbbbbbbb│line16-bbbbbbbbbbbbbbbbbbbbbbbbbbbbbbbbbbbbbbbbbbbbbbbbbbbbb          
-bbbbbbbbbb                                        │line17-bbbbbbbbbbbbbbbbbbbbbbbbbbbbbbbbbbbbbbbbbbbbbbbbbbbbb          
-line19-bbbbbbbbbbbbbbbbbbbbbbbbbbbbbbbbbbbbbbbbbbb│line18-bbbbbbbbbbbbbbbbbbbbbbbbbbbbbbbbbbbbbbbbbbbbbbbbbbbbb          
-bbbbbbbbbb                                        │line19-bbbbbbbbbbbbbbbbbbbbbbbbbbbbbbbbbbbbbbbbbbbbbbbbbbbbb          
-prompt $                                          │prompt $                                                              
-Bye from Mosaic!█                                                                                                        
-=======
 Bye from Mosaic!█                                                                                                        
                                                                                                                          
                                                                                                                          
@@ -54,4 +22,13 @@
                                                                                                                          
                                                                                                                          
                                                                                                                          
->>>>>>> a32b0a59
+                                                                                                                         
+                                                                                                                         
+                                                                                                                         
+                                                                                                                         
+                                                                                                                         
+                                                                                                                         
+                                                                                                                         
+                                                                                                                         
+                                                                                                                         
+                                                                                                                         