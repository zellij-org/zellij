--- conflicted
+++ resolved
@@ -1,14 +1,10 @@
 use crate::tests::tty_inputs::{
     COL_10, COL_121, COL_14, COL_15, COL_19, COL_20, COL_24, COL_29, COL_30, COL_34, COL_39,
-    COL_40, COL_50, COL_60, COL_70, COL_90,
+    COL_40, COL_50, COL_60, COL_70, COL_90, COL_96
 };
 use std::collections::HashMap;
 use std::fs;
 use std::path::PathBuf;
-<<<<<<< HEAD
-use crate::tests::tty_inputs::{COL_10, COL_60, COL_14, COL_15, COL_19, COL_20, COL_24, COL_29, COL_30, COL_34, COL_39, COL_40, COL_50, COL_70, COL_90, COL_96, COL_121};
-=======
->>>>>>> a2914066
 
 #[derive(Clone, Debug)]
 pub struct Bytes {
