//! See <https://github.com/matklad/cargo-xtask/>.
//!
//! This binary defines various auxiliary build commands, which are not expressible with just
//! `cargo`. Notably, it provides tests via `cargo test -p xtask` for code generation and `cargo
//! xtask install` for installation of rust-analyzer server and client.
//!
//! This binary is integrated into the `cargo` command line by using an alias in `.cargo/config`.

mod build;
mod ci;
mod clippy;
mod dist;
mod flags;
mod format;
mod pipelines;
mod test;

use anyhow::Context;
use std::{
    env,
    path::{Path, PathBuf},
    time::Instant,
};
use xshell::Shell;

pub struct WorkspaceMember {
    crate_name: &'static str,
    build: bool,
}

lazy_static::lazy_static! {
<<<<<<< HEAD
    pub static ref WORKSPACE_MEMBERS: Vec<&'static str> = vec![
        "default-plugins/compact-bar",
        "default-plugins/status-bar",
        "default-plugins/strider",
        "default-plugins/tab-bar",
        "default-plugins/fixture-plugin-for-tests",
        "zellij-utils",
        "zellij-tile-utils",
        "zellij-tile",
        "zellij-client",
        "zellij-server",
        ".",
=======
    pub static ref WORKSPACE_MEMBERS: Vec<WorkspaceMember> = vec![
        WorkspaceMember{crate_name: "default-plugins/compact-bar", build: true},
        WorkspaceMember{crate_name: "default-plugins/status-bar", build: true},
        WorkspaceMember{crate_name: "default-plugins/strider", build: true},
        WorkspaceMember{crate_name: "default-plugins/tab-bar", build: true},
        WorkspaceMember{crate_name: "zellij-utils", build: false},
        WorkspaceMember{crate_name: "zellij-tile-utils", build: false},
        WorkspaceMember{crate_name: "zellij-tile", build: false},
        WorkspaceMember{crate_name: "zellij-client", build: false},
        WorkspaceMember{crate_name: "zellij-server", build: false},
        WorkspaceMember{crate_name: ".", build: true},
>>>>>>> 30d0cffa
    ];
}

fn main() -> anyhow::Result<()> {
    let shell = &Shell::new()?;

    let flags = flags::Xtask::from_env()?;
    let now = Instant::now();

    match flags.subcommand {
        flags::XtaskCmd::Deprecated(_flags) => deprecation_notice(),
        flags::XtaskCmd::Dist(flags) => pipelines::dist(shell, flags),
        flags::XtaskCmd::Build(flags) => build::build(shell, flags),
        flags::XtaskCmd::Clippy(flags) => clippy::clippy(shell, flags),
        flags::XtaskCmd::Format(flags) => format::format(shell, flags),
        flags::XtaskCmd::Test(flags) => test::test(shell, flags),
        flags::XtaskCmd::Manpage(_flags) => build::manpage(shell),
        // Pipelines
        // These are composite commands, made up of multiple "stages" defined above.
        flags::XtaskCmd::Make(flags) => pipelines::make(shell, flags),
        flags::XtaskCmd::Install(flags) => pipelines::install(shell, flags),
        flags::XtaskCmd::Run(flags) => pipelines::run(shell, flags),
        flags::XtaskCmd::Ci(flags) => ci::main(shell, flags),
        flags::XtaskCmd::Publish(flags) => pipelines::publish(shell, flags),
    }?;

    let elapsed = now.elapsed().as_secs();
    status(&format!("xtask (done after {} s)", elapsed));
    println!("\n\n>> Command took {} s", elapsed);
    Ok(())
}

fn project_root() -> PathBuf {
    Path::new(
        &env::var("CARGO_MANIFEST_DIR").unwrap_or_else(|_| env!("CARGO_MANIFEST_DIR").to_owned()),
    )
    .ancestors()
    .nth(1)
    .unwrap()
    .to_path_buf()
}

fn asset_dir() -> PathBuf {
    crate::project_root().join("zellij-utils").join("assets")
}

pub fn cargo() -> anyhow::Result<PathBuf> {
    std::env::var_os("CARGO")
        .map_or_else(|| which::which("cargo"), |exe| Ok(PathBuf::from(exe)))
        .context("Couldn't find 'cargo' executable")
}

// Set terminal title to 'msg'
pub fn status(msg: &str) {
    print!("\u{1b}]0;{}\u{07}", msg);
}

fn deprecation_notice() -> anyhow::Result<()> {
    Err(anyhow::anyhow!(
        " !!! cargo make has been deprecated by zellij !!!

Our build system is now `cargo xtask`. Don't worry, you won't have to install
anything!

- To get an overview of the new build tasks, run `cargo xtask --help`
- Quick compatibility table:

| cargo make task                 | cargo xtask equivalent        |
| ------------------------------- | ----------------------------- |
| make                            | xtask                         |
| make format                     | xtask format                  |
| make build                      | xtask build                   |
| make test                       | xtask test                    |
| make run                        | xtask run                     |
| make run -l strider             | xtask run -- -l strider       |
| make clippy                     | xtask clippy                  |
| make clippy -W clippy::pedantic | N/A                           |
| make install /path/to/binary    | xtask install /path/to/binary |
| make publish                    | xtask publish                 |
| make manpage                    | xtask manpage                 |


In order to disable xtask during the transitioning period: Delete/comment the
`[alias]` section in `.cargo/config.toml` and use `cargo make` as before.
If you're unhappy with `xtask` and decide to disable it, please tell us why so
we can discuss this before making it final for the next release. Thank you!
"
    ))
}<|MERGE_RESOLUTION|>--- conflicted
+++ resolved
@@ -29,32 +29,18 @@
 }
 
 lazy_static::lazy_static! {
-<<<<<<< HEAD
-    pub static ref WORKSPACE_MEMBERS: Vec<&'static str> = vec![
-        "default-plugins/compact-bar",
-        "default-plugins/status-bar",
-        "default-plugins/strider",
-        "default-plugins/tab-bar",
-        "default-plugins/fixture-plugin-for-tests",
-        "zellij-utils",
-        "zellij-tile-utils",
-        "zellij-tile",
-        "zellij-client",
-        "zellij-server",
-        ".",
-=======
     pub static ref WORKSPACE_MEMBERS: Vec<WorkspaceMember> = vec![
         WorkspaceMember{crate_name: "default-plugins/compact-bar", build: true},
         WorkspaceMember{crate_name: "default-plugins/status-bar", build: true},
         WorkspaceMember{crate_name: "default-plugins/strider", build: true},
         WorkspaceMember{crate_name: "default-plugins/tab-bar", build: true},
+        WorkspaceMember{crate_name: "default-plugins/fixture-plugin-for-tests", build: true},
         WorkspaceMember{crate_name: "zellij-utils", build: false},
         WorkspaceMember{crate_name: "zellij-tile-utils", build: false},
         WorkspaceMember{crate_name: "zellij-tile", build: false},
         WorkspaceMember{crate_name: "zellij-client", build: false},
         WorkspaceMember{crate_name: "zellij-server", build: false},
         WorkspaceMember{crate_name: ".", build: true},
->>>>>>> 30d0cffa
     ];
 }
 
