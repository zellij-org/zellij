--- conflicted
+++ resolved
@@ -182,19 +182,11 @@
         match *mouse_event {
             MouseEvent::Press(button, point) => match button {
                 MouseButton::WheelUp => {
-<<<<<<< HEAD
                     self.dispatch_action(Action::ScrollUpAt(point), None);
                 }
                 MouseButton::WheelDown => {
                     self.dispatch_action(Action::ScrollDownAt(point), None);
                 }
-=======
-                    self.dispatch_action(Action::ScrollUpAt(point));
-                },
-                MouseButton::WheelDown => {
-                    self.dispatch_action(Action::ScrollDownAt(point));
-                },
->>>>>>> 0e897ba1
                 MouseButton::Left => {
                     if self.holding_mouse {
                         self.dispatch_action(Action::MouseHold(point), None);
@@ -291,13 +283,8 @@
                 // server later that atomically changes the mode as well
                 self.mode = mode;
                 self.os_input
-<<<<<<< HEAD
                     .send_to_server(ClientToServerMsg::Action(action, None));
             }
-=======
-                    .send_to_server(ClientToServerMsg::Action(action));
-            },
->>>>>>> 0e897ba1
             Action::CloseFocus
             | Action::NewPane(_)
             | Action::Run(_)
@@ -316,12 +303,7 @@
                     .send_to_server(ClientToServerMsg::Action(action, client_id));
                 self.command_is_executing
                     .wait_until_input_thread_is_unblocked();
-<<<<<<< HEAD
-                log::error!("Input thread is not blocked anymore.");
-            }
-=======
-            },
->>>>>>> 0e897ba1
+            }
             _ => self
                 .os_input
                 .send_to_server(ClientToServerMsg::Action(action, client_id)),
