use zellij_utils::anyhow::{Context, Result};
use zellij_utils::interprocess::local_socket::LocalSocketListener;
use zellij_utils::ipc::IpcSocketStream;
use zellij_utils::pane_size::Size;
use zellij_utils::windows_utils::named_pipe;
use zellij_utils::{interprocess, signal_hook};

use interprocess::local_socket::LocalSocketStream;

use mio::{Events, Interest, Poll, Token};

<<<<<<< HEAD
#[cfg(not(windows))]
use mio::unix::SourceFd;
#[cfg(windows)]
use mio::windows::NamedPipe;
#[cfg(not(windows))]
use nix::{pty::Winsize, sys::termios};
#[cfg(unix)]
use signal_hook::{consts::signal::*, iterator::Signals};
use std::io::prelude::*;
#[cfg(not(windows))]
use std::os::unix::io::RawFd;
#[cfg(windows)]
use std::os::windows::io::{AsHandle, AsRawHandle, FromRawHandle, RawHandle};
use std::path::{Path, PathBuf};
use std::sync::{Arc, Mutex};
use std::{io, process, thread, time};
#[cfg(windows)]
use windows_sys::Win32::{
    Foundation::INVALID_HANDLE_VALUE,
    System::Console::{
        GetConsoleMode, GetConsoleScreenBufferInfo, GetStdHandle, ReadConsoleInputA,
        SetConsoleMode, CONSOLE_SCREEN_BUFFER_INFO, COORD, FOCUS_EVENT, FOCUS_EVENT_RECORD,
        INPUT_RECORD, INPUT_RECORD_0, SMALL_RECT,
    },
};
use zellij_utils::{
    data::Palette,
    errors::ErrorContext,
    ipc::{ClientToServerMsg, IpcReceiverWithContext, IpcSenderWithContext, ServerToClientMsg},
    shared::default_palette,
};
#[cfg(not(windows))]
=======
#[cfg(not(windows))]
use mio::unix::SourceFd;
#[cfg(windows)]
use mio::windows::NamedPipe;
#[cfg(not(windows))]
use nix::{pty::Winsize, sys::termios};
#[cfg(unix)]
use signal_hook::{consts::signal::*, iterator::Signals};
use std::io::prelude::*;
#[cfg(not(windows))]
use std::os::unix::io::RawFd;
#[cfg(windows)]
use std::os::windows::io::{AsHandle, AsRawHandle, FromRawHandle, RawHandle};
use std::path::{Path, PathBuf};
use std::sync::{Arc, Mutex, TryLockError};
use std::{io, process, thread, time};
#[cfg(windows)]
use windows_sys::Win32::{
    Foundation::INVALID_HANDLE_VALUE,
    System::Console::{
        GetConsoleMode, GetConsoleScreenBufferInfo, GetStdHandle, ReadConsoleInputA,
        SetConsoleMode, CONSOLE_SCREEN_BUFFER_INFO, COORD, FOCUS_EVENT, FOCUS_EVENT_RECORD,
        INPUT_RECORD, INPUT_RECORD_0, SMALL_RECT,
    },
};
use zellij_utils::{
    data::Palette,
    errors::ErrorContext,
    ipc::{ClientToServerMsg, IpcReceiverWithContext, IpcSenderWithContext, ServerToClientMsg},
    shared::default_palette,
};
#[cfg(not(windows))]
>>>>>>> 800ab9f2
use zellij_utils::{libc, nix};

#[cfg(not(windows))]
const SIGWINCH_CB_THROTTLE_DURATION: time::Duration = time::Duration::from_millis(50);

const ENABLE_MOUSE_SUPPORT: &str = "\u{1b}[?1000h\u{1b}[?1002h\u{1b}[?1015h\u{1b}[?1006h";
const DISABLE_MOUSE_SUPPORT: &str = "\u{1b}[?1006l\u{1b}[?1015l\u{1b}[?1002l\u{1b}[?1000l";

#[cfg(unix)]
fn into_raw_mode(pid: RawFd) {
    let mut tio = termios::tcgetattr(pid).expect("could not get terminal attribute");
    termios::cfmakeraw(&mut tio);
    match termios::tcsetattr(pid, termios::SetArg::TCSANOW, &tio) {
        Ok(_) => {},
        Err(e) => panic!("error {:?}", e),
    };
}

#[cfg(unix)]
fn unset_raw_mode(pid: RawFd, orig_termios: termios::Termios) -> Result<(), nix::Error> {
    termios::tcsetattr(pid, termios::SetArg::TCSANOW, &orig_termios)
}

pub enum HandleType {
    Stdin,
    Stdout,
    Stderr,
}

#[cfg(unix)]
pub(crate) fn get_terminal_size(handle_type: HandleType) -> Size {
    let fd = match handle_type {
        HandleType::Stdin => 0,
        HandleType::Stdout => 1,
        HandleType::Stderr => 2,
    };

    // TODO: do this with the nix ioctl
    use libc::ioctl;
    use libc::TIOCGWINSZ;

    let mut winsize = Winsize {
        ws_row: 0,
        ws_col: 0,
        ws_xpixel: 0,
        ws_ypixel: 0,
    };

    // TIOCGWINSZ is an u32, but the second argument to ioctl is u64 on
    // some platforms. When checked on Linux, clippy will complain about
    // useless conversion.
    #[allow(clippy::useless_conversion)]
    unsafe {
        ioctl(fd, TIOCGWINSZ.into(), &mut winsize)
    };

    // fallback to default values when rows/cols == 0: https://github.com/zellij-org/zellij/issues/1551
    let rows = if winsize.ws_row != 0 {
        winsize.ws_row as usize
    } else {
        24
    };

    let cols = if winsize.ws_col != 0 {
        winsize.ws_col as usize
    } else {
        80
    };

    Size { rows, cols }
}

#[cfg(windows)]
pub(crate) fn get_terminal_size(handle_type: HandleType) -> Size {
    // TODO: handle other handle types, only stdout is supported for now
    let handle_type = match handle_type {
        HandleType::Stdin => windows_sys::Win32::System::Console::STD_INPUT_HANDLE,
        HandleType::Stdout => windows_sys::Win32::System::Console::STD_OUTPUT_HANDLE,
        HandleType::Stderr => windows_sys::Win32::System::Console::STD_ERROR_HANDLE,
        _ => windows_sys::Win32::System::Console::STD_OUTPUT_HANDLE,
    };

    let default_size = Size { rows: 24, cols: 80 };

    // get raw windows handle
    let handle = unsafe { GetStdHandle(handle_type) as RawHandle };

    // convert between windows_sys::Win32::Foundation::HANDLE and std::os::windows::raw::HANDLE
    let handle = handle as windows_sys::Win32::Foundation::HANDLE;

    if handle == INVALID_HANDLE_VALUE {
        return default_size;
    }

    let zc = COORD { X: 0, Y: 0 };
    let mut csbi = CONSOLE_SCREEN_BUFFER_INFO {
        dwSize: zc,
        dwCursorPosition: zc,
        wAttributes: 0,
        srWindow: SMALL_RECT {
            Left: 0,
            Top: 0,
            Right: 0,
            Bottom: 0,
        },
        dwMaximumWindowSize: zc,
    };

    if unsafe { GetConsoleScreenBufferInfo(handle, &mut csbi) } == 0 {
        return default_size;
    }

    let cols = (csbi.srWindow.Right - csbi.srWindow.Left + 1) as usize;
    let rows = (csbi.srWindow.Bottom - csbi.srWindow.Top + 1) as usize;

    return Size { rows, cols };
}

#[derive(Clone)]
pub struct ClientOsInputOutput {
    #[cfg(unix)]
    orig_termios: Option<Arc<Mutex<termios::Termios>>>,
    send_instructions_to_server: Arc<Mutex<Option<IpcSenderWithContext<ClientToServerMsg>>>>,
    receive_instructions_from_server: Arc<Mutex<Option<IpcReceiverWithContext<ServerToClientMsg>>>>,
    reading_from_stdin: Arc<Mutex<Option<Vec<u8>>>>,
    session_name: Arc<Mutex<Option<String>>>,
}

/// The `ClientOsApi` trait represents an abstract interface to the features of an operating system that
/// Zellij client requires.
pub trait ClientOsApi: Send + Sync {
    /// Returns the size of the terminal associated to file descriptor `fd`.
    fn get_terminal_size(&self, handle_type: HandleType) -> Size;
    /// Set the terminal associated to file descriptor `fd` to
    /// [raw mode](https://en.wikipedia.org/wiki/Terminal_mode).
    #[cfg(unix)]
    fn set_raw_mode(&mut self, fd: RawFd);
    #[cfg(windows)]
    fn set_raw_mode(&mut self, handle_type: u32, enable_mode: u32, disable_mode: u32);
    /// Set the terminal associated to file descriptor `fd` to
    /// [cooked mode](https://en.wikipedia.org/wiki/Terminal_mode).
    #[cfg(unix)]
    fn unset_raw_mode(&self, fd: RawFd) -> Result<(), nix::Error>;
    /// Returns the writer that allows writing to standard output.
    fn get_stdout_writer(&self) -> Box<dyn io::Write>;
    fn get_stdin_reader(&self) -> Box<dyn io::Read>;
    fn update_session_name(&mut self, new_session_name: String);
    /// Returns the raw contents of standard input.
    fn read_from_stdin(&mut self) -> Result<Vec<u8>, &'static str>;
    /// Returns a [`Box`] pointer to this [`ClientOsApi`] struct.
    fn box_clone(&self) -> Box<dyn ClientOsApi>;
    /// Sends a message to the server.
    fn send_to_server(&self, msg: ClientToServerMsg);
    /// Receives a message on client-side IPC channel
    // This should be called from the client-side router thread only.
    fn recv_from_server(&self) -> Option<(ServerToClientMsg, ErrorContext)>;
    fn handle_signals(&self, sigwinch_cb: Box<dyn Fn()>, quit_cb: Box<dyn Fn()>);
    /// Establish a connection with the server socket.
    fn connect_to_server(&self, path: &Path);
    fn load_palette(&self) -> Palette;
    fn enable_mouse(&self) -> Result<()>;
    fn disable_mouse(&self) -> Result<()>;
    // Repeatedly send action, until stdin is readable again
    fn stdin_poller(&self) -> StdinPoller;
    fn env_variable(&self, _name: &str) -> Option<String> {
        None
    }
}

impl ClientOsApi for ClientOsInputOutput {
    fn get_terminal_size(&self, handle_type: HandleType) -> Size {
        get_terminal_size(handle_type)
    }
    #[cfg(unix)]
    fn set_raw_mode(&mut self, fd: RawFd) {
        into_raw_mode(fd);
    }

    #[cfg(windows)]
    fn set_raw_mode(&mut self, handle: u32, enable_mode: u32, disable_mode: u32) {
        let mut consolemode = 0 as u32;
        let fd = unsafe { GetStdHandle(handle) };
        unsafe { GetConsoleMode(fd, &mut consolemode) };
        consolemode = (consolemode & !disable_mode) | enable_mode;
        unsafe { SetConsoleMode(fd, consolemode) };
    }

    #[cfg(unix)]
    fn unset_raw_mode(&self, fd: RawFd) -> Result<(), nix::Error> {
        match &self.orig_termios {
            Some(orig_termios) => {
                let orig_termios = orig_termios.lock().unwrap();
                unset_raw_mode(fd, orig_termios.clone())
            },
            None => {
                log::warn!("trying to unset raw mode for a non-terminal session");
                Ok(())
            },
        }
    }
    fn box_clone(&self) -> Box<dyn ClientOsApi> {
        Box::new((*self).clone())
    }
    fn update_session_name(&mut self, new_session_name: String) {
        *self.session_name.lock().unwrap() = Some(new_session_name);
    }
    fn read_from_stdin(&mut self) -> Result<Vec<u8>, &'static str> {
        let session_name_at_calltime = { self.session_name.lock().unwrap().clone() };
        // here we wait for a lock in case another thread is holding stdin
        // this can happen for example when switching sessions, the old thread will only be
        // released once it sees input over STDIN
        //
        // when this happens, we detect in the other thread that our session is ended (by comparing
        // the session name at the beginning of the call and the one after we read from STDIN), and
        // so place what we read from STDIN inside a buffer (the "reading_from_stdin" on our state)
        // and release the lock
        //
        // then, another thread will see there's something in the buffer immediately as it acquires
        // the lock (without having to wait for STDIN itself) forward this buffer and proceed to
        // wait for the "real" STDIN net time it is called
        let mut buffered_bytes = self.reading_from_stdin.lock().unwrap();
        match buffered_bytes.take() {
            Some(buffered_bytes) => Ok(buffered_bytes),
            #[cfg(windows)]
            None => {
                let stdin = std::io::stdin().lock();
                let stdin_handle = stdin.as_handle();
                let mut buf = [INPUT_RECORD {
                    EventType: FOCUS_EVENT as u16,
                    Event: INPUT_RECORD_0 {
                        FocusEvent: FOCUS_EVENT_RECORD { bSetFocus: 0 },
                    },
                }; 128];
                let mut consumed: u32 = 0;
                let mut read_bytes = Vec::new();
                // SAFETY:
                // see https://learn.microsoft.com/en-us/windows/console/readconsoleinput for details
                // - hStdin: is the valid OS-Handle for Stdin of the current process so I expect the ACCESS_RIGHTS requirement to hold
                // - lpbuffer: is a valid pointer to an initialized Array of INPUT_RECORD
                // - nlength: is the length of the allocated Buffer
                // - lpnumberofeventsread: this out-parameter returns the number of elements consumed from the input queue
                if unsafe {
                    ReadConsoleInputA(
                        stdin_handle.as_raw_handle() as _,
                        buf.as_mut_ptr(),
                        buf.len() as u32,
                        (&mut consumed) as _,
                    )
                } != 0
                {
                    let buf: &[INPUT_RECORD] = &buf[..consumed as usize];
                    for event in buf {
                        let _ = match event.EventType as u32 {
                            windows_sys::Win32::System::Console::KEY_EVENT => {
                                // SAFETY: We just matched the tag
                                let args = unsafe { event.Event.KeyEvent };
                                if args.bKeyDown == 1 && args.dwControlKeyState == 0 {
                                    // SAFETY: ASCII is a subset of UTF16 and we called ReadConsoleInputA (the ascii version of the function)
                                    read_bytes.push(unsafe { args.uChar.AsciiChar });
                                }
                                Ok(())
                            },
                            windows_sys::Win32::System::Console::MOUSE_EVENT => {
                                // SAFETY: we just matched the tag
                                let _args = unsafe { event.Event.MouseEvent };
                                // TODO implement mouse support. Alacritty does not forward any mouse events in my configuration
                                // So it is not clear how they arrive here and how they need to be treated.
                                Ok(())
                            },
                            windows_sys::Win32::System::Console::WINDOW_BUFFER_SIZE_EVENT => {
                                // SAFETY: we just matched the tag
                                let args = unsafe { event.Event.WindowBufferSizeEvent };
                                self.send_to_server(ClientToServerMsg::TerminalResize(Size {
                                    rows: args.dwSize.Y as usize,
                                    cols: args.dwSize.X as usize,
                                }));
                                Ok(())
                            },
                            windows_sys::Win32::System::Console::FOCUS_EVENT => {
                                // Discard as the payload is undocumented: https://learn.microsoft.com/en-us/windows/console/focus-event-record-str
                                Ok(())
                            },
                            windows_sys::Win32::System::Console::MENU_EVENT => {
                                // Discard as the payload is undocumented: https://learn.microsoft.com/en-us/windows/console/menu-event-record-str
                                Ok(())
                            },
                            x => Err(format!("Unknown Eventtype: {x}")),
                        };
                    }
                    let session_name_after_reading_from_stdin =
                        { self.session_name.lock().unwrap().clone() };
                    if session_name_at_calltime.is_some()
                        && session_name_at_calltime != session_name_after_reading_from_stdin
                    {
                        *buffered_bytes = Some(read_bytes);
                        Err("Session ended")
                    } else {
                        Ok(read_bytes)
                    }
                } else {
                    Err(std::io::Error::last_os_error().to_string().leak())
                }
            },
            #[cfg(not(windows))]
            None => {
                let stdin = std::io::stdin();
                let mut stdin = stdin.lock();
                let buffer = stdin.fill_buf().unwrap();
                let length = buffer.len();
                let read_bytes = Vec::from(buffer);
                stdin.consume(length);

                let session_name_after_reading_from_stdin =
                    { self.session_name.lock().unwrap().clone() };
                if session_name_at_calltime.is_some()
                    && session_name_at_calltime != session_name_after_reading_from_stdin
                {
                    *buffered_bytes = Some(read_bytes);
                    Err("Session ended")
                } else {
                    Ok(read_bytes)
                }
            },
        }
    }
    fn get_stdout_writer(&self) -> Box<dyn io::Write> {
        let stdout = ::std::io::stdout();
        Box::new(stdout)
    }
    fn get_stdin_reader(&self) -> Box<dyn io::Read> {
        let stdin = ::std::io::stdin();
        Box::new(stdin)
    }

    fn send_to_server(&self, msg: ClientToServerMsg) {
        // TODO: handle the error here, right now we silently ignore it
        let _ = self
            .send_instructions_to_server
            .lock()
            .unwrap()
            .as_mut()
            .unwrap()
            .send(msg);
    }
    fn recv_from_server(&self) -> Option<(ServerToClientMsg, ErrorContext)> {
        log::info!("Receiving from Server");
        let receiver = self.receive_instructions_from_server.try_lock();
        let result = match receiver {
            Ok(mut receiver) => receiver
                .as_mut()
                .expect("Receiver should be initialized by now")
                .recv(),
            Err(TryLockError::WouldBlock) => {
                thread::sleep(std::time::Duration::from_secs_f32(0.1));
                None
            },
            Err(TryLockError::Poisoned(err)) => panic!("receiver has been poisoned"),
        };
        log::info!("{:?} received from server", &result);
        result
    }
    fn handle_signals(&self, sigwinch_cb: Box<dyn Fn()>, quit_cb: Box<dyn Fn()>) {
        #[cfg(unix)]
        {
            let mut sigwinch_cb_timestamp = time::Instant::now();
            let mut signals = Signals::new(&[SIGWINCH, SIGTERM, SIGINT, SIGQUIT, SIGHUP]).unwrap();
            for signal in signals.forever() {
                match signal {
                    SIGWINCH => {
                        // throttle sigwinch_cb calls, reduce excessive renders while resizing
                        if sigwinch_cb_timestamp.elapsed() < SIGWINCH_CB_THROTTLE_DURATION {
                            thread::sleep(SIGWINCH_CB_THROTTLE_DURATION);
                        }
                        sigwinch_cb_timestamp = time::Instant::now();
                        sigwinch_cb();
                    },
                    SIGTERM | SIGINT | SIGQUIT | SIGHUP => {
                        quit_cb();
                        break;
                    },
                    _ => unreachable!(),
                }
            }
        }
    }
    fn connect_to_server(&self, path: &Path) {
        let socket;
        loop {
            match IpcSocketStream::connect(path) {
                Ok(sock) => {
                    socket = sock;
                    break;
                },
                Err(_) => {
                    std::thread::sleep(std::time::Duration::from_millis(50));
                },
            }
        }
        let receiver = IpcReceiverWithContext::new(socket);
        let sender = receiver.get_sender();
        *self.send_instructions_to_server.lock().unwrap() = Some(sender);
        *self.receive_instructions_from_server.lock().unwrap() = Some(receiver);
    }
    fn load_palette(&self) -> Palette {
        // this was removed because termbg doesn't release stdin in certain scenarios (we know of
        // windows terminal and FreeBSD): https://github.com/zellij-org/zellij/issues/538
        //
        // let palette = default_palette();
        // let timeout = std::time::Duration::from_millis(100);
        // if let Ok(rgb) = termbg::rgb(timeout) {
        //     palette.bg = PaletteColor::Rgb((rgb.r as u8, rgb.g as u8, rgb.b as u8));
        //     // TODO: also dynamically get all other colors from the user's terminal
        //     // this should be done in the same method (OSC ]11), but there might be other
        //     // considerations here, hence using the library
        // };
        default_palette()
    }
    fn enable_mouse(&self) -> Result<()> {
        let err_context = "failed to enable mouse mode";
        let mut stdout = self.get_stdout_writer();
        stdout
            .write_all(ENABLE_MOUSE_SUPPORT.as_bytes())
            .context(err_context)?;
        stdout.flush().context(err_context)?;
        Ok(())
    }

    fn disable_mouse(&self) -> Result<()> {
        let err_context = "failed to enable mouse mode";
        let mut stdout = self.get_stdout_writer();
        stdout
            .write_all(DISABLE_MOUSE_SUPPORT.as_bytes())
            .context(err_context)?;
        stdout.flush().context(err_context)?;
        Ok(())
    }

    fn stdin_poller(&self) -> StdinPoller {
        StdinPoller::default()
    }

    fn env_variable(&self, name: &str) -> Option<String> {
        std::env::var(name).ok()
    }
}

impl Clone for Box<dyn ClientOsApi> {
    fn clone(&self) -> Box<dyn ClientOsApi> {
        self.box_clone()
    }
}
#[cfg(unix)]
pub fn get_client_os_input() -> Result<ClientOsInputOutput, nix::Error> {
    let current_termios = termios::tcgetattr(0)?;
    let orig_termios = Some(Arc::new(Mutex::new(current_termios)));
    let reading_from_stdin = Arc::new(Mutex::new(None));
    Ok(ClientOsInputOutput {
        orig_termios,
        send_instructions_to_server: Arc::new(Mutex::new(None)),
        receive_instructions_from_server: Arc::new(Mutex::new(None)),
        reading_from_stdin,
        session_name: Arc::new(Mutex::new(None)),
    })
}

#[cfg(windows)]
pub fn get_client_os_input() -> Result<ClientOsInputOutput, ()> {
    Ok(ClientOsInputOutput {
        send_instructions_to_server: Arc::new(Mutex::new(None)),
        receive_instructions_from_server: Arc::new(Mutex::new(None)),
        reading_from_stdin: Arc::new(Mutex::new(None)),
        session_name: Arc::new(Mutex::new(None)),
    })
}

#[cfg(unix)]
pub fn get_cli_client_os_input() -> Result<ClientOsInputOutput, nix::Error> {
    let orig_termios = None; // not a terminal
    let reading_from_stdin = Arc::new(Mutex::new(None));
    Ok(ClientOsInputOutput {
        orig_termios,
        send_instructions_to_server: Arc::new(Mutex::new(None)),
        receive_instructions_from_server: Arc::new(Mutex::new(None)),
        reading_from_stdin,
        session_name: Arc::new(Mutex::new(None)),
    })
}

#[cfg(windows)]
pub fn get_cli_client_os_input() -> Result<ClientOsInputOutput, ()> {
    Ok(ClientOsInputOutput {
        send_instructions_to_server: Arc::new(Mutex::new(None)),
        receive_instructions_from_server: Arc::new(Mutex::new(None)),
        reading_from_stdin: Arc::new(Mutex::new(None)),
        session_name: Arc::new(Mutex::new(None)),
    })
}

pub const DEFAULT_STDIN_POLL_TIMEOUT_MS: u64 = 10;

pub struct StdinPoller {
    poll: Poll,
    events: Events,
    timeout: time::Duration,
}

impl StdinPoller {
    // use mio poll to check if stdin is readable without blocking
    pub fn ready(&mut self) -> bool {
        self.poll
            .poll(&mut self.events, Some(self.timeout))
            .expect("could not poll stdin for readiness");
        for event in &self.events {
            if event.token() == Token(0) && event.is_readable() {
                return true;
            }
        }
        false
    }
}

impl Default for StdinPoller {
    fn default() -> Self {
        #[cfg(unix)]
        let stdin = 0;
        #[cfg(windows)]
        let stdin = windows_sys::Win32::System::Console::STD_INPUT_HANDLE;

        #[cfg(unix)]
        let mut stdin_fd = SourceFd(&stdin);
        #[cfg(windows)]
        let mut stdin_fd = unsafe { NamedPipe::from_raw_handle(GetStdHandle(stdin) as RawHandle) };
        let events = Events::with_capacity(128);
        let poll = Poll::new().unwrap();
        poll.registry()
            .register(&mut stdin_fd, Token(0), Interest::READABLE)
            .expect("could not create stdin poll");

        let timeout = time::Duration::from_millis(DEFAULT_STDIN_POLL_TIMEOUT_MS);

        Self {
            poll,
            events,
            timeout,
        }
    }
}<|MERGE_RESOLUTION|>--- conflicted
+++ resolved
@@ -9,40 +9,6 @@
 
 use mio::{Events, Interest, Poll, Token};
 
-<<<<<<< HEAD
-#[cfg(not(windows))]
-use mio::unix::SourceFd;
-#[cfg(windows)]
-use mio::windows::NamedPipe;
-#[cfg(not(windows))]
-use nix::{pty::Winsize, sys::termios};
-#[cfg(unix)]
-use signal_hook::{consts::signal::*, iterator::Signals};
-use std::io::prelude::*;
-#[cfg(not(windows))]
-use std::os::unix::io::RawFd;
-#[cfg(windows)]
-use std::os::windows::io::{AsHandle, AsRawHandle, FromRawHandle, RawHandle};
-use std::path::{Path, PathBuf};
-use std::sync::{Arc, Mutex};
-use std::{io, process, thread, time};
-#[cfg(windows)]
-use windows_sys::Win32::{
-    Foundation::INVALID_HANDLE_VALUE,
-    System::Console::{
-        GetConsoleMode, GetConsoleScreenBufferInfo, GetStdHandle, ReadConsoleInputA,
-        SetConsoleMode, CONSOLE_SCREEN_BUFFER_INFO, COORD, FOCUS_EVENT, FOCUS_EVENT_RECORD,
-        INPUT_RECORD, INPUT_RECORD_0, SMALL_RECT,
-    },
-};
-use zellij_utils::{
-    data::Palette,
-    errors::ErrorContext,
-    ipc::{ClientToServerMsg, IpcReceiverWithContext, IpcSenderWithContext, ServerToClientMsg},
-    shared::default_palette,
-};
-#[cfg(not(windows))]
-=======
 #[cfg(not(windows))]
 use mio::unix::SourceFd;
 #[cfg(windows)]
@@ -75,7 +41,6 @@
     shared::default_palette,
 };
 #[cfg(not(windows))]
->>>>>>> 800ab9f2
 use zellij_utils::{libc, nix};
 
 #[cfg(not(windows))]
