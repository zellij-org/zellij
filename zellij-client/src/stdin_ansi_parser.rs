--- conflicted
+++ resolved
@@ -1,20 +1,13 @@
-<<<<<<< HEAD
 use std::time::{Duration, Instant};
-use zellij_utils::pane_size::SizeInPixels;
-
-use zellij_utils::{ipc::PixelDimensions, lazy_static::lazy_static, regex::Regex};
 
 const STARTUP_PARSE_DEADLINE_MS: u64 = 1000;
 const SIGWINCH_PARSE_DEADLINE_MS: u64 = 1000;
-=======
 use zellij_utils::{
-    data::{CharOrArrow, Key},
     ipc::PixelDimensions,
     lazy_static::lazy_static,
     pane_size::SizeInPixels,
     regex::Regex,
 };
->>>>>>> 61deca80
 
 #[derive(Debug)]
 pub struct StdinAnsiParser {
