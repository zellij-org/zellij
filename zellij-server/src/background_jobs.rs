use zellij_utils::async_std::task;
use zellij_utils::consts::{
    session_info_cache_file_name, session_info_folder_for_session, session_layout_cache_file_name,
    ZELLIJ_SESSION_INFO_CACHE_DIR, ZELLIJ_SOCK_DIR,
};
use zellij_utils::data::{Event, HttpVerb, SessionInfo};
use zellij_utils::errors::{prelude::*, BackgroundJobContext, ContextType};
use zellij_utils::surf::{
    http::{Method, Url},
    RequestBuilder,
};

use std::collections::{BTreeMap, HashMap};
use std::fs;
use std::io::Write;
#[cfg(unix)]
use std::os::unix::fs::FileTypeExt;
use std::path::PathBuf;
use std::sync::{
    atomic::{AtomicBool, Ordering},
    Arc, Mutex,
};
use std::time::{Duration, Instant};

use crate::panes::PaneId;
use crate::plugins::{PluginId, PluginInstruction};
use crate::screen::ScreenInstruction;
use crate::thread_bus::Bus;
use crate::ClientId;

#[derive(Debug, Clone, Eq, PartialEq, Hash)]
pub enum BackgroundJob {
    DisplayPaneError(Vec<PaneId>, String),
    AnimatePluginLoading(u32),                            // u32 - plugin_id
    StopPluginLoadingAnimation(u32),                      // u32 - plugin_id
    ReadAllSessionInfosOnMachine,                         // u32 - plugin_id
    ReportSessionInfo(String, SessionInfo),               // String - session name
    ReportLayoutInfo((String, BTreeMap<String, String>)), // BTreeMap<file_name, pane_contents>
    RunCommand(
        PluginId,
        ClientId,
        String,
        Vec<String>,
        BTreeMap<String, String>,
        PathBuf,
        BTreeMap<String, String>,
    ), // command, args, env_variables, cwd, context
    WebRequest(
        PluginId,
        ClientId,
        String, // url
        HttpVerb,
        BTreeMap<String, String>, // headers
        Vec<u8>,                  // body
        BTreeMap<String, String>, // context
    ),
    Exit,
}

impl From<&BackgroundJob> for BackgroundJobContext {
    fn from(background_job: &BackgroundJob) -> Self {
        match *background_job {
            BackgroundJob::DisplayPaneError(..) => BackgroundJobContext::DisplayPaneError,
            BackgroundJob::AnimatePluginLoading(..) => BackgroundJobContext::AnimatePluginLoading,
            BackgroundJob::StopPluginLoadingAnimation(..) => {
                BackgroundJobContext::StopPluginLoadingAnimation
            },
            BackgroundJob::ReadAllSessionInfosOnMachine => {
                BackgroundJobContext::ReadAllSessionInfosOnMachine
            },
            BackgroundJob::ReportSessionInfo(..) => BackgroundJobContext::ReportSessionInfo,
            BackgroundJob::ReportLayoutInfo(..) => BackgroundJobContext::ReportLayoutInfo,
            BackgroundJob::RunCommand(..) => BackgroundJobContext::RunCommand,
            BackgroundJob::WebRequest(..) => BackgroundJobContext::WebRequest,
            BackgroundJob::Exit => BackgroundJobContext::Exit,
        }
    }
}

static FLASH_DURATION_MS: u64 = 1000;
static PLUGIN_ANIMATION_OFFSET_DURATION_MD: u64 = 500;
static SESSION_READ_DURATION: u64 = 1000;

pub(crate) fn background_jobs_main(bus: Bus<BackgroundJob>) -> Result<()> {
    let err_context = || "failed to write to pty".to_string();
    let mut running_jobs: HashMap<BackgroundJob, Instant> = HashMap::new();
    let mut loading_plugins: HashMap<u32, Arc<AtomicBool>> = HashMap::new(); // u32 - plugin_id
    let current_session_name = Arc::new(Mutex::new(String::default()));
    let current_session_info = Arc::new(Mutex::new(SessionInfo::default()));
    let current_session_layout = Arc::new(Mutex::new((String::new(), BTreeMap::new())));

    loop {
        let (event, mut err_ctx) = bus.recv().with_context(err_context)?;
        err_ctx.add_call(ContextType::BackgroundJob((&event).into()));
        let job = event.clone();
        match event {
            BackgroundJob::DisplayPaneError(pane_ids, text) => {
                if job_already_running(job, &mut running_jobs) {
                    continue;
                }
                task::spawn({
                    let senders = bus.senders.clone();
                    async move {
                        let _ = senders.send_to_screen(
                            ScreenInstruction::AddRedPaneFrameColorOverride(
                                pane_ids.clone(),
                                Some(text),
                            ),
                        );
                        task::sleep(std::time::Duration::from_millis(FLASH_DURATION_MS)).await;
                        let _ = senders.send_to_screen(
                            ScreenInstruction::ClearPaneFrameColorOverride(pane_ids),
                        );
                    }
                });
            },
            BackgroundJob::AnimatePluginLoading(pid) => {
                let loading_plugin = Arc::new(AtomicBool::new(true));
                if job_already_running(job, &mut running_jobs) {
                    continue;
                }
                task::spawn({
                    let senders = bus.senders.clone();
                    let loading_plugin = loading_plugin.clone();
                    async move {
                        while loading_plugin.load(Ordering::SeqCst) {
                            let _ = senders.send_to_screen(
                                ScreenInstruction::ProgressPluginLoadingOffset(pid),
                            );
                            task::sleep(std::time::Duration::from_millis(
                                PLUGIN_ANIMATION_OFFSET_DURATION_MD,
                            ))
                            .await;
                        }
                    }
                });
                loading_plugins.insert(pid, loading_plugin);
            },
            BackgroundJob::StopPluginLoadingAnimation(pid) => {
                if let Some(loading_plugin) = loading_plugins.remove(&pid) {
                    loading_plugin.store(false, Ordering::SeqCst);
                }
            },
            BackgroundJob::ReportSessionInfo(session_name, session_info) => {
                *current_session_name.lock().unwrap() = session_name;
                *current_session_info.lock().unwrap() = session_info;
            },
            BackgroundJob::ReportLayoutInfo(session_layout) => {
                *current_session_layout.lock().unwrap() = session_layout;
            },
            BackgroundJob::ReadAllSessionInfosOnMachine => {
                // this job should only be run once and it keeps track of other sessions (as well
                // as this one's) infos (metadata mostly) and sends it to the screen which in turn
                // forwards it to plugins and other places it needs to be
                if running_jobs.get(&job).is_some() {
                    continue;
                }
                running_jobs.insert(job, Instant::now());
                task::spawn({
                    let senders = bus.senders.clone();
                    let current_session_info = current_session_info.clone();
                    let current_session_name = current_session_name.clone();
                    let current_session_layout = current_session_layout.clone();
                    async move {
                        loop {
                            let current_session_name =
                                current_session_name.lock().unwrap().to_string();
                            let current_session_info = current_session_info.lock().unwrap().clone();
                            let current_session_layout =
                                current_session_layout.lock().unwrap().clone();
<<<<<<< HEAD
                            let _wrote_metadata_file = std::fs::create_dir_all(
                                session_info_folder_for_session(&current_session_name).as_path(),
                            )
                            .and_then(|_| std::fs::File::create(metadata_cache_file_name))
                            .and_then(|mut f| write!(f, "{}", current_session_info.to_string()));

                            if !current_session_layout.is_empty() {
                                let layout_cache_file_name =
                                    session_layout_cache_file_name(&current_session_name);
                                let _wrote_layout_file = std::fs::create_dir_all(
                                    session_info_folder_for_session(&current_session_name)
                                        .as_path(),
                                )
                                .and_then(|_| std::fs::File::create(layout_cache_file_name))
                                .and_then(|mut f| write!(f, "{}", current_session_layout))
                                .and_then(|_| {
                                    let session_info_folder =
                                        session_info_folder_for_session(&current_session_name);
                                    for (external_file_name, external_file_contents) in
                                        layout_files_to_write
                                    {
                                        std::fs::File::create(
                                            session_info_folder.join(external_file_name),
                                        )
                                        .and_then(|mut f| write!(f, "{}", external_file_contents))
                                        .unwrap_or_else(
                                            |e| {
                                                log::error!(
                                                    "Failed to write layout metadata file: {:?}",
                                                    e
                                                );
                                            },
                                        );
                                    }
                                    Ok(())
                                });
                            }
                            // start a background job (if not already running) that'll periodically read this and other
                            // sesion infos and report back

                            #[cfg(unix)] {
                                // read state of all sessions
                                let mut other_session_names = vec![];
                                let mut session_infos_on_machine = BTreeMap::new();
                                // we do this so that the session infos will be actual and we're
                                // reasonably sure their session is running
                                if let Ok(files) = fs::read_dir(&*ZELLIJ_SOCK_DIR) {
                                    files.for_each(|file| {
                                        if let Ok(file) = file {
                                            if let Ok(file_name) = file.file_name().into_string() {
                                                if file.file_type().unwrap().is_socket() {
                                                    other_session_names.push(file_name);
                                                }
                                            }
                                        }
                                    });
                                }

                                for session_name in other_session_names {
                                    let session_cache_file_name =
                                        session_info_cache_file_name(&session_name);
                                    if let Ok(raw_session_info) =
                                        fs::read_to_string(&session_cache_file_name)
                                    {
                                        if let Ok(session_info) = SessionInfo::from_string(
                                            &raw_session_info,
                                            &current_session_name,
                                        ) {
                                            session_infos_on_machine
                                                .insert(session_name, session_info);
                                        }
                                    }
                                }
                                let _ = senders.send_to_screen(
                                    ScreenInstruction::UpdateSessionInfos(session_infos_on_machine),
                                );
                                let _ = senders.send_to_screen(ScreenInstruction::DumpLayoutToHd);
                                task::sleep(std::time::Duration::from_millis(
                                    SESSION_READ_DURATION,
                                ))
=======
                            write_session_state_to_disk(
                                current_session_name.clone(),
                                current_session_info,
                                current_session_layout,
                            );
                            let session_infos_on_machine =
                                read_other_live_session_states(&current_session_name);
                            let resurrectable_sessions =
                                find_resurrectable_sessions(&session_infos_on_machine);
                            let _ = senders.send_to_screen(ScreenInstruction::UpdateSessionInfos(
                                session_infos_on_machine,
                                resurrectable_sessions,
                            ));
                            let _ = senders.send_to_screen(ScreenInstruction::DumpLayoutToHd);
                            task::sleep(std::time::Duration::from_millis(SESSION_READ_DURATION))
>>>>>>> 3bb30026
                                .await;
                            }
                        }
                    }
                });
            },
            BackgroundJob::RunCommand(
                plugin_id,
                client_id,
                command,
                args,
                env_variables,
                cwd,
                context,
            ) => {
                // when async_std::process stabilizes, we should change this to be async
                std::thread::spawn({
                    let senders = bus.senders.clone();
                    move || {
                        let output = std::process::Command::new(&command)
                            .args(&args)
                            .envs(env_variables)
                            .current_dir(cwd)
                            .stdout(std::process::Stdio::piped())
                            .stderr(std::process::Stdio::piped())
                            .output();
                        match output {
                            Ok(output) => {
                                let stdout = output.stdout.to_vec();
                                let stderr = output.stderr.to_vec();
                                let exit_code = output.status.code();
                                let _ = senders.send_to_plugin(PluginInstruction::Update(vec![(
                                    Some(plugin_id),
                                    Some(client_id),
                                    Event::RunCommandResult(exit_code, stdout, stderr, context),
                                )]));
                            },
                            Err(e) => {
                                log::error!("Failed to run command: {}", e);
                                let stdout = vec![];
                                let stderr = format!("{}", e).as_bytes().to_vec();
                                let exit_code = Some(2);
                                let _ = senders.send_to_plugin(PluginInstruction::Update(vec![(
                                    Some(plugin_id),
                                    Some(client_id),
                                    Event::RunCommandResult(exit_code, stdout, stderr, context),
                                )]));
                            },
                        }
                    }
                });
            },
            BackgroundJob::WebRequest(plugin_id, client_id, url, verb, headers, body, context) => {
                task::spawn({
                    let senders = bus.senders.clone();
                    async move {
                        async fn web_request(
                            url: String,
                            verb: HttpVerb,
                            headers: BTreeMap<String, String>,
                            body: Vec<u8>,
                        ) -> Result<
                            (u16, BTreeMap<String, String>, Vec<u8>), // status_code, headers, body
                            zellij_utils::surf::Error,
                        > {
                            let url = Url::parse(&url)?;
                            let http_method = match verb {
                                HttpVerb::Get => Method::Get,
                                HttpVerb::Post => Method::Post,
                                HttpVerb::Put => Method::Put,
                                HttpVerb::Delete => Method::Delete,
                            };
                            let mut req = RequestBuilder::new(http_method, url);
                            if !body.is_empty() {
                                req = req.body(body);
                            }
                            for (header, value) in headers {
                                req = req.header(header.as_str(), value);
                            }
                            let mut res = req.await?;
                            let status_code = res.status();
                            let headers: BTreeMap<String, String> = res
                                .iter()
                                .map(|(name, value)| (name.to_string(), value.to_string()))
                                .collect();
                            let body = res.take_body().into_bytes().await?;
                            Ok((status_code as u16, headers, body))
                        }

                        match web_request(url, verb, headers, body).await {
                            Ok((status, headers, body)) => {
                                let _ = senders.send_to_plugin(PluginInstruction::Update(vec![(
                                    Some(plugin_id),
                                    Some(client_id),
                                    Event::WebRequestResult(status, headers, body, context),
                                )]));
                            },
                            Err(e) => {
                                log::error!("Failed to send web request: {}", e);
                                let error_body = e.to_string().as_bytes().to_vec();
                                let _ = senders.send_to_plugin(PluginInstruction::Update(vec![(
                                    Some(plugin_id),
                                    Some(client_id),
                                    Event::WebRequestResult(
                                        400,
                                        BTreeMap::new(),
                                        error_body,
                                        context,
                                    ),
                                )]));
                            },
                        }
                    }
                });
            },
            BackgroundJob::Exit => {
                for loading_plugin in loading_plugins.values() {
                    loading_plugin.store(false, Ordering::SeqCst);
                }

                let cache_file_name =
                    session_info_cache_file_name(&current_session_name.lock().unwrap().to_owned());
                let _ = std::fs::remove_file(cache_file_name);
                return Ok(());
            },
        }
    }
}

fn job_already_running(
    job: BackgroundJob,
    running_jobs: &mut HashMap<BackgroundJob, Instant>,
) -> bool {
    match running_jobs.get_mut(&job) {
        Some(current_running_job_start_time) => {
            if current_running_job_start_time.elapsed() > Duration::from_millis(FLASH_DURATION_MS) {
                *current_running_job_start_time = Instant::now();
                false
            } else {
                true
            }
        },
        None => {
            running_jobs.insert(job.clone(), Instant::now());
            false
        },
    }
}

fn write_session_state_to_disk(
    current_session_name: String,
    current_session_info: SessionInfo,
    current_session_layout: (String, BTreeMap<String, String>),
) {
    let metadata_cache_file_name = session_info_cache_file_name(&current_session_name);
    let (current_session_layout, layout_files_to_write) = current_session_layout;
    let _wrote_metadata_file =
        std::fs::create_dir_all(session_info_folder_for_session(&current_session_name).as_path())
            .and_then(|_| std::fs::File::create(metadata_cache_file_name))
            .and_then(|mut f| write!(f, "{}", current_session_info.to_string()));

    if !current_session_layout.is_empty() {
        let layout_cache_file_name = session_layout_cache_file_name(&current_session_name);
        let _wrote_layout_file = std::fs::create_dir_all(
            session_info_folder_for_session(&current_session_name).as_path(),
        )
        .and_then(|_| std::fs::File::create(layout_cache_file_name))
        .and_then(|mut f| write!(f, "{}", current_session_layout))
        .and_then(|_| {
            let session_info_folder = session_info_folder_for_session(&current_session_name);
            for (external_file_name, external_file_contents) in layout_files_to_write {
                std::fs::File::create(session_info_folder.join(external_file_name))
                    .and_then(|mut f| write!(f, "{}", external_file_contents))
                    .unwrap_or_else(|e| {
                        log::error!("Failed to write layout metadata file: {:?}", e);
                    });
            }
            Ok(())
        });
    }
}

fn read_other_live_session_states(current_session_name: &str) -> BTreeMap<String, SessionInfo> {
    let mut other_session_names = vec![];
    let mut session_infos_on_machine = BTreeMap::new();
    // we do this so that the session infos will be actual and we're
    // reasonably sure their session is running
    if let Ok(files) = fs::read_dir(&*ZELLIJ_SOCK_DIR) {
        files.for_each(|file| {
            if let Ok(file) = file {
                if let Ok(file_name) = file.file_name().into_string() {
                    if file.file_type().unwrap().is_socket() {
                        other_session_names.push(file_name);
                    }
                }
            }
        });
    }

    for session_name in other_session_names {
        let session_cache_file_name = session_info_cache_file_name(&session_name);
        if let Ok(raw_session_info) = fs::read_to_string(&session_cache_file_name) {
            if let Ok(session_info) =
                SessionInfo::from_string(&raw_session_info, &current_session_name)
            {
                session_infos_on_machine.insert(session_name, session_info);
            }
        }
    }
    session_infos_on_machine
}

fn find_resurrectable_sessions(
    session_infos_on_machine: &BTreeMap<String, SessionInfo>,
) -> BTreeMap<String, Duration> {
    match fs::read_dir(&*ZELLIJ_SESSION_INFO_CACHE_DIR) {
        Ok(files_in_session_info_folder) => {
            let files_that_are_folders = files_in_session_info_folder
                .filter_map(|f| f.ok().map(|f| f.path()))
                .filter(|f| f.is_dir());
            files_that_are_folders
                .filter_map(|folder_name| {
                    let session_name = folder_name.file_name()?.to_str()?.to_owned();
                    if session_infos_on_machine.contains_key(&session_name) {
                        // this is not a dead session...
                        return None;
                    }
                    let layout_file_name = session_layout_cache_file_name(&session_name);
                    let ctime = match std::fs::metadata(&layout_file_name)
                        .and_then(|metadata| metadata.created())
                    {
                        Ok(created) => Some(created),
                        Err(e) => {
                            log::error!(
                                "Failed to read created stamp of resurrection file: {:?}",
                                e
                            );
                            None
                        },
                    };
                    let elapsed_duration = ctime
                        .map(|ctime| {
                            Duration::from_secs(ctime.elapsed().ok().unwrap_or_default().as_secs())
                        })
                        .unwrap_or_default();
                    Some((session_name, elapsed_duration))
                })
                .collect()
        },
        Err(e) => {
            log::error!("Failed to read session info cache dir: {:?}", e);
            BTreeMap::new()
        },
    }
}<|MERGE_RESOLUTION|>--- conflicted
+++ resolved
@@ -168,88 +168,6 @@
                             let current_session_info = current_session_info.lock().unwrap().clone();
                             let current_session_layout =
                                 current_session_layout.lock().unwrap().clone();
-<<<<<<< HEAD
-                            let _wrote_metadata_file = std::fs::create_dir_all(
-                                session_info_folder_for_session(&current_session_name).as_path(),
-                            )
-                            .and_then(|_| std::fs::File::create(metadata_cache_file_name))
-                            .and_then(|mut f| write!(f, "{}", current_session_info.to_string()));
-
-                            if !current_session_layout.is_empty() {
-                                let layout_cache_file_name =
-                                    session_layout_cache_file_name(&current_session_name);
-                                let _wrote_layout_file = std::fs::create_dir_all(
-                                    session_info_folder_for_session(&current_session_name)
-                                        .as_path(),
-                                )
-                                .and_then(|_| std::fs::File::create(layout_cache_file_name))
-                                .and_then(|mut f| write!(f, "{}", current_session_layout))
-                                .and_then(|_| {
-                                    let session_info_folder =
-                                        session_info_folder_for_session(&current_session_name);
-                                    for (external_file_name, external_file_contents) in
-                                        layout_files_to_write
-                                    {
-                                        std::fs::File::create(
-                                            session_info_folder.join(external_file_name),
-                                        )
-                                        .and_then(|mut f| write!(f, "{}", external_file_contents))
-                                        .unwrap_or_else(
-                                            |e| {
-                                                log::error!(
-                                                    "Failed to write layout metadata file: {:?}",
-                                                    e
-                                                );
-                                            },
-                                        );
-                                    }
-                                    Ok(())
-                                });
-                            }
-                            // start a background job (if not already running) that'll periodically read this and other
-                            // sesion infos and report back
-
-                            #[cfg(unix)] {
-                                // read state of all sessions
-                                let mut other_session_names = vec![];
-                                let mut session_infos_on_machine = BTreeMap::new();
-                                // we do this so that the session infos will be actual and we're
-                                // reasonably sure their session is running
-                                if let Ok(files) = fs::read_dir(&*ZELLIJ_SOCK_DIR) {
-                                    files.for_each(|file| {
-                                        if let Ok(file) = file {
-                                            if let Ok(file_name) = file.file_name().into_string() {
-                                                if file.file_type().unwrap().is_socket() {
-                                                    other_session_names.push(file_name);
-                                                }
-                                            }
-                                        }
-                                    });
-                                }
-
-                                for session_name in other_session_names {
-                                    let session_cache_file_name =
-                                        session_info_cache_file_name(&session_name);
-                                    if let Ok(raw_session_info) =
-                                        fs::read_to_string(&session_cache_file_name)
-                                    {
-                                        if let Ok(session_info) = SessionInfo::from_string(
-                                            &raw_session_info,
-                                            &current_session_name,
-                                        ) {
-                                            session_infos_on_machine
-                                                .insert(session_name, session_info);
-                                        }
-                                    }
-                                }
-                                let _ = senders.send_to_screen(
-                                    ScreenInstruction::UpdateSessionInfos(session_infos_on_machine),
-                                );
-                                let _ = senders.send_to_screen(ScreenInstruction::DumpLayoutToHd);
-                                task::sleep(std::time::Duration::from_millis(
-                                    SESSION_READ_DURATION,
-                                ))
-=======
                             write_session_state_to_disk(
                                 current_session_name.clone(),
                                 current_session_info,
@@ -265,9 +183,7 @@
                             ));
                             let _ = senders.send_to_screen(ScreenInstruction::DumpLayoutToHd);
                             task::sleep(std::time::Duration::from_millis(SESSION_READ_DURATION))
->>>>>>> 3bb30026
                                 .await;
-                            }
                         }
                     }
                 });
