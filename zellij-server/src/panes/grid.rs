use unicode_width::UnicodeWidthChar;

use std::{
    cmp::Ordering,
    collections::{BTreeSet, VecDeque},
    fmt::{self, Debug, Formatter},
    str,
};

use zellij_utils::{position::Position, vte, zellij_tile};

const TABSTOP_WIDTH: usize = 8; // TODO: is this always right?
pub const SCROLL_BACK: usize = 10_000;
pub const MAX_TITLE_STACK_SIZE: usize = 1000;

use vte::{Params, Perform};
use zellij_tile::data::{Palette, PaletteColor};
use zellij_utils::{consts::VERSION, shared::version_number};

use crate::panes::alacritty_functions::{parse_number, xparse_color};
use crate::panes::link_handler::LinkHandler;
use crate::panes::selection::Selection;
use crate::panes::terminal_character::{
    AnsiCode, CharacterStyles, CharsetIndex, Cursor, CursorShape, StandardCharset,
    TerminalCharacter, EMPTY_TERMINAL_CHARACTER,
};

fn get_top_non_canonical_rows(rows: &mut Vec<Row>) -> Vec<Row> {
    let mut index_of_last_non_canonical_row = None;
    for (i, row) in rows.iter().enumerate() {
        if row.is_canonical {
            break;
        } else {
            index_of_last_non_canonical_row = Some(i);
        }
    }
    match index_of_last_non_canonical_row {
        Some(index_of_last_non_canonical_row) => {
            rows.drain(..=index_of_last_non_canonical_row).collect()
        }
        None => vec![],
    }
}

fn get_lines_above_bottom_canonical_row_and_wraps(rows: &mut VecDeque<Row>) -> Vec<Row> {
    let mut index_of_last_non_canonical_row = None;
    for (i, row) in rows.iter().enumerate().rev() {
        index_of_last_non_canonical_row = Some(i);
        if row.is_canonical {
            break;
        }
    }
    match index_of_last_non_canonical_row {
        Some(index_of_last_non_canonical_row) => {
            rows.drain(index_of_last_non_canonical_row..).collect()
        }
        None => vec![],
    }
}

fn get_viewport_bottom_canonical_row_and_wraps(viewport: &mut Vec<Row>) -> Vec<Row> {
    let mut index_of_last_non_canonical_row = None;
    for (i, row) in viewport.iter().enumerate().rev() {
        index_of_last_non_canonical_row = Some(i);
        if row.is_canonical {
            break;
        }
    }
    match index_of_last_non_canonical_row {
        Some(index_of_last_non_canonical_row) => {
            viewport.drain(index_of_last_non_canonical_row..).collect()
        }
        None => vec![],
    }
}

fn get_top_canonical_row_and_wraps(rows: &mut Vec<Row>) -> Vec<Row> {
    let mut index_of_first_non_canonical_row = None;
    let mut end_index_of_first_canonical_line = None;
    for (i, row) in rows.iter().enumerate() {
        if row.is_canonical && end_index_of_first_canonical_line.is_none() {
            index_of_first_non_canonical_row = Some(i);
            end_index_of_first_canonical_line = Some(i);
            continue;
        }
        if row.is_canonical && end_index_of_first_canonical_line.is_some() {
            break;
        }
        if index_of_first_non_canonical_row.is_some() {
            end_index_of_first_canonical_line = Some(i);
            continue;
        }
    }
    match (
        index_of_first_non_canonical_row,
        end_index_of_first_canonical_line,
    ) {
        (Some(first_index), Some(last_index)) => rows.drain(first_index..=last_index).collect(),
        (Some(first_index), None) => rows.drain(first_index..).collect(),
        _ => vec![],
    }
}

fn transfer_rows_from_lines_above_to_viewport(
    lines_above: &mut VecDeque<Row>,
    viewport: &mut Vec<Row>,
    count: usize,
    max_viewport_width: usize,
) -> usize {
    let mut next_lines: Vec<Row> = vec![];
    let mut lines_added_to_viewport: isize = 0;
    loop {
        if lines_added_to_viewport as usize == count {
            break;
        }
        if next_lines.is_empty() {
            match lines_above.pop_back() {
                Some(next_line) => {
                    let mut top_non_canonical_rows_in_dst = get_top_non_canonical_rows(viewport);
                    lines_added_to_viewport -= top_non_canonical_rows_in_dst.len() as isize;
                    next_lines.push(next_line);
                    next_lines.append(&mut top_non_canonical_rows_in_dst);
                    next_lines = Row::from_rows(next_lines, max_viewport_width)
                        .split_to_rows_of_length(max_viewport_width);
                    if next_lines.is_empty() {
                        // no more lines at lines_above, the line we popped was probably empty
                        break;
                    }
                }
                None => break, // no more rows
            }
        }
        viewport.insert(0, next_lines.pop().unwrap());
        lines_added_to_viewport += 1;
    }
    if !next_lines.is_empty() {
        let excess_row = Row::from_rows(next_lines, 0);
        bounded_push(lines_above, excess_row);
    }
    match usize::try_from(lines_added_to_viewport) {
        Ok(n) => n,
        _ => 0,
    }
}

fn transfer_rows_from_viewport_to_lines_above(
    viewport: &mut Vec<Row>,
    lines_above: &mut VecDeque<Row>,
    count: usize,
    max_viewport_width: usize,
) -> isize {
    let mut next_lines: Vec<Row> = vec![];
    let mut transferred_rows_count: isize = 0;
    for _ in 0..count {
        if next_lines.is_empty() {
            if !viewport.is_empty() {
                let next_line = viewport.remove(0);
                transferred_rows_count +=
                    calculate_row_display_height(next_line.width(), max_viewport_width) as isize;
                if !next_line.is_canonical {
                    let mut bottom_canonical_row_and_wraps_in_dst =
                        get_lines_above_bottom_canonical_row_and_wraps(lines_above);
                    next_lines.append(&mut bottom_canonical_row_and_wraps_in_dst);
                }
                next_lines.push(next_line);
                next_lines = vec![Row::from_rows(next_lines, 0)];
            } else {
                break; // no more rows
            }
        }
        let dropped_line_width = bounded_push(lines_above, next_lines.remove(0));
        if let Some(width) = dropped_line_width {
            transferred_rows_count -=
                calculate_row_display_height(width, max_viewport_width) as isize;
        }
    }
    if !next_lines.is_empty() {
        let excess_rows = Row::from_rows(next_lines, max_viewport_width)
            .split_to_rows_of_length(max_viewport_width);
        for row in excess_rows {
            viewport.insert(0, row);
        }
    }
    transferred_rows_count
}

fn transfer_rows_from_lines_below_to_viewport(
    lines_below: &mut Vec<Row>,
    viewport: &mut Vec<Row>,
    count: usize,
    max_viewport_width: usize,
) {
    let mut next_lines: Vec<Row> = vec![];
    for _ in 0..count {
        let mut lines_pulled_from_viewport = 0;
        if next_lines.is_empty() {
            if !lines_below.is_empty() {
                let mut top_non_canonical_rows_in_lines_below =
                    get_top_non_canonical_rows(lines_below);
                if !top_non_canonical_rows_in_lines_below.is_empty() {
                    let mut canonical_line = get_viewport_bottom_canonical_row_and_wraps(viewport);
                    lines_pulled_from_viewport += canonical_line.len();
                    canonical_line.append(&mut top_non_canonical_rows_in_lines_below);
                    next_lines = Row::from_rows(canonical_line, max_viewport_width)
                        .split_to_rows_of_length(max_viewport_width);
                } else {
                    let canonical_row = get_top_canonical_row_and_wraps(lines_below);
                    next_lines = Row::from_rows(canonical_row, max_viewport_width)
                        .split_to_rows_of_length(max_viewport_width);
                }
            } else {
                break; // no more rows
            }
        }
        for _ in 0..(lines_pulled_from_viewport + 1) {
            if !next_lines.is_empty() {
                viewport.push(next_lines.remove(0));
            }
        }
    }
    if !next_lines.is_empty() {
        let excess_row = Row::from_rows(next_lines, 0);
        lines_below.insert(0, excess_row);
    }
}

fn bounded_push(vec: &mut VecDeque<Row>, value: Row) -> Option<usize> {
    let mut dropped_line_width = None;
    if vec.len() >= SCROLL_BACK {
        let line = vec.pop_front();
        if let Some(line) = line {
            dropped_line_width = Some(line.width());
        }
    }
    vec.push_back(value);
    dropped_line_width
}

pub fn create_horizontal_tabstops(columns: usize) -> BTreeSet<usize> {
    let mut i = TABSTOP_WIDTH;
    let mut horizontal_tabstops = BTreeSet::new();
    loop {
        if i > columns {
            break;
        }
        horizontal_tabstops.insert(i);
        i += TABSTOP_WIDTH;
    }
    horizontal_tabstops
}

fn calculate_row_display_height(row_width: usize, viewport_width: usize) -> usize {
    if row_width <= viewport_width {
        return 1;
    }
    (row_width as f64 / viewport_width as f64).ceil() as usize
}

fn subtract_isize_from_usize(u: usize, i: isize) -> usize {
    if i.is_negative() {
        u - i.abs() as usize
    } else {
        u + i as usize
    }
}

#[derive(Debug)]
pub struct CharacterChunk {
    pub terminal_characters: Vec<TerminalCharacter>,
    pub x: usize,
    pub y: usize,
}

#[derive(Clone, Debug)]
pub struct OutputBuffer {
    changed_lines: Vec<usize>, // line index
    should_update_all_lines: bool,
}

impl Default for OutputBuffer {
    fn default() -> Self {
        OutputBuffer {
            changed_lines: vec![],
            should_update_all_lines: true, // first time we should do a full render
        }
    }
}

impl OutputBuffer {
    pub fn update_line(&mut self, line_index: usize) {
        if !self.should_update_all_lines {
            self.changed_lines.push(line_index);
        }
    }
    pub fn update_all_lines(&mut self) {
        self.clear();
        self.should_update_all_lines = true;
    }
    pub fn clear(&mut self) {
        self.changed_lines.clear();
        self.should_update_all_lines = false;
    }
    pub fn changed_chunks_in_viewport(
        &self,
        viewport: &[Row],
        viewport_width: usize,
        viewport_height: usize,
    ) -> Vec<CharacterChunk> {
        if self.should_update_all_lines {
            let mut changed_chunks = Vec::with_capacity(viewport.len());
            for line_index in 0..viewport_height {
                let terminal_characters =
                    self.extract_line_from_viewport(line_index, viewport, viewport_width);
                changed_chunks.push(CharacterChunk {
                    x: 0,
                    y: line_index,
                    terminal_characters,
                });
            }
            changed_chunks
        } else {
            let mut line_changes = self.changed_lines.to_vec();
            line_changes.sort_unstable();
            line_changes.dedup();
            let mut changed_chunks = Vec::with_capacity(line_changes.len());
            for line_index in line_changes {
                let terminal_characters =
                    self.extract_line_from_viewport(line_index, viewport, viewport_width);
                changed_chunks.push(CharacterChunk {
                    x: 0,
                    y: line_index,
                    terminal_characters,
                });
            }
            changed_chunks
        }
    }
    fn extract_characters_from_row(
        &self,
        row: &Row,
        viewport_width: usize,
    ) -> Vec<TerminalCharacter> {
        let mut terminal_characters: Vec<TerminalCharacter> = row.columns.iter().copied().collect();
        // pad row
        let row_width = row.width();
        if row_width < viewport_width {
            let mut padding = vec![EMPTY_TERMINAL_CHARACTER; viewport_width - row_width];
            terminal_characters.append(&mut padding);
        }
        terminal_characters
    }
    fn extract_line_from_viewport(
        &self,
        line_index: usize,
        viewport: &[Row],
        viewport_width: usize,
    ) -> Vec<TerminalCharacter> {
        match viewport.get(line_index) {
            // TODO: iterator?
            Some(row) => self.extract_characters_from_row(row, viewport_width),
            None => {
                vec![EMPTY_TERMINAL_CHARACTER; viewport_width]
            }
        }
    }
}

#[derive(Clone)]
pub struct Grid {
    lines_above: VecDeque<Row>,
    viewport: Vec<Row>,
    lines_below: Vec<Row>,
    horizontal_tabstops: BTreeSet<usize>,
    alternative_lines_above_viewport_and_cursor: Option<(VecDeque<Row>, Vec<Row>, Cursor)>,
    cursor: Cursor,
    saved_cursor_position: Option<Cursor>,
    scroll_region: Option<(usize, usize)>,
    active_charset: CharsetIndex,
    preceding_char: Option<TerminalCharacter>,
    colors: Palette,
    output_buffer: OutputBuffer,
    title_stack: Vec<String>,
    pub changed_colors: Option<[Option<AnsiCode>; 256]>,
    pub should_render: bool,
    pub cursor_key_mode: bool, // DECCKM - when set, cursor keys should send ANSI direction codes (eg. "OD") instead of the arrow keys (eg. "[D")
    pub bracketed_paste_mode: bool, // when set, paste instructions to the terminal should be escaped with a special sequence
    pub erasure_mode: bool,         // ERM
    pub insert_mode: bool,
    pub disable_linewrap: bool,
    pub clear_viewport_before_rendering: bool,
    pub width: usize,
    pub height: usize,
    pub pending_messages_to_pty: Vec<Vec<u8>>,
    pub selection: Selection,
    pub title: Option<String>,
    pub is_scrolled: bool,
<<<<<<< HEAD
    pub link_handler: LinkHandler,
=======
    scrollback_buffer_lines: usize,
>>>>>>> d8959ca6
}

impl Debug for Grid {
    fn fmt(&self, f: &mut Formatter<'_>) -> fmt::Result {
        for (i, row) in self.viewport.iter().enumerate() {
            if row.is_canonical {
                writeln!(f, "{:02?} (C): {:?}", i, row)?;
            } else {
                writeln!(f, "{:02?} (W): {:?}", i, row)?;
            }
        }
        Ok(())
    }
}

impl Grid {
    pub fn new(rows: usize, columns: usize, colors: Palette) -> Self {
        Grid {
            lines_above: VecDeque::with_capacity(SCROLL_BACK),
            viewport: vec![Row::new(columns).canonical()],
            lines_below: vec![],
            horizontal_tabstops: create_horizontal_tabstops(columns),
            cursor: Cursor::new(0, 0),
            saved_cursor_position: None,
            scroll_region: None,
            preceding_char: None,
            width: columns,
            height: rows,
            should_render: true,
            cursor_key_mode: false,
            bracketed_paste_mode: false,
            erasure_mode: false,
            insert_mode: false,
            disable_linewrap: false,
            alternative_lines_above_viewport_and_cursor: None,
            clear_viewport_before_rendering: false,
            active_charset: Default::default(),
            pending_messages_to_pty: vec![],
            colors,
            output_buffer: Default::default(),
            selection: Default::default(),
            title_stack: vec![],
            title: None,
            changed_colors: None,
            is_scrolled: false,
<<<<<<< HEAD
            link_handler: Default::default(),
=======
            scrollback_buffer_lines: 0,
>>>>>>> d8959ca6
        }
    }
    pub fn render_full_viewport(&mut self) {
        self.output_buffer.update_all_lines();
    }
    pub fn advance_to_next_tabstop(&mut self, styles: CharacterStyles) {
        let mut next_tabstop = None;
        for tabstop in self.horizontal_tabstops.iter() {
            if *tabstop > self.cursor.x {
                next_tabstop = Some(tabstop);
                break;
            }
        }
        match next_tabstop {
            Some(tabstop) => {
                self.cursor.x = *tabstop;
            }
            None => {
                self.cursor.x = self.width.saturating_sub(1);
            }
        }
        let mut empty_character = EMPTY_TERMINAL_CHARACTER;
        empty_character.styles = styles;
        self.pad_current_line_until(self.cursor.x);
        self.output_buffer.update_line(self.cursor.y);
    }
    pub fn move_to_previous_tabstop(&mut self) {
        let mut previous_tabstop = None;
        for tabstop in self.horizontal_tabstops.iter() {
            if *tabstop >= self.cursor.x {
                break;
            }
            previous_tabstop = Some(tabstop);
        }
        match previous_tabstop {
            Some(tabstop) => {
                self.cursor.x = *tabstop;
            }
            None => {
                self.cursor.x = 0;
            }
        }
    }
    pub fn cursor_shape(&self) -> CursorShape {
        self.cursor.get_shape()
    }
    pub fn scrollback_position_and_length(&mut self) -> (usize, usize) {
        // (position, length)
        (
            self.lines_below.len(),
            (self.scrollback_buffer_lines + self.lines_below.len()),
        )
    }

    fn recalculate_scrollback_buffer_count(&self) -> usize {
        let mut scrollback_buffer_count = 0;
        for row in self.lines_above.iter() {
            let row_width = row.width();
            // rows in lines_above are unwrapped, so we need to account for that
            if row_width > self.width {
                scrollback_buffer_count += calculate_row_display_height(row_width, self.width);
            } else {
                scrollback_buffer_count += 1;
            }
        }
        scrollback_buffer_count
    }

    fn set_horizontal_tabstop(&mut self) {
        self.horizontal_tabstops.insert(self.cursor.x);
    }
    fn clear_tabstop(&mut self, position: usize) {
        self.horizontal_tabstops.remove(&position);
    }
    fn clear_all_tabstops(&mut self) {
        self.horizontal_tabstops.clear();
    }
    fn save_cursor_position(&mut self) {
        self.saved_cursor_position = Some(self.cursor.clone());
    }
    fn restore_cursor_position(&mut self) {
        if let Some(saved_cursor_position) = self.saved_cursor_position.as_ref() {
            self.cursor = saved_cursor_position.clone();
        }
    }
    fn configure_charset(&mut self, charset: StandardCharset, index: CharsetIndex) {
        self.cursor.charsets[index] = charset;
    }
    fn set_active_charset(&mut self, index: CharsetIndex) {
        self.active_charset = index;
    }
    fn cursor_canonical_line_index(&self) -> usize {
        let mut cursor_canonical_line_index = 0;
        let mut canonical_lines_traversed = 0;
        for (i, line) in self.viewport.iter().enumerate() {
            if line.is_canonical {
                cursor_canonical_line_index = canonical_lines_traversed;
                canonical_lines_traversed += 1;
            }
            if i == self.cursor.y {
                break;
            }
        }
        cursor_canonical_line_index
    }
    // TODO: merge these two funtions
    fn cursor_index_in_canonical_line(&self) -> usize {
        let mut cursor_canonical_line_index = 0;
        let mut cursor_index_in_canonical_line = 0;
        for (i, line) in self.viewport.iter().enumerate() {
            if line.is_canonical {
                cursor_canonical_line_index = i;
            }
            if i == self.cursor.y {
                let line_wrap_position_in_line = self.cursor.y - cursor_canonical_line_index;
                cursor_index_in_canonical_line = line_wrap_position_in_line + self.cursor.x;
                break;
            }
        }
        cursor_index_in_canonical_line
    }
    fn canonical_line_y_coordinates(&self, canonical_line_index: usize) -> usize {
        let mut canonical_lines_traversed = 0;
        let mut y_coordinates = 0;
        for (i, line) in self.viewport.iter().enumerate() {
            if line.is_canonical {
                canonical_lines_traversed += 1;
                y_coordinates = i;
                if canonical_lines_traversed == canonical_line_index + 1 {
                    break;
                }
            }
        }
        y_coordinates
    }
    pub fn scroll_up_one_line(&mut self) {
        if !self.lines_above.is_empty() && self.viewport.len() == self.height {
            self.is_scrolled = true;
            let line_to_push_down = self.viewport.pop().unwrap();
            self.lines_below.insert(0, line_to_push_down);

            let transferred_rows_height = transfer_rows_from_lines_above_to_viewport(
                &mut self.lines_above,
                &mut self.viewport,
                1,
                self.width,
            );
            self.scrollback_buffer_lines = self
                .scrollback_buffer_lines
                .saturating_sub(transferred_rows_height);

            self.selection.move_down(1);
        }
        self.output_buffer.update_all_lines();
    }
    pub fn scroll_down_one_line(&mut self) {
        if !self.lines_below.is_empty() && self.viewport.len() == self.height {
            let mut line_to_push_up = self.viewport.remove(0);

            self.scrollback_buffer_lines +=
                calculate_row_display_height(line_to_push_up.width(), self.width);

            let line_to_push_up = if line_to_push_up.is_canonical {
                line_to_push_up
            } else {
                let mut last_line_above = self.lines_above.pop_back().unwrap();
                last_line_above.append(&mut line_to_push_up.columns);
                last_line_above
            };

            let dropped_line_width = bounded_push(&mut self.lines_above, line_to_push_up);
            if let Some(width) = dropped_line_width {
                let dropped_line_height = calculate_row_display_height(width, self.width);

                self.scrollback_buffer_lines = self
                    .scrollback_buffer_lines
                    .saturating_sub(dropped_line_height);
            }

            transfer_rows_from_lines_below_to_viewport(
                &mut self.lines_below,
                &mut self.viewport,
                1,
                self.width,
            );

            self.selection.move_up(1);
            self.output_buffer.update_all_lines();
        }
        if self.lines_below.is_empty() {
            self.is_scrolled = false;
        }
    }
    fn force_change_size(&mut self, new_rows: usize, new_columns: usize) {
        // this is an ugly hack - it's here because sometimes we need to change_size to the
        // existing size (eg. when resizing an alternative_grid to the current height/width) and
        // the change_size method is a no-op in that case. Should be fixed by making the
        // change_size method atomic
        let intermediate_rows = if new_rows == self.height {
            new_rows + 1
        } else {
            new_rows
        };
        let intermediate_columns = if new_columns == self.width {
            new_columns + 1
        } else {
            new_columns
        };
        self.change_size(intermediate_rows, intermediate_columns);
        self.change_size(new_rows, new_columns);
    }
    pub fn change_size(&mut self, new_rows: usize, new_columns: usize) {
        // Do nothing if this pane hasn't been given a proper size yet
        if new_columns == 0 || new_rows == 0 {
            return;
        }
        self.selection.reset();
        if new_columns != self.width {
            self.horizontal_tabstops = create_horizontal_tabstops(new_columns);
            let mut cursor_canonical_line_index = self.cursor_canonical_line_index();
            let cursor_index_in_canonical_line = self.cursor_index_in_canonical_line();
            let mut viewport_canonical_lines = vec![];
            for mut row in self.viewport.drain(..) {
                if !row.is_canonical
                    && viewport_canonical_lines.is_empty()
                    && !self.lines_above.is_empty()
                {
                    let mut first_line_above = self.lines_above.pop_back().unwrap();
                    first_line_above.append(&mut row.columns);
                    viewport_canonical_lines.push(first_line_above);
                    cursor_canonical_line_index += 1;
                } else if row.is_canonical {
                    viewport_canonical_lines.push(row);
                } else {
                    match viewport_canonical_lines.last_mut() {
                        Some(last_line) => {
                            last_line.append(&mut row.columns);
                        }
                        None => {
                            // the state is corrupted somehow
                            // this is a bug and I'm not yet sure why it happens
                            // usually it fixes itself and is a result of some race
                            // TODO: investigate why this happens and solve it
                            return;
                        }
                    }
                }
            }

            // trim lines after the last empty space that has no following character, because
            // terminals don't trim empty lines
            for line in viewport_canonical_lines.iter_mut() {
                let mut trim_at = None;
                for (index, character) in line.columns.iter().enumerate() {
                    if character.character != EMPTY_TERMINAL_CHARACTER.character {
                        trim_at = None;
                    } else if trim_at.is_none() {
                        trim_at = Some(index);
                    }
                }
                if let Some(trim_at) = trim_at {
                    line.columns.truncate(trim_at);
                }
            }

            let mut new_viewport_rows = vec![];
            for mut canonical_line in viewport_canonical_lines {
                let mut canonical_line_parts: Vec<Row> = vec![];
                if canonical_line.columns.is_empty() {
                    canonical_line_parts.push(Row::new(new_columns).canonical());
                }
                while !canonical_line.columns.is_empty() {
                    let next_wrap = canonical_line.drain_until(new_columns);
                    // If the next character is wider than the grid (i.e. there is nothing in
                    // `next_wrap`, then just abort the resizing
                    if next_wrap.is_empty() {
                        break;
                    }
                    let row = Row::from_columns(next_wrap);
                    // if there are no more parts, this row is canonical as long as it originally
                    // was canonical (it might not have been for example if it's the first row in
                    // the viewport, and the actual canonical row is above it in the scrollback)
                    let row = if canonical_line_parts.is_empty() && canonical_line.is_canonical {
                        row.canonical()
                    } else {
                        row
                    };
                    canonical_line_parts.push(row);
                }
                new_viewport_rows.append(&mut canonical_line_parts);
            }

            self.viewport = new_viewport_rows;

            let mut new_cursor_y = self.canonical_line_y_coordinates(cursor_canonical_line_index);

            let new_cursor_x = (cursor_index_in_canonical_line / new_columns)
                + (cursor_index_in_canonical_line % new_columns);
            let current_viewport_row_count = self.viewport.len();
            match current_viewport_row_count.cmp(&self.height) {
                Ordering::Less => {
                    let row_count_to_transfer = self.height - current_viewport_row_count;

                    transfer_rows_from_lines_above_to_viewport(
                        &mut self.lines_above,
                        &mut self.viewport,
                        row_count_to_transfer,
                        new_columns,
                    );
                    let rows_pulled = self.viewport.len() - current_viewport_row_count;
                    new_cursor_y += rows_pulled;
                }
                Ordering::Greater => {
                    let row_count_to_transfer = current_viewport_row_count - self.height;
                    if row_count_to_transfer > new_cursor_y {
                        new_cursor_y = 0;
                    } else {
                        new_cursor_y -= row_count_to_transfer;
                    }
                    transfer_rows_from_viewport_to_lines_above(
                        &mut self.viewport,
                        &mut self.lines_above,
                        row_count_to_transfer,
                        new_columns,
                    );
                }
                Ordering::Equal => {}
            }
            self.cursor.y = new_cursor_y;
            self.cursor.x = new_cursor_x;
        }
        if new_rows != self.height {
            let current_viewport_row_count = self.viewport.len();
            match current_viewport_row_count.cmp(&new_rows) {
                Ordering::Less => {
                    let row_count_to_transfer = new_rows - current_viewport_row_count;
                    transfer_rows_from_lines_above_to_viewport(
                        &mut self.lines_above,
                        &mut self.viewport,
                        row_count_to_transfer,
                        new_columns,
                    );
                    let rows_pulled = self.viewport.len() - current_viewport_row_count;
                    self.cursor.y += rows_pulled;
                }
                Ordering::Greater => {
                    let row_count_to_transfer = current_viewport_row_count - new_rows;
                    if row_count_to_transfer > self.cursor.y {
                        self.cursor.y = 0;
                    } else {
                        self.cursor.y -= row_count_to_transfer;
                    }
                    transfer_rows_from_viewport_to_lines_above(
                        &mut self.viewport,
                        &mut self.lines_above,
                        row_count_to_transfer,
                        new_columns,
                    );
                }
                Ordering::Equal => {}
            }
        }
        self.height = new_rows;
        self.width = new_columns;
        if self.scroll_region.is_some() {
            self.set_scroll_region_to_viewport_size();
        }
        self.scrollback_buffer_lines = self.recalculate_scrollback_buffer_count();
        self.output_buffer.update_all_lines();
    }
    pub fn as_character_lines(&self) -> Vec<Vec<TerminalCharacter>> {
        // this is only used in the tests
        // it's not part of testing the app, but rather is used to interpret the snapshots created
        // by it
        let mut lines: Vec<Vec<TerminalCharacter>> = self
            .viewport
            .iter()
            .map(|r| {
                let excess_width = r.excess_width();
                let mut line: Vec<TerminalCharacter> = r.columns.iter().copied().collect();
                // pad line
                line.resize(
                    self.width.saturating_sub(excess_width),
                    EMPTY_TERMINAL_CHARACTER,
                );
                line
            })
            .collect();
        let empty_row = vec![EMPTY_TERMINAL_CHARACTER; self.width];
        for _ in lines.len()..self.height {
            lines.push(empty_row.clone());
        }
        lines
    }
    pub fn read_changes(&mut self) -> Vec<CharacterChunk> {
        let changes =
            self.output_buffer
                .changed_chunks_in_viewport(&self.viewport, self.width, self.height);
        self.output_buffer.clear();
        changes
    }
    pub fn cursor_coordinates(&self) -> Option<(usize, usize)> {
        if self.cursor.is_hidden {
            None
        } else {
            Some((self.cursor.x, self.cursor.y))
        }
    }
    pub fn move_viewport_up(&mut self, count: usize) {
        for _ in 0..count {
            self.scroll_up_one_line();
        }
        self.output_buffer.update_all_lines();
    }
    pub fn move_viewport_down(&mut self, count: usize) {
        for _ in 0..count {
            self.scroll_down_one_line();
        }
        self.output_buffer.update_all_lines();
    }
    pub fn reset_viewport(&mut self) {
        let row_count_below = self.lines_below.len();
        for _ in 0..row_count_below {
            self.scroll_down_one_line();
        }
        if row_count_below > 0 {
            self.output_buffer.update_all_lines();
        }
    }
    pub fn rotate_scroll_region_up(&mut self, count: usize) {
        if let Some((scroll_region_top, scroll_region_bottom)) = self.scroll_region {
            for _ in 0..count {
                let columns = VecDeque::from(vec![EMPTY_TERMINAL_CHARACTER; self.width]);
                if scroll_region_bottom < self.viewport.len() {
                    self.viewport.remove(scroll_region_bottom);
                }
                if scroll_region_top < self.viewport.len() {
                    self.viewport
                        .insert(scroll_region_top, Row::from_columns(columns).canonical());
                }
            }
            self.output_buffer.update_all_lines(); // TODO: only update scroll region lines
        }
    }
    pub fn rotate_scroll_region_down(&mut self, count: usize) {
        if let Some((scroll_region_top, scroll_region_bottom)) = self.scroll_region {
            for _ in 0..count {
                let columns = VecDeque::from(vec![EMPTY_TERMINAL_CHARACTER; self.width]);
                self.viewport.remove(scroll_region_top);
                if self.viewport.len() > scroll_region_top {
                    self.viewport
                        .insert(scroll_region_bottom, Row::from_columns(columns).canonical());
                } else {
                    self.viewport.push(Row::from_columns(columns).canonical());
                }
            }
            self.output_buffer.update_all_lines(); // TODO: only update scroll region lines
        }
    }
    pub fn fill_viewport(&mut self, character: TerminalCharacter) {
        let row_count_to_transfer = self.viewport.len();
        let transferred_rows_count = transfer_rows_from_viewport_to_lines_above(
            &mut self.viewport,
            &mut self.lines_above,
            row_count_to_transfer,
            self.width,
        );

        self.scrollback_buffer_lines =
            subtract_isize_from_usize(self.scrollback_buffer_lines, transferred_rows_count);

        for _ in 0..self.height {
            let columns = VecDeque::from(vec![character; self.width]);
            self.viewport.push(Row::from_columns(columns).canonical());
        }
        self.output_buffer.update_all_lines();
    }
    pub fn add_canonical_line(&mut self) {
        if let Some((scroll_region_top, scroll_region_bottom)) = self.scroll_region {
            if self.cursor.y == scroll_region_bottom {
                // end of scroll region
                // when we have a scroll region set and we're at its bottom
                // we need to delete its first line, thus shifting all lines in it upwards
                // then we add an empty line at its end which will be filled by the application
                // controlling the scroll region (presumably filled by whatever comes next in the
                // scroll buffer, but that's not something we control)
                if scroll_region_top >= self.viewport.len() {
                    // the state is corrupted
                    return;
                }
                self.viewport.remove(scroll_region_top);
                let columns = VecDeque::from(vec![EMPTY_TERMINAL_CHARACTER; self.width]);
                if self.viewport.len() >= scroll_region_bottom {
                    self.viewport
                        .insert(scroll_region_bottom, Row::from_columns(columns).canonical());
                } else {
                    self.viewport.push(Row::from_columns(columns).canonical());
                }
                self.output_buffer.update_all_lines(); // TODO: only update scroll region lines
                return;
            }
        }
        if self.viewport.len() <= self.cursor.y + 1 {
            // FIXME: this should add an empty line with the pad_character
            // but for some reason this breaks rendering in various situations
            // it needs to be investigated and fixed
            let new_row = Row::new(self.width).canonical();
            self.viewport.push(new_row);
        }
        if self.cursor.y == self.height - 1 {
            if self.scroll_region.is_none() {
                let row_count_to_transfer = 1;
                let transferred_rows_count = transfer_rows_from_viewport_to_lines_above(
                    &mut self.viewport,
                    &mut self.lines_above,
                    row_count_to_transfer,
                    self.width,
                );
                self.scrollback_buffer_lines =
                    subtract_isize_from_usize(self.scrollback_buffer_lines, transferred_rows_count);

                self.selection.move_up(1);
            }
            self.output_buffer.update_all_lines();
        } else {
            self.cursor.y += 1;
            self.output_buffer.update_line(self.cursor.y);
        }
    }
    pub fn move_cursor_to_beginning_of_line(&mut self) {
        self.cursor.x = 0;
    }
    pub fn insert_character_at_cursor_position(&mut self, terminal_character: TerminalCharacter) {
        match self.viewport.get_mut(self.cursor.y) {
            Some(row) => {
                row.insert_character_at(terminal_character, self.cursor.x);
                if row.width() > self.width {
                    row.truncate(self.width);
                }
                self.output_buffer.update_line(self.cursor.y);
            }
            None => {
                // pad lines until cursor if they do not exist
                for _ in self.viewport.len()..self.cursor.y {
                    self.viewport.push(Row::new(self.width).canonical());
                }
                self.viewport.push(
                    Row::new(self.width)
                        .with_character(terminal_character)
                        .canonical(),
                );
                self.output_buffer.update_all_lines();
            }
        }
    }
    pub fn add_character_at_cursor_position(&mut self, terminal_character: TerminalCharacter) {
        match self.viewport.get_mut(self.cursor.y) {
            Some(row) => {
                if self.insert_mode {
                    row.insert_character_at(terminal_character, self.cursor.x);
                } else {
                    row.add_character_at(terminal_character, self.cursor.x);
                }
                self.output_buffer.update_line(self.cursor.y);
            }
            None => {
                // pad lines until cursor if they do not exist
                for _ in self.viewport.len()..self.cursor.y {
                    self.viewport.push(Row::new(self.width).canonical());
                }
                self.viewport.push(
                    Row::new(self.width)
                        .with_character(terminal_character)
                        .canonical(),
                );
                self.output_buffer.update_line(self.cursor.y);
            }
        }
    }
    pub fn add_character(&mut self, terminal_character: TerminalCharacter) {
        // TODO: try to separate adding characters from moving the cursors in this function
        let character_width = terminal_character.width;
        if self.cursor.x >= self.width {
            if self.disable_linewrap {
                return;
            }
            // line wrap
            self.cursor.x = 0;
            if self.cursor.y == self.height - 1 {
                let row_count_to_transfer = 1;
                let transferred_rows_count = transfer_rows_from_viewport_to_lines_above(
                    &mut self.viewport,
                    &mut self.lines_above,
                    row_count_to_transfer,
                    self.width,
                );
                self.scrollback_buffer_lines =
                    subtract_isize_from_usize(self.scrollback_buffer_lines, transferred_rows_count);
                let wrapped_row = Row::new(self.width);
                self.viewport.push(wrapped_row);
                self.selection.move_up(1);
                self.output_buffer.update_all_lines();
            } else {
                self.cursor.y += 1;
                if self.viewport.len() <= self.cursor.y {
                    let line_wrapped_row = Row::new(self.width);
                    self.viewport.push(line_wrapped_row);
                    self.output_buffer.update_line(self.cursor.y);
                }
            }
        }
        self.add_character_at_cursor_position(terminal_character);
        self.move_cursor_forward_until_edge(character_width);
    }
    pub fn move_cursor_forward_until_edge(&mut self, count: usize) {
        let count_to_move = std::cmp::min(count, self.width - (self.cursor.x));
        self.cursor.x += count_to_move;
    }
    pub fn replace_characters_in_line_after_cursor(&mut self, replace_with: TerminalCharacter) {
        if let Some(row) = self.viewport.get_mut(self.cursor.y) {
            row.replace_and_pad_end(self.cursor.x, self.width, replace_with);
        }
        self.output_buffer.update_line(self.cursor.y);
    }
    pub fn replace_characters_in_line_before_cursor(&mut self, replace_with: TerminalCharacter) {
        let row = self.viewport.get_mut(self.cursor.y).unwrap();
        row.replace_and_pad_beginning(self.cursor.x, replace_with);
        self.output_buffer.update_line(self.cursor.y);
    }
    pub fn clear_all_after_cursor(&mut self, replace_with: TerminalCharacter) {
        if let Some(cursor_row) = self.viewport.get_mut(self.cursor.y) {
            cursor_row.truncate(self.cursor.x);
            let replace_with_columns = VecDeque::from(vec![replace_with; self.width]);
            self.replace_characters_in_line_after_cursor(replace_with);
            for row in self.viewport.iter_mut().skip(self.cursor.y + 1) {
                row.replace_columns(replace_with_columns.clone());
            }
            self.output_buffer.update_all_lines(); // TODO: only update the changed lines
        }
    }
    pub fn clear_all_before_cursor(&mut self, replace_with: TerminalCharacter) {
        if self.viewport.get(self.cursor.y).is_some() {
            self.replace_characters_in_line_before_cursor(replace_with);
            let replace_with_columns = VecDeque::from(vec![replace_with; self.width]);
            for row in self.viewport.iter_mut().take(self.cursor.y) {
                row.replace_columns(replace_with_columns.clone());
            }
            self.output_buffer.update_all_lines(); // TODO: only update the changed lines
        }
    }
    pub fn clear_cursor_line(&mut self) {
        self.viewport.get_mut(self.cursor.y).unwrap().truncate(0);
        self.output_buffer.update_line(self.cursor.y);
    }
    pub fn clear_all(&mut self, replace_with: TerminalCharacter) {
        let replace_with_columns = VecDeque::from(vec![replace_with; self.width]);
        self.replace_characters_in_line_after_cursor(replace_with);
        for row in self.viewport.iter_mut() {
            row.replace_columns(replace_with_columns.clone());
        }
        self.output_buffer.update_all_lines();
    }
    fn pad_current_line_until(&mut self, position: usize) {
        let current_row = self.viewport.get_mut(self.cursor.y).unwrap();
        for _ in current_row.len()..position {
            current_row.push(EMPTY_TERMINAL_CHARACTER);
        }
        self.output_buffer.update_line(self.cursor.y);
    }
    fn pad_lines_until(&mut self, position: usize, pad_character: TerminalCharacter) {
        for _ in self.viewport.len()..=position {
            let columns = VecDeque::from(vec![pad_character; self.width]);
            self.viewport.push(Row::from_columns(columns).canonical());
            self.output_buffer.update_line(self.viewport.len() - 1);
        }
    }
    pub fn move_cursor_to(&mut self, x: usize, y: usize, pad_character: TerminalCharacter) {
        match self.scroll_region {
            Some((scroll_region_top, scroll_region_bottom)) => {
                self.cursor.x = std::cmp::min(self.width - 1, x);
                let y_offset = if self.erasure_mode {
                    scroll_region_top
                } else {
                    0
                };
                if y >= scroll_region_top && y <= scroll_region_bottom {
                    self.cursor.y = std::cmp::min(scroll_region_bottom, y + y_offset);
                } else {
                    self.cursor.y = std::cmp::min(self.height - 1, y + y_offset);
                }
                self.pad_lines_until(self.cursor.y, pad_character);
                self.pad_current_line_until(self.cursor.x);
            }
            None => {
                self.cursor.x = std::cmp::min(self.width - 1, x);
                self.cursor.y = std::cmp::min(self.height - 1, y);
                self.pad_lines_until(self.cursor.y, pad_character);
                self.pad_current_line_until(self.cursor.x);
            }
        }
    }
    pub fn move_cursor_up(&mut self, count: usize) {
        if let Some((scroll_region_top, scroll_region_bottom)) = self.scroll_region {
            if self.cursor.y >= scroll_region_top && self.cursor.y <= scroll_region_bottom {
                self.cursor.y =
                    std::cmp::max(self.cursor.y.saturating_sub(count), scroll_region_top);
                return;
            }
        }
        self.cursor.y = if self.cursor.y < count {
            0
        } else {
            self.cursor.y - count
        };
    }
    pub fn move_cursor_up_with_scrolling(&mut self, count: usize) {
        let (scroll_region_top, scroll_region_bottom) =
            self.scroll_region.unwrap_or((0, self.height - 1));
        for _ in 0..count {
            let current_line_index = self.cursor.y;
            if current_line_index == scroll_region_top {
                // if we're at the top line, we create a new line and remove the last line that
                // would otherwise overflow
                if scroll_region_bottom < self.viewport.len() {
                    self.viewport.remove(scroll_region_bottom);
                }
                self.viewport
                    .insert(current_line_index, Row::new(self.width)); // TODO: .canonical() ?
            } else if current_line_index > scroll_region_top
                && current_line_index <= scroll_region_bottom
            {
                self.move_cursor_up(count);
            }
        }
        self.output_buffer.update_all_lines();
    }
    pub fn move_cursor_down_until_edge_of_screen(
        &mut self,
        count: usize,
        pad_character: TerminalCharacter,
    ) {
        if let Some((scroll_region_top, scroll_region_bottom)) = self.scroll_region {
            if self.cursor.y >= scroll_region_top && self.cursor.y <= scroll_region_bottom {
                self.cursor.y = std::cmp::min(self.cursor.y + count, scroll_region_bottom);
                return;
            }
        }
        self.cursor.y = std::cmp::min(self.cursor.y + count, self.height - 1);
        self.pad_lines_until(self.cursor.y, pad_character);
    }
    pub fn move_cursor_back(&mut self, count: usize) {
        if self.cursor.x == self.width {
            // on the rightmost screen edge, backspace skips one character
            self.cursor.x -= 1;
        }
        if self.cursor.x < count {
            self.cursor.x = 0;
        } else {
            self.cursor.x -= count;
        }
    }
    pub fn hide_cursor(&mut self) {
        self.cursor.is_hidden = true;
    }
    pub fn show_cursor(&mut self) {
        self.cursor.is_hidden = false;
    }
    pub fn set_scroll_region(&mut self, top_line_index: usize, bottom_line_index: Option<usize>) {
        let bottom_line_index = bottom_line_index.unwrap_or(self.height);
        self.scroll_region = Some((top_line_index, bottom_line_index));
    }
    pub fn clear_scroll_region(&mut self) {
        self.scroll_region = None;
    }
    pub fn set_scroll_region_to_viewport_size(&mut self) {
        self.scroll_region = Some((0, self.height.saturating_sub(1)));
    }
    pub fn delete_lines_in_scroll_region(
        &mut self,
        count: usize,
        pad_character: TerminalCharacter,
    ) {
        if let Some((scroll_region_top, scroll_region_bottom)) = self.scroll_region {
            let current_line_index = self.cursor.y;
            if current_line_index >= scroll_region_top && current_line_index <= scroll_region_bottom
            {
                // when deleting lines inside the scroll region, we must make sure it stays the
                // same size (and that other lines below it aren't shifted inside it)
                // so we delete the current line(s) and add an empty line at the end of the scroll
                // region
                for _ in 0..count {
                    self.viewport.remove(current_line_index);
                    let columns = VecDeque::from(vec![pad_character; self.width]);
                    if self.viewport.len() > scroll_region_bottom {
                        self.viewport
                            .insert(scroll_region_bottom, Row::from_columns(columns).canonical());
                    } else {
                        self.viewport.push(Row::from_columns(columns).canonical());
                    }
                }
                self.output_buffer.update_all_lines(); // TODO: move accurately
            }
        }
    }
    pub fn add_empty_lines_in_scroll_region(
        &mut self,
        count: usize,
        pad_character: TerminalCharacter,
    ) {
        if let Some((scroll_region_top, scroll_region_bottom)) = self.scroll_region {
            let current_line_index = self.cursor.y;
            if current_line_index >= scroll_region_top && current_line_index <= scroll_region_bottom
            {
                // when adding empty lines inside the scroll region, we must make sure it stays the
                // same size and that lines don't "leak" outside of it
                // so we add an empty line where the cursor currently is, and delete the last line
                // of the scroll region
                for _ in 0..count {
                    if scroll_region_bottom < self.viewport.len() {
                        self.viewport.remove(scroll_region_bottom);
                    }
                    let columns = VecDeque::from(vec![pad_character; self.width]);
                    self.viewport
                        .insert(current_line_index, Row::from_columns(columns).canonical());
                }
                self.output_buffer.update_all_lines(); // TODO: move accurately
            }
        }
    }
    pub fn move_cursor_to_column(&mut self, column: usize) {
        self.cursor.x = column;
        self.pad_current_line_until(self.cursor.x);
    }
    pub fn move_cursor_to_line(&mut self, line: usize, pad_character: TerminalCharacter) {
        self.cursor.y = std::cmp::min(self.height - 1, line);
        self.pad_lines_until(self.cursor.y, pad_character);
        self.pad_current_line_until(self.cursor.x);
    }
    pub fn replace_with_empty_chars(&mut self, count: usize, empty_char_style: CharacterStyles) {
        let mut empty_character = EMPTY_TERMINAL_CHARACTER;
        empty_character.styles = empty_char_style;
        let pad_until = std::cmp::min(self.width, self.cursor.x + count);
        self.pad_current_line_until(pad_until);
        let current_row = self.viewport.get_mut(self.cursor.y).unwrap();
        for i in 0..count {
            current_row.replace_character_at(empty_character, self.cursor.x + i);
        }
        self.output_buffer.update_line(self.cursor.y);
    }
    pub fn erase_characters(&mut self, count: usize, empty_char_style: CharacterStyles) {
        let mut empty_character = EMPTY_TERMINAL_CHARACTER;
        empty_character.styles = empty_char_style;
        let current_row = self.viewport.get_mut(self.cursor.y).unwrap();
        for _ in 0..count {
            let deleted_character = current_row.delete_and_return_character(self.cursor.x);
            let excess_width = deleted_character
                .map(|terminal_character| terminal_character.width)
                .unwrap_or(0)
                .saturating_sub(1);
            for _ in 0..excess_width {
                current_row.insert_character_at(empty_character, self.cursor.x);
            }
        }
        self.output_buffer.update_line(self.cursor.y);
    }
    fn add_newline(&mut self) {
        self.add_canonical_line();
        self.mark_for_rerender();
    }
    pub fn mark_for_rerender(&mut self) {
        self.should_render = true;
    }
    fn reset_terminal_state(&mut self) {
        self.lines_above = VecDeque::with_capacity(SCROLL_BACK);
        self.lines_below = vec![];
        self.viewport = vec![Row::new(self.width).canonical()];
        self.alternative_lines_above_viewport_and_cursor = None;
        self.cursor_key_mode = false;
        self.scroll_region = None;
        self.clear_viewport_before_rendering = true;
        self.cursor = Cursor::new(0, 0);
        self.saved_cursor_position = None;
        self.active_charset = Default::default();
        self.erasure_mode = false;
        self.disable_linewrap = false;
        self.cursor.change_shape(CursorShape::Initial);
        self.output_buffer.update_all_lines();
        self.changed_colors = None;
        self.scrollback_buffer_lines = 0;
    }
    fn set_preceding_character(&mut self, terminal_character: TerminalCharacter) {
        self.preceding_char = Some(terminal_character);
    }
    pub fn start_selection(&mut self, start: &Position) {
        let old_selection = self.selection.clone();
        self.selection.start(*start);
        self.update_selected_lines(&old_selection, &self.selection.clone());
        self.mark_for_rerender();
    }
    pub fn update_selection(&mut self, to: &Position) {
        let old_selection = self.selection.clone();
        self.selection.to(*to);
        self.update_selected_lines(&old_selection, &self.selection.clone());
        self.mark_for_rerender();
    }

    pub fn end_selection(&mut self, end: Option<&Position>) {
        let old_selection = self.selection.clone();
        self.selection.end(end);
        self.update_selected_lines(&old_selection, &self.selection.clone());
        self.mark_for_rerender();
    }

    pub fn reset_selection(&mut self) {
        let old_selection = self.selection.clone();
        self.selection.reset();
        self.update_selected_lines(&old_selection, &self.selection.clone());
        self.mark_for_rerender();
    }
    pub fn get_selected_text(&self) -> Option<String> {
        if self.selection.is_empty() {
            return None;
        }
        let mut selection: Vec<String> = vec![];

        let sorted_selection = self.selection.sorted();
        let (start, end) = (sorted_selection.start, sorted_selection.end);

        for l in sorted_selection.line_indices() {
            let mut line_selection = String::new();

            // on the first line of the selection, use the selection start column
            // otherwise, start at the beginning of the line
            let start_column = if l == start.line.0 { start.column.0 } else { 0 };

            // same thing on the last line, but with the selection end column
            let end_column = if l == end.line.0 {
                end.column.0
            } else {
                self.width
            };

            if start_column == end_column {
                continue;
            }

            let empty_row =
                Row::from_columns(VecDeque::from(vec![EMPTY_TERMINAL_CHARACTER; self.width]));

            // get the row from lines_above, viewport, or lines below depending on index
            let row = if l < 0 && self.lines_above.len() > l.abs() as usize {
                let offset_from_end = l.abs();
                &self.lines_above[self
                    .lines_above
                    .len()
                    .saturating_sub(offset_from_end as usize)]
            } else if l >= 0 && (l as usize) < self.viewport.len() {
                &self.viewport[l as usize]
            } else if (l as usize) < self.height {
                // index is in viewport but there is no line
                &empty_row
            } else if self.lines_below.len() > (l as usize).saturating_sub(self.viewport.len()) {
                &self.lines_below[(l as usize) - self.viewport.len()]
            } else {
                // can't find the line, this probably it's on the pane border
                // is on the pane border
                continue;
            };

            let excess_width = row.excess_width();
            let mut line: Vec<TerminalCharacter> = row.columns.iter().copied().collect();
            // pad line
            line.resize(
                self.width.saturating_sub(excess_width),
                EMPTY_TERMINAL_CHARACTER,
            );

            let mut terminal_col = 0;
            for terminal_character in line {
                if (start_column..end_column).contains(&terminal_col) {
                    line_selection.push(terminal_character.character);
                }

                terminal_col += terminal_character.width;
            }
            selection.push(String::from(line_selection.trim_end()));
        }

        Some(selection.join("\n"))
    }

    fn update_selected_lines(&mut self, old_selection: &Selection, new_selection: &Selection) {
        for l in old_selection.diff(new_selection, self.height) {
            self.output_buffer.update_line(l as usize);
        }
    }
    fn set_title(&mut self, title: String) {
        self.title = Some(title);
    }
    fn push_current_title_to_stack(&mut self) {
        if self.title_stack.len() > MAX_TITLE_STACK_SIZE {
            self.title_stack.remove(0);
        }
        if let Some(title) = self.title.as_ref() {
            self.title_stack.push(title.clone());
        }
    }
    fn pop_title_from_stack(&mut self) {
        if let Some(popped_title) = self.title_stack.pop() {
            self.title = Some(popped_title);
        }
    }
}

impl Perform for Grid {
    fn print(&mut self, c: char) {
        let c = self.cursor.charsets[self.active_charset].map(c);

        // apparently, building TerminalCharacter like this without a "new" method
        // is a little faster
        let terminal_character = TerminalCharacter {
            character: c,
            width: c.width().unwrap_or(0),
            styles: self.cursor.pending_styles,
        };
        self.set_preceding_character(terminal_character);
        self.add_character(terminal_character);
    }

    fn execute(&mut self, byte: u8) {
        match byte {
            8 => {
                // backspace
                self.move_cursor_back(1);
            }
            9 => {
                // tab
                self.advance_to_next_tabstop(self.cursor.pending_styles);
            }
            10 | 11 | 12 => {
                // 0a, newline
                // 0b, vertical tabulation
                // 0c, form feed
                self.add_newline();
            }
            13 => {
                // 0d, carriage return
                self.move_cursor_to_beginning_of_line();
            }
            14 => {
                self.set_active_charset(CharsetIndex::G1);
            }
            15 => {
                self.set_active_charset(CharsetIndex::G0);
            }
            _ => {}
        }
    }

    fn hook(&mut self, _params: &Params, _intermediates: &[u8], _ignore: bool, _c: char) {
        // TBD
    }

    fn put(&mut self, _byte: u8) {
        // TBD
    }

    fn unhook(&mut self) {
        // TBD
    }

    fn osc_dispatch(&mut self, params: &[&[u8]], bell_terminated: bool) {
        let terminator = if bell_terminated { "\x07" } else { "\x1b\\" };

        if params.is_empty() || params[0].is_empty() {
            return;
        }

        match params[0] {
            // Set window title.
            b"0" | b"2" => {
                if params.len() >= 2 {
                    let title = params[1..]
                        .iter()
                        .flat_map(|x| str::from_utf8(x))
                        .collect::<Vec<&str>>()
                        .join(";")
                        .trim()
                        .to_owned();
                    self.set_title(title);
                }
            }

            // Set color index.
            b"4" => {
                for chunk in params[1..].chunks(2) {
                    let index = parse_number(chunk[0]);
                    let color = xparse_color(chunk[1]);
                    if let (Some(i), Some(c)) = (index, color) {
                        if self.changed_colors.is_none() {
                            self.changed_colors = Some([None; 256]);
                        }
                        self.changed_colors.as_mut().unwrap()[i as usize] = Some(c);
                        return;
                    }
                }
            }

            // define hyperlink
            b"8" => {
                if params.len() < 3 {
                    return;
                }
                self.cursor.pending_styles.link_anchor = self.link_handler.dispatch_osc8(params);
            }

            // Get/set Foreground, Background, Cursor colors.
            b"10" | b"11" | b"12" => {
                if params.len() >= 2 {
                    if let Some(mut dynamic_code) = parse_number(params[0]) {
                        for param in &params[1..] {
                            // currently only getting the color sequence is supported,
                            // setting still isn't
                            if param == b"?" {
                                let color_response_message = match self.colors.bg {
                                    PaletteColor::Rgb((r, g, b)) => {
                                        format!(
                                            "\u{1b}]{};rgb:{1:02x}{1:02x}/{2:02x}{2:02x}/{3:02x}{3:02x}{4}",
                                            // dynamic_code, color.r, color.g, color.b, terminator
                                            dynamic_code, r, g, b, terminator
                                        )
                                    }
                                    _ => {
                                        format!(
                                            "\u{1b}]{};rgb:{1:02x}{1:02x}/{2:02x}{2:02x}/{3:02x}{3:02x}{4}",
                                            // dynamic_code, color.r, color.g, color.b, terminator
                                            dynamic_code, 0, 0, 0, terminator
                                        )
                                    }
                                };
                                self.pending_messages_to_pty
                                    .push(color_response_message.as_bytes().to_vec());
                            }
                            dynamic_code += 1;
                        }
                    }
                }
            }

            // Set cursor style.
            b"50" => {
                if params.len() >= 2
                    && params[1].len() >= 13
                    && params[1][0..12] == *b"CursorShape="
                {
                    let shape = match params[1][12] as char {
                        '0' => Some(CursorShape::Block),
                        '1' => Some(CursorShape::Beam),
                        '2' => Some(CursorShape::Underline),
                        _ => None,
                    };
                    if let Some(cursor_shape) = shape {
                        self.cursor.change_shape(cursor_shape);
                    }
                }
            }

            // Set clipboard.
            b"52" => {
                if params.len() < 3 {
                    return;
                }

                let _clipboard = params[1].get(0).unwrap_or(&b'c');
                match params[2] {
                    b"?" => {
                        // TBD: paste from own clipboard - currently unsupported
                    }
                    _base64 => {
                        // TBD: copy to own clipboard - currently unsupported
                    }
                }
            }

            // Reset color index.
            b"104" => {
                // Reset all color indexes when no parameters are given.
                if params.len() == 1 {
                    self.changed_colors = None;
                    return;
                }

                // Reset color indexes given as parameters.
                for param in &params[1..] {
                    if let Some(index) = parse_number(param) {
                        if self.changed_colors.is_some() {
                            self.changed_colors.as_mut().unwrap()[index as usize] = None
                        }
                    }
                }

                // Reset all color indexes when no parameters are given.
                if params.len() == 1 {
                    // TBD - reset all color changes - currently unsupported
                    return;
                }

                // Reset color indexes given as parameters.
                for param in &params[1..] {
                    if let Some(_index) = parse_number(param) {
                        // TBD - reset color index - currently unimplemented
                    }
                }
            }

            // Reset foreground color.
            b"110" => {
                // TBD - reset foreground color - currently unimplemented
            }

            // Reset background color.
            b"111" => {
                // TBD - reset background color - currently unimplemented
            }

            // Reset text cursor color.
            b"112" => {
                // TBD - reset text cursor color - currently unimplemented
            }

            _ => {}
        }
    }

    fn csi_dispatch(&mut self, params: &Params, intermediates: &[u8], _ignore: bool, c: char) {
        let mut params_iter = params.iter();
        let mut next_param_or = |default: u16| {
            params_iter
                .next()
                .map(|param| param[0])
                .filter(|&param| param != 0)
                .unwrap_or(default) as usize
        };
        if c == 'm' {
            self.cursor
                .pending_styles
                .add_style_from_ansi_params(&mut params_iter);
        } else if c == 'C' || c == 'a' {
            // move cursor forward
            let move_by = next_param_or(1);
            self.move_cursor_forward_until_edge(move_by);
        } else if c == 'K' {
            // clear line (0 => right, 1 => left, 2 => all)
            if let Some(clear_type) = params_iter.next().map(|param| param[0]) {
                if clear_type == 0 {
                    let mut char_to_replace = EMPTY_TERMINAL_CHARACTER;
                    char_to_replace.styles = self.cursor.pending_styles;
                    self.replace_characters_in_line_after_cursor(char_to_replace);
                } else if clear_type == 1 {
                    let mut char_to_replace = EMPTY_TERMINAL_CHARACTER;
                    char_to_replace.styles = self.cursor.pending_styles;
                    self.replace_characters_in_line_before_cursor(char_to_replace);
                } else if clear_type == 2 {
                    self.clear_cursor_line();
                }
            };
        } else if c == 'J' {
            // clear all (0 => below, 1 => above, 2 => all, 3 => saved)
            let mut char_to_replace = EMPTY_TERMINAL_CHARACTER;
            char_to_replace.styles = self.cursor.pending_styles;

            if let Some(clear_type) = params_iter.next().map(|param| param[0]) {
                if clear_type == 0 {
                    self.clear_all_after_cursor(char_to_replace);
                } else if clear_type == 1 {
                    self.clear_all_before_cursor(char_to_replace);
                } else if clear_type == 2 {
                    self.fill_viewport(char_to_replace);
                }
            };
        } else if c == 'H' || c == 'f' {
            // goto row/col
            // we subtract 1 from the row/column because these are 1 indexed
            let row = next_param_or(1).saturating_sub(1);
            let col = next_param_or(1).saturating_sub(1);
            let pad_character = EMPTY_TERMINAL_CHARACTER;
            self.move_cursor_to(col, row, pad_character);
        } else if c == 'A' {
            // move cursor up until edge of screen
            let move_up_count = next_param_or(1);
            self.move_cursor_up(move_up_count as usize);
        } else if c == 'B' || c == 'e' {
            // move cursor down until edge of screen
            let move_down_count = next_param_or(1);
            let pad_character = EMPTY_TERMINAL_CHARACTER;
            self.move_cursor_down_until_edge_of_screen(move_down_count as usize, pad_character);
        } else if c == 'D' {
            let move_back_count = next_param_or(1);
            self.move_cursor_back(move_back_count);
        } else if c == 'l' {
            let first_intermediate_is_questionmark = match intermediates.get(0) {
                Some(b'?') => true,
                None => false,
                _ => false,
            };
            if first_intermediate_is_questionmark {
                match params_iter.next().map(|param| param[0]) {
                    Some(2004) => {
                        self.bracketed_paste_mode = false;
                    }
                    Some(1049) => {
                        if let Some((
                            alternative_lines_above,
                            alternative_viewport,
                            alternative_cursor,
                        )) = self.alternative_lines_above_viewport_and_cursor.as_mut()
                        {
                            std::mem::swap(&mut self.lines_above, alternative_lines_above);
                            std::mem::swap(&mut self.viewport, alternative_viewport);
                            std::mem::swap(&mut self.cursor, alternative_cursor);
                        }
                        self.alternative_lines_above_viewport_and_cursor = None;
                        self.clear_viewport_before_rendering = true;
                        self.force_change_size(self.height, self.width); // the alternative_viewport might have been of a different size...
                        self.mark_for_rerender();
                    }
                    Some(25) => {
                        self.hide_cursor();
                        self.mark_for_rerender();
                    }
                    Some(1) => {
                        self.cursor_key_mode = false;
                    }
                    Some(3) => {
                        // DECCOLM - only side effects
                        self.scroll_region = None;
                        self.clear_all(EMPTY_TERMINAL_CHARACTER);
                        self.cursor.x = 0;
                        self.cursor.y = 0;
                    }
                    Some(6) => {
                        self.erasure_mode = false;
                    }
                    Some(7) => {
                        self.disable_linewrap = true;
                    }
                    _ => {}
                };
            } else if let Some(4) = params_iter.next().map(|param| param[0]) {
                self.insert_mode = false;
            }
        } else if c == 'h' {
            let first_intermediate_is_questionmark = match intermediates.get(0) {
                Some(b'?') => true,
                None => false,
                _ => false,
            };
            if first_intermediate_is_questionmark {
                match params_iter.next().map(|param| param[0]) {
                    Some(25) => {
                        self.show_cursor();
                        self.mark_for_rerender();
                    }
                    Some(2004) => {
                        self.bracketed_paste_mode = true;
                    }
                    Some(1049) => {
                        let current_lines_above = std::mem::replace(
                            &mut self.lines_above,
                            VecDeque::with_capacity(SCROLL_BACK),
                        );
                        let current_viewport = std::mem::replace(
                            &mut self.viewport,
                            vec![Row::new(self.width).canonical()],
                        );
                        let current_cursor = std::mem::replace(&mut self.cursor, Cursor::new(0, 0));
                        self.alternative_lines_above_viewport_and_cursor =
                            Some((current_lines_above, current_viewport, current_cursor));
                        self.clear_viewport_before_rendering = true;
                    }
                    Some(1) => {
                        self.cursor_key_mode = true;
                    }
                    Some(3) => {
                        // DECCOLM - only side effects
                        self.scroll_region = None;
                        self.clear_all(EMPTY_TERMINAL_CHARACTER);
                        self.cursor.x = 0;
                        self.cursor.y = 0;
                    }
                    Some(6) => {
                        self.erasure_mode = true;
                    }
                    Some(7) => {
                        self.disable_linewrap = false;
                    }
                    _ => {}
                };
            } else if let Some(4) = params_iter.next().map(|param| param[0]) {
                self.insert_mode = true;
            }
        } else if c == 'r' {
            if params.len() > 1 {
                let top = (next_param_or(1) as usize).saturating_sub(1);
                let bottom = params_iter
                    .next()
                    .map(|param| param[0] as usize)
                    .filter(|&param| param != 0)
                    .map(|bottom| bottom.saturating_sub(1));
                self.set_scroll_region(top, bottom);
                if self.erasure_mode {
                    self.move_cursor_to_line(top, EMPTY_TERMINAL_CHARACTER);
                    self.move_cursor_to_beginning_of_line();
                }
            } else {
                self.clear_scroll_region();
            }
        } else if c == 'M' {
            // delete lines if currently inside scroll region
            let line_count_to_delete = next_param_or(1);
            let pad_character = EMPTY_TERMINAL_CHARACTER;
            self.delete_lines_in_scroll_region(line_count_to_delete, pad_character);
        } else if c == 'L' {
            // insert blank lines if inside scroll region
            let line_count_to_add = next_param_or(1);
            let pad_character = EMPTY_TERMINAL_CHARACTER;
            self.add_empty_lines_in_scroll_region(line_count_to_add, pad_character);
        } else if c == 'G' || c == '`' {
            let column = next_param_or(1).saturating_sub(1);
            self.move_cursor_to_column(column);
        } else if c == 'g' {
            let clear_type = next_param_or(0);
            if clear_type == 0 {
                self.clear_tabstop(self.cursor.x);
            } else if clear_type == 3 {
                self.clear_all_tabstops();
            }
        } else if c == 'd' {
            // goto line
            let line = next_param_or(1).saturating_sub(1);
            let pad_character = EMPTY_TERMINAL_CHARACTER;
            self.move_cursor_to_line(line, pad_character);
        } else if c == 'P' {
            // erase characters
            let count = next_param_or(1);
            self.erase_characters(count, self.cursor.pending_styles);
        } else if c == 'X' {
            // erase characters and replace with empty characters of current style
            let count = next_param_or(1);
            self.replace_with_empty_chars(count, self.cursor.pending_styles);
        } else if c == 'T' {
            /*
             * 124  54  T   SD
             * Scroll down, new lines inserted at top of screen
             * [4T = Scroll down 4, bring previous lines back into view
             */
            let line_count = next_param_or(1);
            self.rotate_scroll_region_up(line_count as usize);
        } else if c == 'S' {
            // move scroll up
            let count = next_param_or(1);
            self.rotate_scroll_region_down(count);
        } else if c == 's' {
            self.save_cursor_position();
        } else if c == 'u' {
            self.restore_cursor_position();
        } else if c == '@' {
            let count = next_param_or(1);
            for _ in 0..count {
                // TODO: should this be styled?
                self.insert_character_at_cursor_position(EMPTY_TERMINAL_CHARACTER);
            }
        } else if c == 'b' {
            if let Some(c) = self.preceding_char {
                for _ in 0..next_param_or(1) {
                    self.add_character(c);
                }
            }
        } else if c == 'E' {
            // Moves cursor to beginning of the line n (default 1) lines down.
            let count = next_param_or(1);
            let pad_character = EMPTY_TERMINAL_CHARACTER;
            self.move_cursor_down_until_edge_of_screen(count, pad_character);
            self.move_cursor_to_beginning_of_line();
        } else if c == 'F' {
            // Moves cursor to beginning of the line n (default 1) lines up.
            let count = next_param_or(1);
            self.move_cursor_up(count);
            self.move_cursor_to_beginning_of_line();
        } else if c == 'I' {
            for _ in 0..next_param_or(1) {
                self.advance_to_next_tabstop(self.cursor.pending_styles);
            }
        } else if c == 'q' {
            let first_intermediate_is_space = matches!(intermediates.get(0), Some(b' '));
            if first_intermediate_is_space {
                // DECSCUSR (CSI Ps SP q) -- Set Cursor Style.
                let cursor_style_id = next_param_or(0);
                let shape = match cursor_style_id {
                    0 => Some(CursorShape::Initial),
                    2 => Some(CursorShape::Block),
                    1 => Some(CursorShape::BlinkingBlock),
                    3 => Some(CursorShape::BlinkingUnderline),
                    4 => Some(CursorShape::Underline),
                    5 => Some(CursorShape::BlinkingBeam),
                    6 => Some(CursorShape::Beam),
                    _ => None,
                };
                if let Some(cursor_shape) = shape {
                    self.cursor.change_shape(cursor_shape);
                }
            }
        } else if c == 'Z' {
            for _ in 0..next_param_or(1) {
                self.move_to_previous_tabstop();
            }
        } else if c == 'c' {
            // identify terminal
            // https://vt100.net/docs/vt510-rm/DA1.html
            match intermediates.get(0) {
                None | Some(0) => {
                    // primary device attributes
                    let terminal_capabilities = "\u{1b}[?6c";
                    self.pending_messages_to_pty
                        .push(terminal_capabilities.as_bytes().to_vec());
                }
                Some(b'>') => {
                    // secondary device attributes
                    let version = version_number(VERSION);
                    let text = format!("\u{1b}[>0;{};1c", version);
                    self.pending_messages_to_pty.push(text.as_bytes().to_vec());
                }
                _ => {}
            }
        } else if c == 'n' {
            // DSR - device status report
            // https://vt100.net/docs/vt510-rm/DSR.html
            match next_param_or(0) {
                5 => {
                    // report terminal status
                    let all_good = "\u{1b}[0n";
                    self.pending_messages_to_pty
                        .push(all_good.as_bytes().to_vec());
                }
                6 => {
                    // CPR - cursor position report
                    let position_report =
                        format!("\x1b[{};{}R", self.cursor.y + 1, self.cursor.x + 1);
                    self.pending_messages_to_pty
                        .push(position_report.as_bytes().to_vec());
                }
                _ => {}
            }
        } else if c == 't' {
            match next_param_or(1) as usize {
                14 => {
                    // TODO: report text area size in pixels, currently unimplemented
                    // to solve this we probably need to query the user's terminal for the cursor
                    // size and then use it as a multiplier
                }
                18 => {
                    // report text area
                    let text_area_report = format!("\x1b[8;{};{}t", self.height, self.width);
                    self.pending_messages_to_pty
                        .push(text_area_report.as_bytes().to_vec());
                }
                22 => {
                    self.push_current_title_to_stack();
                }
                23 => {
                    self.pop_title_from_stack();
                }
                _ => {}
            }
        } else {
            log::warn!("Unhandled csi: {}->{:?}", c, params);
        }
    }

    fn esc_dispatch(&mut self, intermediates: &[u8], _ignore: bool, byte: u8) {
        match (byte, intermediates.get(0)) {
            (b'B', charset_index_symbol) => {
                let charset_index: CharsetIndex = match charset_index_symbol {
                    Some(b'(') => CharsetIndex::G0,
                    Some(b')') => CharsetIndex::G1,
                    Some(b'*') => CharsetIndex::G2,
                    Some(b'+') => CharsetIndex::G3,
                    _ => {
                        // invalid, silently do nothing
                        return;
                    }
                };
                self.configure_charset(StandardCharset::Ascii, charset_index);
            }
            (b'0', charset_index_symbol) => {
                let charset_index: CharsetIndex = match charset_index_symbol {
                    Some(b'(') => CharsetIndex::G0,
                    Some(b')') => CharsetIndex::G1,
                    Some(b'*') => CharsetIndex::G2,
                    Some(b'+') => CharsetIndex::G3,
                    _ => {
                        // invalid, silently do nothing
                        return;
                    }
                };
                self.configure_charset(
                    StandardCharset::SpecialCharacterAndLineDrawing,
                    charset_index,
                );
            }
            (b'D', None) => {
                self.add_newline();
            }
            (b'E', None) => {
                self.add_newline();
                self.move_cursor_to_beginning_of_line();
            }
            (b'M', None) => {
                // TODO: if cursor is at the top, it should go down one
                self.move_cursor_up_with_scrolling(1);
            }
            (b'c', None) => {
                self.reset_terminal_state();
            }
            (b'H', None) => {
                self.set_horizontal_tabstop();
            }
            (b'7', None) => {
                self.save_cursor_position();
            }
            (b'Z', None) => {
                let terminal_capabilities = "\u{1b}[?6c";
                self.pending_messages_to_pty
                    .push(terminal_capabilities.as_bytes().to_vec());
            }
            (b'8', None) => {
                self.restore_cursor_position();
            }
            (b'8', Some(b'#')) => {
                let mut fill_character = EMPTY_TERMINAL_CHARACTER;
                fill_character.character = 'E';
                self.fill_viewport(fill_character);
            }
            _ => {}
        }
    }
}

#[derive(Clone)]
pub struct Row {
    pub columns: VecDeque<TerminalCharacter>,
    pub is_canonical: bool,
}

impl Debug for Row {
    fn fmt(&self, f: &mut Formatter<'_>) -> fmt::Result {
        for character in &self.columns {
            write!(f, "{:?}", character)?;
        }
        Ok(())
    }
}

impl Row {
    pub fn new(width: usize) -> Self {
        Row {
            columns: VecDeque::with_capacity(width),
            is_canonical: false,
        }
    }
    pub fn from_columns(columns: VecDeque<TerminalCharacter>) -> Self {
        Row {
            columns,
            is_canonical: false,
        }
    }
    pub fn from_rows(mut rows: Vec<Row>, width: usize) -> Self {
        if rows.is_empty() {
            Row::new(width)
        } else {
            let mut first_row = rows.remove(0);
            for row in rows.iter_mut() {
                first_row.append(&mut row.columns);
            }
            first_row
        }
    }
    pub fn with_character(mut self, terminal_character: TerminalCharacter) -> Self {
        self.columns.push_back(terminal_character);
        self
    }
    pub fn canonical(mut self) -> Self {
        self.is_canonical = true;
        self
    }
    pub fn width(&self) -> usize {
        let mut width = 0;
        for terminal_character in self.columns.iter() {
            width += terminal_character.width;
        }
        width
    }
    pub fn excess_width(&self) -> usize {
        let mut acc = 0;
        for terminal_character in self.columns.iter() {
            if terminal_character.width > 1 {
                acc += terminal_character.width - 1;
            }
        }
        acc
    }
    pub fn excess_width_until(&self, x: usize) -> usize {
        let mut acc = 0;
        for terminal_character in self.columns.iter().take(x) {
            if terminal_character.width > 1 {
                acc += terminal_character.width - 1;
            }
        }
        acc
    }
    pub fn absolute_character_index(&self, x: usize) -> usize {
        // return x's width aware index
        let mut absolute_index = x;
        for (i, terminal_character) in self.columns.iter().enumerate().take(x) {
            if i == absolute_index {
                break;
            }
            if terminal_character.width > 1 {
                absolute_index = absolute_index.saturating_sub(1);
            }
        }
        absolute_index
    }
    pub fn add_character_at(&mut self, terminal_character: TerminalCharacter, x: usize) {
        match self.width().cmp(&x) {
            Ordering::Equal => {
                self.columns.push_back(terminal_character);
            }
            Ordering::Less => {
                let width_offset = self.excess_width_until(x);
                self.columns
                    .resize(x.saturating_sub(width_offset), EMPTY_TERMINAL_CHARACTER);
                self.columns.push_back(terminal_character);
            }
            Ordering::Greater => {
                // wide-character-aware index, where each character is counted once
                let absolute_x_index = self.absolute_character_index(x);
                let character_width = terminal_character.width;
                let replaced_character =
                    std::mem::replace(&mut self.columns[absolute_x_index], terminal_character);
                match character_width.cmp(&replaced_character.width) {
                    Ordering::Greater => {
                        // this is done in a verbose manner because of performance
                        let width_difference = character_width - replaced_character.width;
                        for _ in 0..width_difference {
                            let position_to_remove = absolute_x_index + 1;
                            if self.columns.get(position_to_remove).is_some() {
                                self.columns.remove(position_to_remove);
                            }
                        }
                    }
                    Ordering::Less => {
                        let width_difference = replaced_character.width - character_width;
                        for _ in 0..width_difference {
                            self.columns
                                .insert(absolute_x_index + 1, EMPTY_TERMINAL_CHARACTER);
                        }
                    }
                    _ => {}
                }
            }
        }
    }
    pub fn insert_character_at(&mut self, terminal_character: TerminalCharacter, x: usize) {
        match self.columns.len().cmp(&x) {
            Ordering::Equal => self.columns.push_back(terminal_character),
            Ordering::Less => {
                self.columns.resize(x, EMPTY_TERMINAL_CHARACTER);
                self.columns.push_back(terminal_character);
            }
            Ordering::Greater => {
                self.columns.insert(x, terminal_character);
            }
        }
    }
    pub fn replace_character_at(&mut self, terminal_character: TerminalCharacter, x: usize) {
        // this is much more performant than remove/insert
        if x < self.columns.len() {
            self.columns.push_back(terminal_character);
            // let character = self.columns.swap_remove_back(x);
            let character = self.columns.swap_remove_back(x).unwrap(); // TODO: if let?
            let excess_width = character.width.saturating_sub(1);
            for _ in 0..excess_width {
                self.columns.insert(x, terminal_character);
            }
        }
    }
    pub fn replace_columns(&mut self, columns: VecDeque<TerminalCharacter>) {
        self.columns = columns;
    }
    pub fn push(&mut self, terminal_character: TerminalCharacter) {
        self.columns.push_back(terminal_character);
    }
    pub fn truncate(&mut self, x: usize) {
        let width_offset = self.excess_width_until(x);
        let truncate_position = x.saturating_sub(width_offset);
        if truncate_position < self.columns.len() {
            self.columns.truncate(truncate_position);
        }
    }
    pub fn position_accounting_for_widechars(&self, x: usize) -> usize {
        let mut position = x;
        for (index, terminal_character) in self.columns.iter().enumerate() {
            if index == position {
                break;
            }
            if terminal_character.width > 1 {
                position = position.saturating_sub(terminal_character.width.saturating_sub(1));
            }
        }
        position
    }
    pub fn replace_and_pad_end(
        &mut self,
        from: usize,
        to: usize,
        terminal_character: TerminalCharacter,
    ) {
        let from_position_accounting_for_widechars = self.position_accounting_for_widechars(from);
        let to_position_accounting_for_widechars = self.position_accounting_for_widechars(to);
        let replacement_length = to_position_accounting_for_widechars
            .saturating_sub(from_position_accounting_for_widechars);
        let mut replace_with = VecDeque::from(vec![terminal_character; replacement_length]);
        self.columns
            .truncate(from_position_accounting_for_widechars);
        self.columns.append(&mut replace_with);
    }
    pub fn append(&mut self, to_append: &mut VecDeque<TerminalCharacter>) {
        self.columns.append(to_append);
    }
    pub fn drain_until(&mut self, x: usize) -> VecDeque<TerminalCharacter> {
        let mut drained_part: VecDeque<TerminalCharacter> = VecDeque::new();
        let mut drained_part_len = 0;
        while let Some(next_character) = self.columns.remove(0) {
            if drained_part_len + next_character.width <= x {
                drained_part.push_back(next_character);
                drained_part_len += next_character.width;
            } else {
                self.columns.push_front(next_character); // put it back
                break;
            }
        }
        drained_part
    }
    pub fn replace_and_pad_beginning(&mut self, to: usize, terminal_character: TerminalCharacter) {
        let to_position_accounting_for_widechars = self.position_accounting_for_widechars(to);
        let width_of_current_character = self
            .columns
            .get(to_position_accounting_for_widechars)
            .map(|character| character.width)
            .unwrap_or(1);
        let mut replace_with =
            VecDeque::from(vec![terminal_character; to + width_of_current_character]);
        if to_position_accounting_for_widechars > self.columns.len() {
            self.columns.clear();
        } else if to_position_accounting_for_widechars >= self.columns.len() {
            drop(self.columns.drain(0..to_position_accounting_for_widechars));
        } else {
            drop(self.columns.drain(0..=to_position_accounting_for_widechars));
        }
        replace_with.append(&mut self.columns);
        self.columns = replace_with;
    }
    pub fn replace_beginning_with(&mut self, mut line_part: VecDeque<TerminalCharacter>) {
        // this assumes line_part has no wide characters
        if line_part.len() > self.columns.len() {
            self.columns.clear();
        } else {
            drop(self.columns.drain(0..line_part.len()));
        }
        line_part.append(&mut self.columns);
        self.columns = line_part;
    }
    pub fn len(&self) -> usize {
        self.columns.len()
    }
    pub fn is_empty(&self) -> bool {
        self.columns.is_empty()
    }
    pub fn delete_and_return_character(&mut self, x: usize) -> Option<TerminalCharacter> {
        if x < self.columns.len() {
            Some(self.columns.remove(x).unwrap()) // TODO: just return the remove part?
        } else {
            None
        }
    }
    pub fn split_to_rows_of_length(&mut self, max_row_length: usize) -> Vec<Row> {
        let mut parts: Vec<Row> = vec![];
        let mut current_part: VecDeque<TerminalCharacter> = VecDeque::new();
        let mut current_part_len = 0;
        for character in self.columns.drain(..) {
            if current_part_len + character.width > max_row_length {
                parts.push(Row::from_columns(current_part));
                current_part = VecDeque::new();
                current_part_len = 0;
            }
            current_part.push_back(character);
            current_part_len += character.width;
        }
        if !current_part.is_empty() {
            parts.push(Row::from_columns(current_part))
        };
        if !parts.is_empty() && self.is_canonical {
            parts.get_mut(0).unwrap().is_canonical = true;
        }
        if parts.is_empty() {
            parts.push(self.clone());
        }
        parts
    }
}

#[cfg(test)]
#[path = "./unit/grid_tests.rs"]
mod grid_tests;<|MERGE_RESOLUTION|>--- conflicted
+++ resolved
@@ -394,11 +394,8 @@
     pub selection: Selection,
     pub title: Option<String>,
     pub is_scrolled: bool,
-<<<<<<< HEAD
     pub link_handler: LinkHandler,
-=======
     scrollback_buffer_lines: usize,
->>>>>>> d8959ca6
 }
 
 impl Debug for Grid {
@@ -444,11 +441,8 @@
             title: None,
             changed_colors: None,
             is_scrolled: false,
-<<<<<<< HEAD
             link_handler: Default::default(),
-=======
             scrollback_buffer_lines: 0,
->>>>>>> d8959ca6
         }
     }
     pub fn render_full_viewport(&mut self) {
