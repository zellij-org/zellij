use super::sixel::{PixelRect, SixelGrid, SixelImageStore};
use std::borrow::Cow;
use std::cell::RefCell;
use std::collections::HashMap;
use std::rc::Rc;
use zellij_utils::data::Style;
use zellij_utils::errors::prelude::*;
use zellij_utils::regex::Regex;

use std::{
    cmp::Ordering,
    collections::{BTreeSet, VecDeque},
    fmt::{self, Debug, Formatter},
    str,
};

use zellij_utils::{
    consts::{DEFAULT_SCROLL_BUFFER_SIZE, SCROLL_BUFFER_SIZE},
    data::{Palette, PaletteColor},
    pane_size::SizeInPixels,
    position::Position,
    vte,
};

const TABSTOP_WIDTH: usize = 8; // TODO: is this always right?
pub const MAX_TITLE_STACK_SIZE: usize = 1000;

use vte::{Params, Perform};
use zellij_utils::{consts::VERSION, shared::version_number};

use crate::output::{CharacterChunk, OutputBuffer, SixelImageChunk};
use crate::panes::alacritty_functions::{parse_number, xparse_color};
use crate::panes::link_handler::LinkHandler;
use crate::panes::search::SearchResult;
use crate::panes::selection::Selection;
use crate::panes::terminal_character::{
    AnsiCode, CharsetIndex, Cursor, CursorShape, RcCharacterStyles, StandardCharset,
    TerminalCharacter, EMPTY_TERMINAL_CHARACTER,
};
use crate::ui::components::UiComponentParser;

fn get_top_non_canonical_rows(rows: &mut Vec<Row>) -> Vec<Row> {
    let mut index_of_last_non_canonical_row = None;
    for (i, row) in rows.iter().enumerate() {
        if row.is_canonical {
            break;
        } else {
            index_of_last_non_canonical_row = Some(i);
        }
    }
    match index_of_last_non_canonical_row {
        Some(index_of_last_non_canonical_row) => {
            rows.drain(..=index_of_last_non_canonical_row).collect()
        },
        None => vec![],
    }
}

fn get_lines_above_bottom_canonical_row_and_wraps(rows: &mut VecDeque<Row>) -> Vec<Row> {
    let mut index_of_last_non_canonical_row = None;
    for (i, row) in rows.iter().enumerate().rev() {
        index_of_last_non_canonical_row = Some(i);
        if row.is_canonical {
            break;
        }
    }
    match index_of_last_non_canonical_row {
        Some(index_of_last_non_canonical_row) => {
            rows.drain(index_of_last_non_canonical_row..).collect()
        },
        None => vec![],
    }
}

fn get_viewport_bottom_canonical_row_and_wraps(viewport: &mut Vec<Row>) -> Vec<Row> {
    let mut index_of_last_non_canonical_row = None;
    for (i, row) in viewport.iter().enumerate().rev() {
        index_of_last_non_canonical_row = Some(i);
        if row.is_canonical {
            break;
        }
    }
    match index_of_last_non_canonical_row {
        Some(index_of_last_non_canonical_row) => {
            viewport.drain(index_of_last_non_canonical_row..).collect()
        },
        None => vec![],
    }
}

fn get_top_canonical_row_and_wraps(rows: &mut Vec<Row>) -> Vec<Row> {
    let mut index_of_first_non_canonical_row = None;
    let mut end_index_of_first_canonical_line = None;
    for (i, row) in rows.iter().enumerate() {
        if row.is_canonical && end_index_of_first_canonical_line.is_none() {
            index_of_first_non_canonical_row = Some(i);
            end_index_of_first_canonical_line = Some(i);
            continue;
        }
        if row.is_canonical && end_index_of_first_canonical_line.is_some() {
            break;
        }
        if index_of_first_non_canonical_row.is_some() {
            end_index_of_first_canonical_line = Some(i);
            continue;
        }
    }
    match (
        index_of_first_non_canonical_row,
        end_index_of_first_canonical_line,
    ) {
        (Some(first_index), Some(last_index)) => rows.drain(first_index..=last_index).collect(),
        (Some(first_index), None) => rows.drain(first_index..).collect(),
        _ => vec![],
    }
}

fn transfer_rows_from_lines_above_to_viewport(
    lines_above: &mut VecDeque<Row>,
    viewport: &mut Vec<Row>,
    sixel_grid: &mut SixelGrid,
    count: usize,
    max_viewport_width: usize,
) -> usize {
    let mut next_lines: Vec<Row> = vec![];
    let mut lines_added_to_viewport: isize = 0;
    loop {
        if lines_added_to_viewport as usize == count {
            break;
        }
        if next_lines.is_empty() {
            match lines_above.pop_back() {
                Some(next_line) => {
                    let mut top_non_canonical_rows_in_dst = get_top_non_canonical_rows(viewport);
                    lines_added_to_viewport -= top_non_canonical_rows_in_dst.len() as isize;
                    next_lines.push(next_line);
                    next_lines.append(&mut top_non_canonical_rows_in_dst);
                    next_lines =
                        Row::from_rows(next_lines).split_to_rows_of_length(max_viewport_width);
                    if next_lines.is_empty() {
                        // no more lines at lines_above, the line we popped was probably empty
                        break;
                    }
                },
                None => break, // no more rows
            }
        }
        viewport.insert(0, next_lines.pop().unwrap());
        lines_added_to_viewport += 1;
    }
    if !next_lines.is_empty() {
        let excess_row = Row::from_rows(next_lines);
        bounded_push(lines_above, sixel_grid, excess_row);
    }
    match usize::try_from(lines_added_to_viewport) {
        Ok(n) => n,
        _ => 0,
    }
}

fn transfer_rows_from_viewport_to_lines_above(
    viewport: &mut Vec<Row>,
    lines_above: &mut VecDeque<Row>,
    sixel_grid: &mut SixelGrid,
    count: usize,
    max_viewport_width: usize,
) -> isize {
    let mut transferred_rows_count: isize = 0;
    let drained_lines = std::cmp::min(count, viewport.len());
    for next_line in viewport.drain(..drained_lines) {
        let mut next_lines: Vec<Row> = vec![];
        transferred_rows_count +=
            calculate_row_display_height(next_line.width(), max_viewport_width) as isize;
        if !next_line.is_canonical {
            let mut bottom_canonical_row_and_wraps_in_dst =
                get_lines_above_bottom_canonical_row_and_wraps(lines_above);
            next_lines.append(&mut bottom_canonical_row_and_wraps_in_dst);
        }
        next_lines.push(next_line);
        let dropped_line_width = bounded_push(lines_above, sixel_grid, Row::from_rows(next_lines));
        if let Some(width) = dropped_line_width {
            transferred_rows_count -=
                calculate_row_display_height(width, max_viewport_width) as isize;
        }
    }
    transferred_rows_count
}

fn transfer_rows_from_lines_below_to_viewport(
    lines_below: &mut Vec<Row>,
    viewport: &mut Vec<Row>,
    count: usize,
    max_viewport_width: usize,
) {
    let mut next_lines: Vec<Row> = vec![];
    for _ in 0..count {
        let mut lines_pulled_from_viewport = 0;
        if next_lines.is_empty() {
            if !lines_below.is_empty() {
                let mut top_non_canonical_rows_in_lines_below =
                    get_top_non_canonical_rows(lines_below);
                if !top_non_canonical_rows_in_lines_below.is_empty() {
                    let mut canonical_line = get_viewport_bottom_canonical_row_and_wraps(viewport);
                    lines_pulled_from_viewport += canonical_line.len();
                    canonical_line.append(&mut top_non_canonical_rows_in_lines_below);
                    next_lines =
                        Row::from_rows(canonical_line).split_to_rows_of_length(max_viewport_width);
                } else {
                    let canonical_row = get_top_canonical_row_and_wraps(lines_below);
                    next_lines =
                        Row::from_rows(canonical_row).split_to_rows_of_length(max_viewport_width);
                }
            } else {
                break; // no more rows
            }
        }
        for _ in 0..(lines_pulled_from_viewport + 1) {
            if !next_lines.is_empty() {
                viewport.push(next_lines.remove(0));
            }
        }
    }
    if !next_lines.is_empty() {
        let excess_row = Row::from_rows(next_lines);
        lines_below.insert(0, excess_row);
    }
}

fn bounded_push(vec: &mut VecDeque<Row>, sixel_grid: &mut SixelGrid, value: Row) -> Option<usize> {
    let mut dropped_line_width = None;
    if vec.len() >= *SCROLL_BUFFER_SIZE.get().unwrap() {
        let line = vec.pop_front();
        if let Some(line) = line {
            sixel_grid.offset_grid_top();
            dropped_line_width = Some(line.width());
        }
    }
    vec.push_back(value);
    dropped_line_width
}

pub fn create_horizontal_tabstops(columns: usize) -> BTreeSet<usize> {
    let mut i = TABSTOP_WIDTH;
    let mut horizontal_tabstops = BTreeSet::new();
    loop {
        if i > columns {
            break;
        }
        horizontal_tabstops.insert(i);
        i += TABSTOP_WIDTH;
    }
    horizontal_tabstops
}

fn calculate_row_display_height(row_width: usize, viewport_width: usize) -> usize {
    if row_width <= viewport_width {
        return 1;
    }
    (row_width as f64 / viewport_width as f64).ceil() as usize
}

fn subtract_isize_from_usize(u: usize, i: isize) -> usize {
    if i.is_negative() {
        u - i.abs() as usize
    } else {
        u + i as usize
    }
}

macro_rules! dump_screen {
    ($lines:expr) => {{
        let mut is_first = true;
        let mut buf = "".to_owned();

        for line in &$lines {
            if line.is_canonical && !is_first {
                buf.push_str("\n");
            }
            let s: String = (&line.columns).into_iter().map(|x| x.character).collect();
            // Replace the spaces at the end of the line. Sometimes, the lines are
            // collected with spaces until the end of the panel.
            let re = Regex::new("([^ ])[ ]*$").unwrap();
            buf.push_str(&(re.replace(&s, "${1}")));
            is_first = false;
        }
        buf
    }};
}

fn utf8_mouse_coordinates(column: usize, line: isize) -> Vec<u8> {
    let mut coordinates = vec![];
    let mouse_pos_encode = |pos: usize| -> Vec<u8> {
        let pos = 32 + pos;
        let first = 0xC0 + pos / 64;
        let second = 0x80 + (pos & 63);
        vec![first as u8, second as u8]
    };

    if column > 95 {
        coordinates.append(&mut mouse_pos_encode(column));
    } else {
        coordinates.push(32 + column as u8);
    }
    if line > 95 {
        coordinates.append(&mut mouse_pos_encode(line as usize));
    } else {
        coordinates.push(32 + line as u8);
    }
    coordinates
}

#[derive(Clone)]
pub struct Grid {
    pub(crate) lines_above: VecDeque<Row>,
    pub(crate) viewport: Vec<Row>,
    pub(crate) lines_below: Vec<Row>,
    horizontal_tabstops: BTreeSet<usize>,
    alternate_screen_state: Option<AlternateScreenState>,
    cursor: Cursor,
    cursor_is_hidden: bool,
    saved_cursor_position: Option<Cursor>,
    // FIXME: change scroll_region to be (usize, usize) - where the top line is always the first
    // line of the viewport and the bottom line the last unless it's changed with CSI r and friends
    // Having it as an Option causes lots of complexity and issues, and according to DECSTBM, this
    // should be the behaviour anyway
    scroll_region: Option<(usize, usize)>,
    active_charset: CharsetIndex,
    preceding_char: Option<TerminalCharacter>,
    terminal_emulator_colors: Rc<RefCell<Palette>>,
    terminal_emulator_color_codes: Rc<RefCell<HashMap<usize, String>>>,
    pub(crate) output_buffer: OutputBuffer,
    title_stack: Vec<String>,
    character_cell_size: Rc<RefCell<Option<SizeInPixels>>>,
    sixel_grid: SixelGrid,
    pub changed_colors: Option<[Option<AnsiCode>; 256]>,
    pub should_render: bool,
    pub lock_renders: bool,
    pub cursor_key_mode: bool, // DECCKM - when set, cursor keys should send ANSI direction codes (eg. "OD") instead of the arrow keys (eg. "[D")
    pub bracketed_paste_mode: bool, // when set, paste instructions to the terminal should be escaped with a special sequence
    pub erasure_mode: bool,         // ERM
    pub sixel_scrolling: bool,      // DECSDM
    pub insert_mode: bool,
    pub disable_linewrap: bool,
    pub new_line_mode: bool, // Automatic newline LNM
    pub clear_viewport_before_rendering: bool,
    pub width: usize,
    pub height: usize,
    pub pending_messages_to_pty: Vec<Vec<u8>>,
    pub selection: Selection,
    pub title: Option<String>,
    pub is_scrolled: bool,
    pub link_handler: Rc<RefCell<LinkHandler>>,
    pub ring_bell: bool,
    scrollback_buffer_lines: usize,
    pub mouse_mode: MouseMode,
    pub mouse_tracking: MouseTracking,
    pub focus_event_tracking: bool,
    pub search_results: SearchResult,
    pub pending_clipboard_update: Option<String>,
    ui_component_bytes: Option<Vec<u8>>,
    style: Style,
    debug: bool,
    arrow_fonts: bool,
    styled_underlines: bool,
}

#[derive(Clone, Debug)]
pub enum MouseMode {
    NoEncoding,
    Utf8,
    Sgr,
}

impl Default for MouseMode {
    fn default() -> Self {
        MouseMode::NoEncoding
    }
}

#[derive(Clone, Debug)]
pub enum MouseTracking {
    Off,
    Normal,
    ButtonEventTracking,
}

impl Default for MouseTracking {
    fn default() -> Self {
        MouseTracking::Off
    }
}

impl Debug for Grid {
    fn fmt(&self, f: &mut Formatter<'_>) -> fmt::Result {
        let mut buffer: Vec<Row> = self.viewport.clone();
        // pad buffer
        for _ in buffer.len()..self.height {
            buffer.push(Row::new().canonical());
        }

        // display sixel placeholder
        let sixel_indication_character = |x| {
            let sixel_indication_word = "Sixel";
            sixel_indication_word
                .chars()
                .nth(x % sixel_indication_word.len())
                .unwrap()
        };
        for image_coordinates in self
            .sixel_grid
            .image_cell_coordinates_in_viewport(self.height, self.lines_above.len())
        {
            let (image_top_edge, image_bottom_edge, image_left_edge, image_right_edge) =
                image_coordinates;
            for y in image_top_edge..image_bottom_edge {
                let row = buffer.get_mut(y).unwrap();
                for x in image_left_edge..image_right_edge {
                    let fake_sixel_terminal_character =
                        TerminalCharacter::new_singlewidth(sixel_indication_character(x));
                    row.add_character_at(fake_sixel_terminal_character, x);
                }
            }
        }

        // display terminal characters with stripped styles
        for (i, row) in buffer.iter().enumerate() {
            let mut cow_row = Cow::Borrowed(row);
            self.search_results
                .mark_search_results_in_row(&mut cow_row, i);
            if row.is_canonical {
                writeln!(f, "{:02?} (C): {:?}", i, cow_row)?;
            } else {
                writeln!(f, "{:02?} (W): {:?}", i, cow_row)?;
            }
        }
        Ok(())
    }
}

impl Grid {
    pub fn new(
        rows: usize,
        columns: usize,
        terminal_emulator_colors: Rc<RefCell<Palette>>,
        terminal_emulator_color_codes: Rc<RefCell<HashMap<usize, String>>>,
        link_handler: Rc<RefCell<LinkHandler>>,
        character_cell_size: Rc<RefCell<Option<SizeInPixels>>>,
        sixel_image_store: Rc<RefCell<SixelImageStore>>,
        style: Style, // TODO: consolidate this with terminal_emulator_colors
        debug: bool,
        arrow_fonts: bool,
        styled_underlines: bool,
    ) -> Self {
        let sixel_grid = SixelGrid::new(character_cell_size.clone(), sixel_image_store);
        // make sure this is initialized as it is used internally
        // if it was already initialized (which should happen normally unless this is a test or
        // something changed since this comment was written), we get an Error which we ignore
        // I don't know why this needs to be a OneCell, but whatevs
        let _ = SCROLL_BUFFER_SIZE.set(DEFAULT_SCROLL_BUFFER_SIZE);
        Grid {
            lines_above: VecDeque::new(),
            viewport: vec![Row::new().canonical()],
            lines_below: vec![],
            horizontal_tabstops: create_horizontal_tabstops(columns),
            cursor: Cursor::new(0, 0, styled_underlines),
            cursor_is_hidden: false,
            saved_cursor_position: None,
            scroll_region: None,
            preceding_char: None,
            width: columns,
            height: rows,
            should_render: true,
            cursor_key_mode: false,
            bracketed_paste_mode: false,
            erasure_mode: false,
            sixel_scrolling: false,
            insert_mode: false,
            disable_linewrap: false,
            new_line_mode: false,
            alternate_screen_state: None,
            clear_viewport_before_rendering: false,
            active_charset: Default::default(),
            pending_messages_to_pty: vec![],
            terminal_emulator_colors,
            terminal_emulator_color_codes,
            output_buffer: Default::default(),
            selection: Default::default(),
            title_stack: vec![],
            title: None,
            changed_colors: None,
            is_scrolled: false,
            link_handler,
            ring_bell: false,
            scrollback_buffer_lines: 0,
            mouse_mode: MouseMode::default(),
            mouse_tracking: MouseTracking::default(),
            focus_event_tracking: false,
            character_cell_size,
            search_results: Default::default(),
            sixel_grid,
            pending_clipboard_update: None,
            ui_component_bytes: None,
            style,
            debug,
            arrow_fonts,
            styled_underlines,
            lock_renders: false,
        }
    }
    pub fn render_full_viewport(&mut self) {
        self.output_buffer.update_all_lines();
    }
    pub fn update_line_for_rendering(&mut self, line_index: usize) {
        self.output_buffer.update_line(line_index);
    }
    pub fn advance_to_next_tabstop(&mut self, styles: RcCharacterStyles) {
        let next_tabstop = self
            .horizontal_tabstops
            .iter()
            .copied()
            .find(|&tabstop| tabstop > self.cursor.x && tabstop < self.width);
        match next_tabstop {
            Some(tabstop) => {
                self.cursor.x = tabstop;
            },
            None => {
                self.cursor.x = self.width.saturating_sub(1);
            },
        }
        let mut empty_character = EMPTY_TERMINAL_CHARACTER;
        empty_character.styles = styles;
        self.pad_current_line_until(self.cursor.x, empty_character);
        self.output_buffer.update_line(self.cursor.y);
    }
    pub fn move_to_previous_tabstop(&mut self) {
        let previous_tabstop = self
            .horizontal_tabstops
            .iter()
            .rev()
            .copied()
            .find(|&tabstop| tabstop < self.cursor.x);
        match previous_tabstop {
            Some(tabstop) => {
                self.cursor.x = tabstop;
            },
            None => {
                self.cursor.x = 0;
            },
        }
    }
    pub fn cursor_shape(&self) -> CursorShape {
        self.cursor.get_shape()
    }
    pub fn scrollback_position_and_length(&self) -> (usize, usize) {
        // (position, length)
        (
            self.lines_below.len(),
            (self.scrollback_buffer_lines + self.lines_below.len()),
        )
    }

    fn recalculate_scrollback_buffer_count(&self) -> usize {
        let mut scrollback_buffer_count = 0;
        for row in &self.lines_above {
            let row_width = row.width();
            // rows in lines_above are unwrapped, so we need to account for that
            if row_width > self.width {
                scrollback_buffer_count += calculate_row_display_height(row_width, self.width);
            } else {
                scrollback_buffer_count += 1;
            }
        }
        scrollback_buffer_count
    }

    fn set_horizontal_tabstop(&mut self) {
        self.horizontal_tabstops.insert(self.cursor.x);
    }
    fn clear_tabstop(&mut self, position: usize) {
        self.horizontal_tabstops.remove(&position);
    }
    fn clear_all_tabstops(&mut self) {
        self.horizontal_tabstops.clear();
    }
    fn save_cursor_position(&mut self) {
        self.saved_cursor_position = Some(self.cursor.clone());
    }
    fn restore_cursor_position(&mut self) {
        if let Some(saved_cursor_position) = &self.saved_cursor_position {
            self.cursor = saved_cursor_position.clone();
        }
    }
    fn configure_charset(&mut self, charset: StandardCharset, index: CharsetIndex) {
        self.cursor.charsets[index] = charset;
    }
    fn set_active_charset(&mut self, index: CharsetIndex) {
        self.active_charset = index;
    }
    fn cursor_canonical_line_index(&self) -> usize {
        let mut cursor_canonical_line_index = 0;
        let mut canonical_lines_traversed = 0;
        for (i, line) in self.viewport.iter().enumerate() {
            if line.is_canonical {
                cursor_canonical_line_index = canonical_lines_traversed;
                canonical_lines_traversed += 1;
            }
            if i == self.cursor.y {
                break;
            }
        }
        cursor_canonical_line_index
    }
    // TODO: merge these two functions
    fn cursor_index_in_canonical_line(&self) -> usize {
        let mut cursor_canonical_line_index = 0;
        let mut cursor_index_in_canonical_line = 0;
        for (i, line) in self.viewport.iter().enumerate() {
            if line.is_canonical {
                cursor_canonical_line_index = i;
            }
            if i == self.cursor.y {
                let line_wraps = self.cursor.y.saturating_sub(cursor_canonical_line_index);
                cursor_index_in_canonical_line = (line_wraps * self.width) + self.cursor.x;
                break;
            }
        }
        cursor_index_in_canonical_line
    }
    fn saved_cursor_index_in_canonical_line(&self) -> Option<usize> {
        if let Some(saved_cursor_position) = self.saved_cursor_position.as_ref() {
            let mut cursor_canonical_line_index = 0;
            let mut cursor_index_in_canonical_line = 0;
            for (i, line) in self.viewport.iter().enumerate() {
                if line.is_canonical {
                    cursor_canonical_line_index = i;
                }
                if i == saved_cursor_position.y {
                    let line_wraps = saved_cursor_position.y - cursor_canonical_line_index;
                    cursor_index_in_canonical_line =
                        (line_wraps * self.width) + saved_cursor_position.x;
                    break;
                }
            }
            Some(cursor_index_in_canonical_line)
        } else {
            None
        }
    }
    fn canonical_line_y_coordinates(&self, canonical_line_index: usize) -> usize {
        let mut canonical_lines_traversed = 0;
        let mut y_coordinates = 0;
        for (i, line) in self.viewport.iter().enumerate() {
            if line.is_canonical {
                canonical_lines_traversed += 1;
                y_coordinates = i;
                if canonical_lines_traversed == canonical_line_index + 1 {
                    break;
                }
            }
        }
        y_coordinates
    }

    pub fn scroll_up_one_line(&mut self) -> bool {
        let mut found_something = false;
        if !self.lines_above.is_empty() && self.viewport.len() == self.height {
            self.is_scrolled = true;
            let line_to_push_down = self.viewport.pop().unwrap();
            self.lines_below.insert(0, line_to_push_down);

            let transferred_rows_height = transfer_rows_from_lines_above_to_viewport(
                &mut self.lines_above,
                &mut self.viewport,
                &mut self.sixel_grid,
                1,
                self.width,
            );
            self.scrollback_buffer_lines = self
                .scrollback_buffer_lines
                .saturating_sub(transferred_rows_height);

            self.selection.move_down(1);
            // Move all search-selections down one line as well
            found_something = self
                .search_results
                .move_down(1, &self.viewport, self.height);
        }
        self.output_buffer.update_all_lines();
        found_something
    }
    pub fn scroll_down_one_line(&mut self) -> bool {
        let mut found_something = false;
        if !self.lines_below.is_empty() && self.viewport.len() == self.height {
            let mut line_to_push_up = self.viewport.remove(0);

            self.scrollback_buffer_lines +=
                calculate_row_display_height(line_to_push_up.width(), self.width);

            let line_to_push_up = if line_to_push_up.is_canonical {
                line_to_push_up
            } else {
                let mut last_line_above = self.lines_above.pop_back().unwrap();
                last_line_above.append(&mut line_to_push_up.columns);
                last_line_above
            };

            let dropped_line_width =
                bounded_push(&mut self.lines_above, &mut self.sixel_grid, line_to_push_up);
            if let Some(width) = dropped_line_width {
                let dropped_line_height = calculate_row_display_height(width, self.width);

                self.scrollback_buffer_lines = self
                    .scrollback_buffer_lines
                    .saturating_sub(dropped_line_height);
            }

            transfer_rows_from_lines_below_to_viewport(
                &mut self.lines_below,
                &mut self.viewport,
                1,
                self.width,
            );

            self.selection.move_up(1);
            // Move all search-selections up one line as well
            found_something =
                self.search_results
                    .move_up(1, &self.viewport, &self.lines_below, self.height);
            self.output_buffer.update_all_lines();
        }
        if self.lines_below.is_empty() {
            self.is_scrolled = false;
        }
        found_something
    }
    pub fn force_change_size(&mut self, new_rows: usize, new_columns: usize) {
        // this is an ugly hack - it's here because sometimes we need to change_size to the
        // existing size (eg. when resizing an alternative_grid to the current height/width) and
        // the change_size method is a no-op in that case. Should be fixed by making the
        // change_size method atomic
        let intermediate_rows = if new_rows == self.height {
            new_rows + 1
        } else {
            new_rows
        };
        let intermediate_columns = if new_columns == self.width {
            new_columns + 1
        } else {
            new_columns
        };
        self.change_size(intermediate_rows, intermediate_columns);
        self.change_size(new_rows, new_columns);
    }
    pub fn change_size(&mut self, new_rows: usize, new_columns: usize) {
        // Do nothing if this pane hasn't been given a proper size yet
        if new_columns == 0 || new_rows == 0 {
            return;
        }
        if self.alternate_screen_state.is_some() {
            // in alternate screen we do nothing but log the new size, the program in the terminal
            // is in control now...
            self.height = new_rows;
            self.width = new_columns;
            return;
        }
        self.selection.reset();
        self.sixel_grid.character_cell_size_possibly_changed();
        let cursors = if new_columns != self.width {
            self.horizontal_tabstops = create_horizontal_tabstops(new_columns);
            let mut cursor_canonical_line_index = self.cursor_canonical_line_index();
            let cursor_index_in_canonical_line = self.cursor_index_in_canonical_line();
            let saved_cursor_index_in_canonical_line = self.saved_cursor_index_in_canonical_line();
            let mut viewport_canonical_lines = vec![];
            for mut row in self.viewport.drain(..) {
                if !row.is_canonical
                    && viewport_canonical_lines.is_empty()
                    && !self.lines_above.is_empty()
                {
                    let mut first_line_above = self.lines_above.pop_back().unwrap();
                    first_line_above.append(&mut row.columns);
                    viewport_canonical_lines.push(first_line_above);
                    cursor_canonical_line_index += 1;
                } else if row.is_canonical {
                    viewport_canonical_lines.push(row);
                } else {
                    match viewport_canonical_lines.last_mut() {
                        Some(last_line) => {
                            last_line.append(&mut row.columns);
                        },
                        None => {
                            // the state is corrupted somehow
                            // this is a bug and I'm not yet sure why it happens
                            // usually it fixes itself and is a result of some race
                            // TODO: investigate why this happens and solve it
                            return;
                        },
                    }
                }
            }

            // trim lines after the last empty space that has no following character, because
            // terminals don't trim empty lines
            for line in &mut viewport_canonical_lines {
                let mut trim_at = None;
                for (index, character) in line.columns.iter().enumerate() {
                    if character.character != EMPTY_TERMINAL_CHARACTER.character {
                        trim_at = None;
                    } else if trim_at.is_none() {
                        trim_at = Some(index);
                    }
                }
                if let Some(trim_at) = trim_at {
                    let excess_width_until_trim_at = line.excess_width_until(trim_at);
                    line.truncate(trim_at + excess_width_until_trim_at);
                }
            }

            let mut new_viewport_rows = vec![];
            for mut canonical_line in viewport_canonical_lines {
                let mut canonical_line_parts: Vec<Row> = vec![];
                if canonical_line.columns.is_empty() {
                    canonical_line_parts.push(Row::new().canonical());
                }
                while !canonical_line.columns.is_empty() {
                    let next_wrap = canonical_line.drain_until(new_columns);
                    // If the next character is wider than the grid (i.e. there is nothing in
                    // `next_wrap`, then just abort the resizing
                    if next_wrap.is_empty() {
                        break;
                    }
                    let row = Row::from_columns(next_wrap);
                    // if there are no more parts, this row is canonical as long as it originally
                    // was canonical (it might not have been for example if it's the first row in
                    // the viewport, and the actual canonical row is above it in the scrollback)
                    let row = if canonical_line_parts.is_empty() && canonical_line.is_canonical {
                        row.canonical()
                    } else {
                        row
                    };
                    canonical_line_parts.push(row);
                }
                new_viewport_rows.append(&mut canonical_line_parts);
            }

            self.viewport = new_viewport_rows;

            let mut new_cursor_y = self.canonical_line_y_coordinates(cursor_canonical_line_index)
                + (cursor_index_in_canonical_line / new_columns);
            let mut saved_cursor_y_coordinates =
                self.saved_cursor_position.as_ref().map(|saved_cursor| {
                    self.canonical_line_y_coordinates(saved_cursor.y)
                        + saved_cursor_index_in_canonical_line.as_ref().unwrap() / new_columns
                });

            // A cursor at EOL has two equivalent positions - end of this line or beginning of
            // next. If not already at the beginning of line, bias to EOL so add character logic
            // doesn't create spurious canonical lines
            let mut new_cursor_x = cursor_index_in_canonical_line % new_columns;
            if self.cursor.x != 0 && new_cursor_x == 0 {
<<<<<<< HEAD
                new_cursor_y -= 1;
=======
                new_cursor_y = new_cursor_y.saturating_sub(1);
>>>>>>> 96b70e68
                new_cursor_x = new_columns
            }
            let saved_cursor_x_coordinates = match (
                saved_cursor_index_in_canonical_line.as_ref(),
                self.saved_cursor_position.as_mut(),
                saved_cursor_y_coordinates.as_mut(),
            ) {
                (
                    Some(saved_cursor_index_in_canonical_line),
                    Some(saved_cursor_position),
                    Some(saved_cursor_y_coordinates),
                ) => {
                    let x = saved_cursor_position.x;
                    let mut new_x = *saved_cursor_index_in_canonical_line % new_columns;
                    let new_y = saved_cursor_y_coordinates;
                    if x != 0 && new_x == 0 {
                        *new_y = new_y.saturating_sub(1);
                        new_x = new_columns
                    }
                    Some(new_x)
                },
                _ => None,
            };

<<<<<<< HEAD
            Some((
                new_cursor_y,
                saved_cursor_y_coordinates,
                new_cursor_x,
                saved_cursor_x_coordinates,
            ))
        } else if new_rows != self.height {
            let saved_cursor_y_coordinates = self
                .saved_cursor_position
                .as_ref()
                .map(|saved_cursor| saved_cursor.y);
            let saved_cursor_x_coordinates = self
                .saved_cursor_position
                .as_ref()
                .map(|saved_cursor| saved_cursor.x);

            Some((
                self.cursor.y,
                saved_cursor_y_coordinates,
                self.cursor.x,
                saved_cursor_x_coordinates,
            ))
        } else {
            None
        };

        if let Some(cursors) = cursors {
            // At this point the x coordinates have been calculated, the y coordinates
            // will be updated within this block
            let (
                mut new_cursor_y,
                mut saved_cursor_y_coordinates,
                new_cursor_x,
                saved_cursor_x_coordinates,
            ) = cursors;

=======
>>>>>>> 96b70e68
            let current_viewport_row_count = self.viewport.len();
            match current_viewport_row_count.cmp(&new_rows) {
                Ordering::Less => {
                    let row_count_to_transfer = new_rows - current_viewport_row_count;
                    transfer_rows_from_lines_above_to_viewport(
                        &mut self.lines_above,
                        &mut self.viewport,
                        &mut self.sixel_grid,
                        row_count_to_transfer,
                        new_columns,
                    );
                    let rows_pulled = self.viewport.len() - current_viewport_row_count;
                    new_cursor_y += rows_pulled;
                    if let Some(saved_cursor_y_coordinates) = saved_cursor_y_coordinates.as_mut() {
                        *saved_cursor_y_coordinates += rows_pulled;
                    };
                },
                Ordering::Greater => {
                    let row_count_to_transfer = current_viewport_row_count - new_rows;
                    if row_count_to_transfer > new_cursor_y {
                        new_cursor_y = 0;
                    } else {
                        new_cursor_y -= row_count_to_transfer;
                    }
                    if let Some(saved_cursor_y_coordinates) = saved_cursor_y_coordinates.as_mut() {
                        if row_count_to_transfer > *saved_cursor_y_coordinates {
                            *saved_cursor_y_coordinates = 0;
                        } else {
                            *saved_cursor_y_coordinates -= row_count_to_transfer;
                        }
                    }
                    transfer_rows_from_viewport_to_lines_above(
                        &mut self.viewport,
                        &mut self.lines_above,
                        &mut self.sixel_grid,
                        row_count_to_transfer,
                        new_columns,
                    );
                },
                Ordering::Equal => {},
            }
            self.cursor.y = new_cursor_y;
            self.cursor.x = new_cursor_x;
            if let Some(saved_cursor_position) = self.saved_cursor_position.as_mut() {
                match (saved_cursor_x_coordinates, saved_cursor_y_coordinates) {
                    (Some(saved_cursor_x_coordinates), Some(saved_cursor_y_coordinates)) => {
                        saved_cursor_position.x = saved_cursor_x_coordinates;
                        saved_cursor_position.y = saved_cursor_y_coordinates;
                    },
                    _ => log::error!(
                        "invalid state - cannot set saved cursor to {:?} {:?}",
                        saved_cursor_x_coordinates,
                        saved_cursor_y_coordinates
                    ),
                }
            };
        }
<<<<<<< HEAD
=======
        if new_rows != self.height {
            let mut new_cursor_y = self.cursor.y;
            let mut saved_cursor_y_coordinates = self
                .saved_cursor_position
                .as_ref()
                .map(|saved_cursor| saved_cursor.y);

            let new_cursor_x = self.cursor.x;
            let saved_cursor_x_coordinates = self
                .saved_cursor_position
                .as_ref()
                .map(|saved_cursor| saved_cursor.x);

            let current_viewport_row_count = self.viewport.len();
            match current_viewport_row_count.cmp(&new_rows) {
                Ordering::Less => {
                    let row_count_to_transfer = new_rows - current_viewport_row_count;
                    transfer_rows_from_lines_above_to_viewport(
                        &mut self.lines_above,
                        &mut self.viewport,
                        &mut self.sixel_grid,
                        row_count_to_transfer,
                        new_columns,
                    );
                    let rows_pulled = self.viewport.len() - current_viewport_row_count;
                    new_cursor_y += rows_pulled;
                    if let Some(saved_cursor_y_coordinates) = saved_cursor_y_coordinates.as_mut() {
                        *saved_cursor_y_coordinates += rows_pulled;
                    };
                },
                Ordering::Greater => {
                    let row_count_to_transfer = current_viewport_row_count - new_rows;
                    if row_count_to_transfer > new_cursor_y {
                        new_cursor_y = 0;
                    } else {
                        new_cursor_y -= row_count_to_transfer;
                    }
                    if let Some(saved_cursor_y_coordinates) = saved_cursor_y_coordinates.as_mut() {
                        if row_count_to_transfer > *saved_cursor_y_coordinates {
                            *saved_cursor_y_coordinates = 0;
                        } else {
                            *saved_cursor_y_coordinates -= row_count_to_transfer;
                        }
                    }
                    transfer_rows_from_viewport_to_lines_above(
                        &mut self.viewport,
                        &mut self.lines_above,
                        &mut self.sixel_grid,
                        row_count_to_transfer,
                        new_columns,
                    );
                },
                Ordering::Equal => {},
            }
            self.cursor.y = new_cursor_y;
            self.cursor.x = new_cursor_x;
            if let Some(saved_cursor_position) = self.saved_cursor_position.as_mut() {
                match (saved_cursor_x_coordinates, saved_cursor_y_coordinates) {
                    (Some(saved_cursor_x_coordinates), Some(saved_cursor_y_coordinates)) => {
                        saved_cursor_position.x = saved_cursor_x_coordinates;
                        saved_cursor_position.y = saved_cursor_y_coordinates;
                    },
                    _ => log::error!(
                        "invalid state - cannot set saved cursor to {:?} {:?}",
                        saved_cursor_x_coordinates,
                        saved_cursor_y_coordinates
                    ),
                }
            };
        }
>>>>>>> 96b70e68
        self.height = new_rows;
        self.width = new_columns;
        if self.scroll_region.is_some() {
            self.set_scroll_region_to_viewport_size();
        }
        self.scrollback_buffer_lines = self.recalculate_scrollback_buffer_count();
        self.search_results.selections.clear();
        self.search_viewport();
        // If we have thrown out the active element, set it to None
        self.search_results.unset_active_selection_if_nonexistent();
        self.output_buffer.update_all_lines();
    }
    pub fn as_character_lines(&self) -> Vec<Vec<TerminalCharacter>> {
        // this is only used in the tests
        // it's not part of testing the app, but rather is used to interpret the snapshots created
        // by it
        let mut lines: Vec<Vec<TerminalCharacter>> = self
            .viewport
            .iter()
            .map(|r| {
                let excess_width = r.excess_width();
                let mut line: Vec<TerminalCharacter> = r.columns.iter().cloned().collect();
                // pad line
                line.resize(
                    self.width.saturating_sub(excess_width),
                    EMPTY_TERMINAL_CHARACTER,
                );
                line
            })
            .collect();
        let empty_row = vec![EMPTY_TERMINAL_CHARACTER; self.width];
        for _ in lines.len()..self.height {
            lines.push(empty_row.clone());
        }
        lines
    }
    pub fn read_changes(
        &mut self,
        x_offset: usize,
        y_offset: usize,
    ) -> (Vec<CharacterChunk>, Vec<SixelImageChunk>) {
        let changed_character_chunks = self.output_buffer.changed_chunks_in_viewport(
            &self.viewport,
            self.width,
            self.height,
            x_offset,
            y_offset,
        );
        let changed_rects = self
            .output_buffer
            .changed_rects_in_viewport(self.viewport.len());
        let changed_sixel_image_chunks = self.sixel_grid.changed_sixel_chunks_in_viewport(
            changed_rects,
            self.lines_above.len(),
            self.width,
            x_offset,
            y_offset,
        );
        if let Some(image_ids_to_reap) = self.sixel_grid.drain_image_ids_to_reap() {
            self.sixel_grid.reap_images(image_ids_to_reap);
        }
        self.output_buffer.clear();

        (changed_character_chunks, changed_sixel_image_chunks)
    }
    pub fn serialize(&self, scrollback_lines_to_serialize: Option<usize>) -> Option<String> {
        match scrollback_lines_to_serialize {
            Some(scrollback_lines_to_serialize) => {
                let first_index = if scrollback_lines_to_serialize == 0 {
                    0
                } else {
                    self.lines_above
                        .len()
                        .saturating_sub(scrollback_lines_to_serialize)
                };
                let mut to_serialize = vec![];
                for line in self.lines_above.iter().skip(first_index) {
                    to_serialize.push(line.clone());
                }
                for line in &self.viewport {
                    to_serialize.push(line.clone())
                }
                self.output_buffer.serialize(to_serialize.as_slice()).ok()
            },
            None => self.output_buffer.serialize(&self.viewport).ok(),
        }
    }
    pub fn render(
        &mut self,
        content_x: usize,
        content_y: usize,
        style: &Style,
    ) -> Result<Option<(Vec<CharacterChunk>, Option<String>, Vec<SixelImageChunk>)>> {
        if self.lock_renders {
            return Ok(None);
        }
        let mut raw_vte_output = String::new();

        let (mut character_chunks, sixel_image_chunks) = self.read_changes(content_x, content_y);
        for character_chunk in character_chunks.iter_mut() {
            character_chunk.add_changed_colors(self.changed_colors);
            if self
                .selection
                .contains_row(character_chunk.y.saturating_sub(content_y))
            {
                let background_color = match style.colors.bg {
                    PaletteColor::Rgb(rgb) => AnsiCode::RgbCode(rgb),
                    PaletteColor::EightBit(col) => AnsiCode::ColorIndex(col),
                };
                character_chunk.add_selection_and_colors(
                    self.selection,
                    background_color,
                    None,
                    content_x,
                    content_y,
                );
            } else if !self.search_results.selections.is_empty() {
                for res in self.search_results.selections.iter() {
                    if res.contains_row(character_chunk.y.saturating_sub(content_y)) {
                        let (select_background_palette, select_foreground_palette) =
                            if Some(res) == self.search_results.active.as_ref() {
                                (style.colors.orange, style.colors.black)
                            } else {
                                (style.colors.green, style.colors.black)
                            };
                        let background_color = match select_background_palette {
                            PaletteColor::Rgb(rgb) => AnsiCode::RgbCode(rgb),
                            PaletteColor::EightBit(col) => AnsiCode::ColorIndex(col),
                        };
                        let foreground_color = match select_foreground_palette {
                            PaletteColor::Rgb(rgb) => AnsiCode::RgbCode(rgb),
                            PaletteColor::EightBit(col) => AnsiCode::ColorIndex(col),
                        };
                        character_chunk.add_selection_and_colors(
                            *res,
                            background_color,
                            Some(foreground_color),
                            content_x,
                            content_y,
                        );
                    }
                }
            }
        }
        if self.ring_bell {
            let ring_bell = '\u{7}';
            raw_vte_output.push(ring_bell);
            self.ring_bell = false;
        }
        return Ok(Some((
            character_chunks,
            Some(raw_vte_output),
            sixel_image_chunks,
        )));
    }
    pub fn cursor_coordinates(&self) -> Option<(usize, usize)> {
        if self.cursor_is_hidden {
            None
        } else {
            Some((self.cursor.x, self.cursor.y))
        }
    }
    /// Clears all buffers with text for a current screen
    pub fn clear_screen(&mut self) {
        if self.alternate_screen_state.is_some() {
            log::warn!("Tried to clear pane with alternate_screen_state");
            return;
        }
        self.reset_terminal_state();
        self.mark_for_rerender();
    }
    /// Dumps all lines above terminal vieport and the viewport itself to a string
    pub fn dump_screen(&mut self, full: bool) -> String {
        let viewport: String = dump_screen!(self.viewport);
        if !full {
            return viewport;
        }
        let mut scrollback: String = dump_screen!(self.lines_above);
        if !scrollback.is_empty() {
            scrollback.push('\n');
        }
        scrollback.push_str(&viewport);
        scrollback
    }
    pub fn move_viewport_up(&mut self, count: usize) {
        for _ in 0..count {
            self.scroll_up_one_line();
        }
        self.output_buffer.update_all_lines();
    }
    pub fn move_viewport_down(&mut self, count: usize) {
        for _ in 0..count {
            self.scroll_down_one_line();
        }
        self.output_buffer.update_all_lines();
    }
    pub fn reset_viewport(&mut self) {
        let max_lines_to_scroll = *SCROLL_BUFFER_SIZE.get().unwrap() * 2; // while not very elegant, this can prevent minor bugs from becoming showstoppers by sticking the whole app display in an endless loop
        let mut lines_scrolled = 0;
        let should_clear_output_buffer = self.is_scrolled;
        while self.is_scrolled && lines_scrolled < max_lines_to_scroll {
            self.scroll_down_one_line();
            lines_scrolled += 1;
        }
        if should_clear_output_buffer {
            self.output_buffer.update_all_lines();
        }
    }
    pub fn rotate_scroll_region_up(&mut self, count: usize) {
        if let Some((scroll_region_top, scroll_region_bottom)) = self
            .scroll_region
            .or_else(|| Some((0, self.height.saturating_sub(1))))
        {
            self.pad_lines_until(scroll_region_bottom, EMPTY_TERMINAL_CHARACTER);
            for _ in 0..count {
                if self.cursor.y >= scroll_region_top && self.cursor.y <= scroll_region_bottom {
                    if self.viewport.get(scroll_region_bottom).is_some() {
                        self.viewport.remove(scroll_region_bottom);
                    }
                    let mut pad_character = EMPTY_TERMINAL_CHARACTER;
                    pad_character.styles = self.cursor.pending_styles.clone();
                    let columns = VecDeque::from(vec![pad_character; self.width]);
                    self.viewport
                        .insert(scroll_region_top, Row::from_columns(columns).canonical());
                }
            }
            self.output_buffer.update_all_lines(); // TODO: only update scroll region lines
        }
    }
    pub fn rotate_scroll_region_down(&mut self, count: usize) {
        if let Some((scroll_region_top, scroll_region_bottom)) = self
            .scroll_region
            .or_else(|| Some((0, self.height.saturating_sub(1))))
        {
            self.pad_lines_until(scroll_region_bottom, EMPTY_TERMINAL_CHARACTER);
            let mut pad_character = EMPTY_TERMINAL_CHARACTER;
            pad_character.styles = self.cursor.pending_styles.clone();
            for _ in 0..count {
                self.viewport.remove(scroll_region_top);
                let columns = VecDeque::from(vec![pad_character.clone(); self.width]);
                self.viewport
                    .insert(scroll_region_bottom, Row::from_columns(columns).canonical());
            }
            self.output_buffer.update_all_lines(); // TODO: only update scroll region lines
        }
    }
    pub fn fill_viewport(&mut self, character: TerminalCharacter) {
        if self.alternate_screen_state.is_some() {
            self.viewport.clear();
        } else {
            self.transfer_rows_to_lines_above(self.viewport.len())
        };

        for _ in 0..self.height {
            let columns = VecDeque::from(vec![character.clone(); self.width]);
            self.viewport.push(Row::from_columns(columns).canonical());
        }
        self.output_buffer.update_all_lines();
    }
    pub fn add_canonical_line(&mut self) {
        if let Some((scroll_region_top, scroll_region_bottom)) = self.scroll_region {
            if self.cursor.y == scroll_region_bottom {
                // end of scroll region
                // when we have a scroll region set and we're at its bottom
                // we need to delete its first line, thus shifting all lines in it upwards
                // then we add an empty line at its end which will be filled by the application
                // controlling the scroll region (presumably filled by whatever comes next in the
                // scroll buffer, but that's not something we control)
                if scroll_region_top >= self.viewport.len() {
                    // the state is corrupted
                    return;
                }
                if scroll_region_bottom == self.height - 1 && scroll_region_top == 0 {
                    if self.alternate_screen_state.is_none() {
                        self.transfer_rows_to_lines_above(1);
                    } else {
                        self.viewport.remove(0);
                    }

                    let mut pad_character = EMPTY_TERMINAL_CHARACTER;
                    pad_character.styles = self.cursor.pending_styles.clone();
                    let columns = VecDeque::from(vec![pad_character; self.width]);
                    self.viewport.push(Row::from_columns(columns).canonical());
                    self.selection.move_up(1);
                } else {
                    self.viewport.remove(scroll_region_top);
                    let mut pad_character = EMPTY_TERMINAL_CHARACTER;
                    pad_character.styles = self.cursor.pending_styles.clone();
                    let columns = VecDeque::from(vec![pad_character; self.width]);
                    if self.viewport.len() >= scroll_region_bottom {
                        self.viewport
                            .insert(scroll_region_bottom, Row::from_columns(columns).canonical());
                    } else {
                        self.viewport.push(Row::from_columns(columns).canonical());
                    }
                }
                self.output_buffer.update_all_lines(); // TODO: only update scroll region lines
                return;
            }
        }
        if self.viewport.len() <= self.cursor.y + 1 {
            // FIXME: this should add an empty line with the pad_character
            // but for some reason this breaks rendering in various situations
            // it needs to be investigated and fixed
            let new_row = Row::new().canonical();
            self.viewport.push(new_row);
        }
        if self.cursor.y == self.height.saturating_sub(1) {
            if self.scroll_region.is_none() {
                if self.alternate_screen_state.is_none() {
                    self.transfer_rows_to_lines_above(1);
                } else {
                    self.sixel_grid.offset_grid_top();
                    self.viewport.remove(0);
                }

                self.selection.move_up(1);
            }
            self.output_buffer.update_all_lines();
        } else {
            self.cursor.y += 1;
            self.output_buffer.update_line(self.cursor.y);
        }
    }
    pub fn move_cursor_to_beginning_of_line(&mut self) {
        self.cursor.x = 0;
    }
    pub fn add_character_at_cursor_position(
        &mut self,
        terminal_character: TerminalCharacter,
        should_insert_character: bool,
    ) {
        // this function assumes the current line has enough room for terminal_character (that its
        // width has been checked beforehand)
        match self.viewport.get_mut(self.cursor.y) {
            Some(row) => {
                if self.insert_mode || should_insert_character {
                    row.insert_character_at(terminal_character, self.cursor.x);
                    if row.width() > self.width {
                        row.truncate(self.width);
                    }
                } else {
                    row.add_character_at(terminal_character, self.cursor.x);
                }
                if let Some(character_cell_size) = *self.character_cell_size.borrow() {
                    let scrollback_size_in_pixels =
                        self.lines_above.len() * character_cell_size.height;
                    let absolute_x_in_pixels = self.cursor.x * character_cell_size.width;
                    let absolute_y_in_pixels =
                        scrollback_size_in_pixels + (self.cursor.y * character_cell_size.height);
                    let rect_to_cut_out = PixelRect {
                        x: absolute_x_in_pixels,
                        y: absolute_y_in_pixels as isize,
                        width: character_cell_size.width,
                        height: character_cell_size.height,
                    };
                    if let Some(images_to_cut_out) =
                        self.sixel_grid.cut_off_rect_from_images(rect_to_cut_out)
                    {
                        for (image_id, rect_in_image_to_cut_out) in images_to_cut_out {
                            self.sixel_grid
                                .remove_pixels_from_image(image_id, rect_in_image_to_cut_out);
                        }
                    }
                }
                self.output_buffer.update_line(self.cursor.y);
            },
            None => {
                // pad lines until cursor if they do not exist
                for _ in self.viewport.len()..self.cursor.y {
                    self.viewport.push(Row::new().canonical());
                }
                self.viewport
                    .push(Row::new().with_character(terminal_character).canonical());
                self.output_buffer.update_line(self.cursor.y);
            },
        }
    }
    pub fn add_character(&mut self, terminal_character: TerminalCharacter) {
        let character_width = terminal_character.width();
        // Drop zero-width Unicode/UTF-8 codepoints, like for example Variation Selectors.
        // This breaks unicode grapheme segmentation, and is the reason why some characters
        // aren't displayed correctly. Refer to this issue for more information:
        //     https://github.com/zellij-org/zellij/issues/1538
        if character_width == 0 {
            return;
        }
        if self.cursor.x + character_width > self.width {
            if self.disable_linewrap {
                return;
            }
            self.line_wrap();
        }
        self.add_character_at_cursor_position(terminal_character, false);
        self.move_cursor_forward_until_edge(character_width);
    }
    pub fn get_character_under_cursor(&self) -> Option<TerminalCharacter> {
        let absolute_x_in_line = self.get_absolute_character_index(self.cursor.x, self.cursor.y);
        self.viewport
            .get(self.cursor.y)
            .and_then(|current_line| current_line.columns.get(absolute_x_in_line))
            .cloned()
    }
    pub fn get_absolute_character_index(&self, x: usize, y: usize) -> usize {
        self.viewport.get(y).unwrap().absolute_character_index(x)
    }
    pub fn move_cursor_forward_until_edge(&mut self, count: usize) {
        let count_to_move = std::cmp::min(count, self.width.saturating_sub(self.cursor.x));
        self.cursor.x += count_to_move;
    }
    pub fn replace_characters_in_line_after_cursor(&mut self, replace_with: TerminalCharacter) {
        if let Some(row) = self.viewport.get_mut(self.cursor.y) {
            row.replace_and_pad_end(self.cursor.x, self.width, replace_with);
        }
        self.output_buffer.update_line(self.cursor.y);
    }
    pub fn replace_characters_in_line_before_cursor(&mut self, replace_with: TerminalCharacter) {
        let row = self.viewport.get_mut(self.cursor.y).unwrap();
        row.replace_and_pad_beginning(self.cursor.x, replace_with);
        self.output_buffer.update_line(self.cursor.y);
    }
    pub fn clear_all_after_cursor(&mut self, replace_with: TerminalCharacter) {
        if let Some(cursor_row) = self.viewport.get_mut(self.cursor.y) {
            cursor_row.truncate(self.cursor.x);
            let replace_with_columns = VecDeque::from(vec![replace_with.clone(); self.width]);
            self.replace_characters_in_line_after_cursor(replace_with);
            for row in self.viewport.iter_mut().skip(self.cursor.y + 1) {
                row.replace_columns(replace_with_columns.clone());
            }
            self.output_buffer.update_all_lines(); // TODO: only update the changed lines
        }
    }
    pub fn clear_all_before_cursor(&mut self, replace_with: TerminalCharacter) {
        if self.viewport.get(self.cursor.y).is_some() {
            let replace_with_columns = VecDeque::from(vec![replace_with.clone(); self.width]);
            self.replace_characters_in_line_before_cursor(replace_with);
            for row in self.viewport.iter_mut().take(self.cursor.y) {
                row.replace_columns(replace_with_columns.clone());
            }
            self.output_buffer.update_all_lines(); // TODO: only update the changed lines
        }
    }
    pub fn clear_cursor_line(&mut self) {
        if let Some(viewport_line) = self.viewport.get_mut(self.cursor.y) {
            viewport_line.truncate(0);
            self.output_buffer.update_line(self.cursor.y);
        }
    }
    pub fn clear_all(&mut self, replace_with: TerminalCharacter) {
        let replace_with_columns = VecDeque::from(vec![replace_with.clone(); self.width]);
        self.replace_characters_in_line_after_cursor(replace_with);
        for row in &mut self.viewport {
            row.replace_columns(replace_with_columns.clone());
        }
        self.output_buffer.update_all_lines();
    }
    fn line_wrap(&mut self) {
        self.cursor.x = 0;
        if self.cursor.y == self.height.saturating_sub(1) {
            if self.alternate_screen_state.is_none() {
                self.transfer_rows_to_lines_above(1);
            } else {
                self.viewport.remove(0);
            }
            let wrapped_row = Row::new();
            self.viewport.push(wrapped_row);
            self.selection.move_up(1);
            self.output_buffer.update_all_lines();
        } else {
            self.cursor.y += 1;
            if self.viewport.len() <= self.cursor.y {
                let line_wrapped_row = Row::new();
                self.viewport.push(line_wrapped_row);
                self.output_buffer.update_line(self.cursor.y);
            }
        }
    }
    fn clear_lines_above(&mut self) {
        self.lines_above.clear();
        self.scrollback_buffer_lines = self.recalculate_scrollback_buffer_count();
    }

    fn pad_current_line_until(&mut self, position: usize, pad_character: TerminalCharacter) {
        if self.viewport.get(self.cursor.y).is_none() {
            self.pad_lines_until(self.cursor.y, pad_character.clone());
        }
        if let Some(current_row) = self.viewport.get_mut(self.cursor.y) {
            for _ in current_row.width()..position {
                current_row.push(pad_character.clone());
            }
            self.output_buffer.update_line(self.cursor.y);
        }
    }
    fn pad_lines_until(&mut self, position: usize, pad_character: TerminalCharacter) {
        for _ in self.viewport.len()..=position {
            let columns = VecDeque::from(vec![pad_character.clone(); self.width]);
            self.viewport.push(Row::from_columns(columns).canonical());
            self.output_buffer.update_line(self.viewport.len() - 1);
        }
    }
    pub fn move_cursor_to(&mut self, x: usize, y: usize, pad_character: TerminalCharacter) {
        match self.scroll_region {
            Some((scroll_region_top, scroll_region_bottom)) => {
                self.cursor.x = std::cmp::min(self.width - 1, x);
                let y_offset = if self.erasure_mode {
                    scroll_region_top
                } else {
                    0
                };
                if y >= scroll_region_top && y <= scroll_region_bottom {
                    self.cursor.y = std::cmp::min(scroll_region_bottom, y + y_offset);
                } else {
                    self.cursor.y = std::cmp::min(self.height - 1, y + y_offset);
                }
                self.pad_lines_until(self.cursor.y, pad_character.clone());
                self.pad_current_line_until(self.cursor.x, pad_character);
            },
            None => {
                self.cursor.x = std::cmp::min(self.width - 1, x);
                self.cursor.y = std::cmp::min(self.height - 1, y);
                self.pad_lines_until(self.cursor.y, pad_character.clone());
                self.pad_current_line_until(self.cursor.x, pad_character);
            },
        }
    }
    pub fn move_cursor_up(&mut self, count: usize) {
        if let Some((scroll_region_top, scroll_region_bottom)) = self.scroll_region {
            if self.cursor.y >= scroll_region_top && self.cursor.y <= scroll_region_bottom {
                self.cursor.y =
                    std::cmp::max(self.cursor.y.saturating_sub(count), scroll_region_top);
                return;
            }
        }
        self.cursor.y = if self.cursor.y < count {
            0
        } else {
            self.cursor.y - count
        };
    }
    pub fn move_cursor_up_with_scrolling(&mut self, count: usize) {
        let (scroll_region_top, scroll_region_bottom) =
            self.scroll_region.unwrap_or((0, self.height - 1));
        for _ in 0..count {
            let current_line_index = self.cursor.y;
            if current_line_index == scroll_region_top {
                // if we're at the top line, we create a new line and remove the last line that
                // would otherwise overflow
                if scroll_region_bottom < self.viewport.len() {
                    self.viewport.remove(scroll_region_bottom);
                }

                self.viewport
                    .insert(current_line_index, Row::new().canonical());
            } else if current_line_index > scroll_region_top
                && current_line_index <= scroll_region_bottom
            {
                self.move_cursor_up(count);
            }
        }
        self.output_buffer.update_all_lines();
    }
    pub fn move_cursor_down_until_edge_of_screen(
        &mut self,
        count: usize,
        pad_character: TerminalCharacter,
    ) {
        if let Some((scroll_region_top, scroll_region_bottom)) = self.scroll_region {
            if self.cursor.y >= scroll_region_top && self.cursor.y <= scroll_region_bottom {
                self.cursor.y = std::cmp::min(self.cursor.y + count, scroll_region_bottom);
                return;
            }
        }
        self.cursor.y = std::cmp::min(self.cursor.y + count, self.height - 1);
        self.pad_lines_until(self.cursor.y, pad_character);
    }
    pub fn move_cursor_back(&mut self, count: usize) {
        if self.cursor.x == self.width {
            // on the rightmost screen edge, backspace skips one character
            self.cursor.x -= 1;
        }
        if self.cursor.x < count {
            self.cursor.x = 0;
        } else {
            self.cursor.x -= count;
        }
    }
    pub fn hide_cursor(&mut self) {
        self.cursor_is_hidden = true;
    }
    pub fn show_cursor(&mut self) {
        self.cursor_is_hidden = false;
    }
    pub fn set_scroll_region(&mut self, top_line_index: usize, bottom_line_index: Option<usize>) {
        let bottom_line_index = bottom_line_index.unwrap_or(self.height);
        self.scroll_region = Some((top_line_index, bottom_line_index));
        let mut pad_character = EMPTY_TERMINAL_CHARACTER;
        pad_character.styles = self.cursor.pending_styles.clone();
        self.move_cursor_to(0, 0, pad_character); // DECSTBM moves the cursor to column 1 line 1 of the page
    }
    pub fn clear_scroll_region(&mut self) {
        self.scroll_region = None;
    }
    pub fn set_scroll_region_to_viewport_size(&mut self) {
        self.scroll_region = Some((0, self.height.saturating_sub(1)));
    }
    pub fn delete_lines_in_scroll_region(
        &mut self,
        count: usize,
        pad_character: TerminalCharacter,
    ) {
        if let Some((scroll_region_top, scroll_region_bottom)) = self.scroll_region {
            let current_line_index = self.cursor.y;
            if current_line_index >= scroll_region_top && current_line_index <= scroll_region_bottom
            {
                // when deleting lines inside the scroll region, we must make sure it stays the
                // same size (and that other lines below it aren't shifted inside it)
                // so we delete the current line(s) and add an empty line at the end of the scroll
                // region
                for _ in 0..count {
                    self.viewport.remove(current_line_index);
                    let columns = VecDeque::from(vec![pad_character.clone(); self.width]);
                    if self.viewport.len() > scroll_region_bottom {
                        self.viewport
                            .insert(scroll_region_bottom, Row::from_columns(columns).canonical());
                    } else {
                        self.viewport.push(Row::from_columns(columns).canonical());
                    }
                }
                self.output_buffer.update_all_lines(); // TODO: move accurately
            }
        }
    }
    pub fn add_empty_lines_in_scroll_region(
        &mut self,
        count: usize,
        pad_character: TerminalCharacter,
    ) {
        if let Some((scroll_region_top, scroll_region_bottom)) = self.scroll_region {
            let current_line_index = self.cursor.y;
            if current_line_index >= scroll_region_top && current_line_index <= scroll_region_bottom
            {
                // when adding empty lines inside the scroll region, we must make sure it stays the
                // same size and that lines don't "leak" outside of it
                // so we add an empty line where the cursor currently is, and delete the last line
                // of the scroll region
                for _ in 0..count {
                    if scroll_region_bottom < self.viewport.len() {
                        self.viewport.remove(scroll_region_bottom);
                    }
                    let columns = VecDeque::from(vec![pad_character.clone(); self.width]);
                    self.viewport
                        .insert(current_line_index, Row::from_columns(columns).canonical());
                }
                self.output_buffer.update_all_lines(); // TODO: move accurately
            }
        }
    }
    pub fn move_cursor_to_column(&mut self, column: usize) {
        self.cursor.x = column;
        let pad_character = EMPTY_TERMINAL_CHARACTER;
        self.pad_current_line_until(self.cursor.x, pad_character);
    }
    pub fn move_cursor_to_line(&mut self, line: usize, pad_character: TerminalCharacter) {
        self.cursor.y = std::cmp::min(self.height - 1, line);
        self.pad_lines_until(self.cursor.y, pad_character);
        let pad_character = EMPTY_TERMINAL_CHARACTER;
        self.pad_current_line_until(self.cursor.x, pad_character);
    }
    pub fn replace_with_empty_chars(&mut self, count: usize, empty_char_style: RcCharacterStyles) {
        let mut empty_character = EMPTY_TERMINAL_CHARACTER;
        empty_character.styles = empty_char_style;
        let pad_until = std::cmp::min(self.width, self.cursor.x + count);
        self.pad_current_line_until(pad_until, empty_character.clone());
        if let Some(current_row) = self.viewport.get_mut(self.cursor.y) {
            for i in 0..count {
                current_row.replace_character_at(empty_character.clone(), self.cursor.x + i);
            }
            self.output_buffer.update_line(self.cursor.y);
        }
    }
    fn erase_characters(&mut self, count: usize, empty_char_style: RcCharacterStyles) {
        let mut empty_character = EMPTY_TERMINAL_CHARACTER;
        empty_character.styles = empty_char_style;
        if let Some(current_row) = self.viewport.get_mut(self.cursor.y) {
            // pad row if needed
            if current_row.width_cached() < self.width {
                let padding_count = self.width - current_row.width_cached();
                let mut columns_padding =
                    VecDeque::from(vec![EMPTY_TERMINAL_CHARACTER; padding_count]);
                current_row.columns.append(&mut columns_padding);
            }
            for _ in 0..count {
                let deleted_character = current_row.delete_and_return_character(self.cursor.x);
                let excess_width = deleted_character
                    .map(|terminal_character| terminal_character.width())
                    .unwrap_or(0)
                    .saturating_sub(1);
                for _ in 0..excess_width {
                    current_row.insert_character_at(empty_character.clone(), self.cursor.x);
                }
                current_row.push(empty_character.clone());
            }
            self.output_buffer.update_line(self.cursor.y);
        }
    }
    fn add_newline(&mut self) {
        self.add_canonical_line();
        self.mark_for_rerender();
    }
    pub fn mark_for_rerender(&mut self) {
        self.should_render = true;
    }
    pub fn reset_terminal_state(&mut self) {
        self.lines_above = VecDeque::new();
        self.lines_below = vec![];
        self.viewport = vec![Row::new().canonical()];
        self.alternate_screen_state = None;
        self.cursor_key_mode = false;
        self.scroll_region = None;
        self.clear_viewport_before_rendering = true;
        self.cursor = Cursor::new(0, 0, self.styled_underlines);
        self.saved_cursor_position = None;
        self.active_charset = Default::default();
        self.erasure_mode = false;
        self.disable_linewrap = false;
        self.new_line_mode = false;
        self.cursor.change_shape(CursorShape::Initial);
        self.output_buffer.update_all_lines();
        self.changed_colors = None;
        self.scrollback_buffer_lines = 0;
        self.search_results = Default::default();
        self.sixel_scrolling = false;
        self.mouse_mode = MouseMode::NoEncoding;
        self.mouse_tracking = MouseTracking::Off;
        self.focus_event_tracking = false;
        self.cursor_is_hidden = false;
        if let Some(images_to_reap) = self.sixel_grid.clear() {
            self.sixel_grid.reap_images(images_to_reap);
        }
    }
    fn set_preceding_character(&mut self, terminal_character: TerminalCharacter) {
        self.preceding_char = Some(terminal_character);
    }
    pub fn start_selection(&mut self, start: &Position) {
        let old_selection = self.selection;
        self.selection.start(*start);
        self.update_selected_lines(&old_selection, &self.selection.clone());
        self.mark_for_rerender();
    }
    pub fn update_selection(&mut self, to: &Position) {
        let old_selection = self.selection;
        self.selection.to(*to);
        self.update_selected_lines(&old_selection, &self.selection.clone());
        self.mark_for_rerender();
    }

    pub fn end_selection(&mut self, end: &Position) {
        let old_selection = self.selection;
        self.selection.end(*end);
        self.update_selected_lines(&old_selection, &self.selection.clone());
        self.mark_for_rerender();
    }

    pub fn reset_selection(&mut self) {
        let old_selection = self.selection;
        self.selection.reset();
        self.update_selected_lines(&old_selection, &self.selection.clone());
        self.mark_for_rerender();
    }
    pub fn get_selected_text(&self) -> Option<String> {
        if self.selection.is_empty() {
            return None;
        }
        let mut selection: Vec<String> = vec![];

        let sorted_selection = self.selection.sorted();
        let (start, end) = (sorted_selection.start, sorted_selection.end);

        for l in sorted_selection.line_indices() {
            let mut line_selection = String::new();

            // on the first line of the selection, use the selection start column
            // otherwise, start at the beginning of the line
            let start_column = if l == start.line.0 { start.column.0 } else { 0 };

            // same thing on the last line, but with the selection end column
            let end_column = if l == end.line.0 {
                end.column.0
            } else {
                self.width
            };

            if start_column == end_column {
                continue;
            }

            let empty_row =
                Row::from_columns(VecDeque::from(vec![EMPTY_TERMINAL_CHARACTER; self.width]));

            // get the row from lines_above, viewport, or lines below depending on index
            let row = if l < 0 && self.lines_above.len() > l.abs() as usize {
                let offset_from_end = l.abs();
                &self.lines_above[self
                    .lines_above
                    .len()
                    .saturating_sub(offset_from_end as usize)]
            } else if l >= 0 && (l as usize) < self.viewport.len() {
                &self.viewport[l as usize]
            } else if (l as usize) < self.height {
                // index is in viewport but there is no line
                &empty_row
            } else if self.lines_below.len() > (l as usize).saturating_sub(self.viewport.len()) {
                &self.lines_below[(l as usize) - self.viewport.len()]
            } else {
                // can't find the line, this probably it's on the pane border
                // is on the pane border
                continue;
            };

            let mut terminal_col = 0;
            for terminal_character in &row.columns {
                if (start_column..end_column).contains(&terminal_col) {
                    line_selection.push(terminal_character.character);
                }

                terminal_col += terminal_character.width();
            }

            if row.is_canonical {
                selection.push(line_selection);
            } else {
                // rejoin wrapped lines if possible
                match selection.last_mut() {
                    Some(previous_line) => previous_line.push_str(&line_selection),
                    None => selection.push(line_selection),
                }
            }
        }

        // TODO: distinguish whitespace that was output explicitly vs implicitly (e.g add_newline)
        // for example: echo "     " vs empty lines
        // for now trim after building the selection to handle whitespace in wrapped lines
        let selection: Vec<_> = selection.iter().map(|l| l.trim_end()).collect();

        if selection.is_empty() {
            None
        } else {
            Some(selection.join("\n"))
        }
    }
    pub fn absolute_position_in_scrollback(&self) -> usize {
        self.lines_above.len() + self.cursor.y
    }

    fn update_selected_lines(&mut self, old_selection: &Selection, new_selection: &Selection) {
        for l in old_selection.diff(new_selection, self.height) {
            self.output_buffer.update_line(l as usize);
        }
    }
    fn set_title(&mut self, title: String) {
        self.title = Some(title);
    }
    fn push_current_title_to_stack(&mut self) {
        if self.title_stack.len() > MAX_TITLE_STACK_SIZE {
            self.title_stack.remove(0);
        }
        if let Some(title) = &self.title {
            self.title_stack.push(title.clone());
        }
    }
    fn pop_title_from_stack(&mut self) {
        if let Some(popped_title) = self.title_stack.pop() {
            self.title = Some(popped_title);
        }
    }
    fn transfer_rows_to_lines_above(&mut self, count: usize) {
        let transferred_rows_count = transfer_rows_from_viewport_to_lines_above(
            &mut self.viewport,
            &mut self.lines_above,
            &mut self.sixel_grid,
            count,
            self.width,
        );

        self.scrollback_buffer_lines =
            subtract_isize_from_usize(self.scrollback_buffer_lines, transferred_rows_count);
    }
    fn move_cursor_down_by_pixels(&mut self, pixel_count: usize) {
        if let Some(character_cell_size) = {
            let c = *self.character_cell_size.borrow();
            c
        } {
            // thanks borrow checker
            let pixel_height = character_cell_size.height;
            let to_move = (pixel_count as f64 / pixel_height as f64).ceil() as usize;
            for _ in 0..to_move {
                self.add_canonical_line();
            }
        }
    }
    fn current_cursor_pixel_coordinates(&self) -> Option<(usize, usize)> {
        // (x, y)
        if let Some(character_cell_size) = *self.character_cell_size.borrow() {
            let line_count_in_scrollback = self.lines_above.len();
            let y_coordinates =
                (line_count_in_scrollback + self.cursor.y) * character_cell_size.height;
            let x_coordinates = self.cursor.x * character_cell_size.width;
            Some((x_coordinates, y_coordinates))
        } else {
            None
        }
    }
    fn create_sixel_image(&mut self) {
        if let Some((x_pixel_coordinates, y_pixel_coordinates)) =
            self.current_cursor_pixel_coordinates()
        {
            let (x_pixel_coordinates, y_pixel_coordinates) = if self.sixel_scrolling {
                let scrollback_pixel_height =
                    self.lines_above.len() * self.character_cell_size.borrow().unwrap().height;
                (0, scrollback_pixel_height)
            } else {
                (x_pixel_coordinates, y_pixel_coordinates)
            };
            let new_image_id = self.sixel_grid.next_image_id();
            let new_sixel_image =
                self.sixel_grid
                    .end_image(new_image_id, x_pixel_coordinates, y_pixel_coordinates);
            if let Some(new_sixel_image) = new_sixel_image {
                let (image_pixel_height, _image_pixel_width) = new_sixel_image.pixel_size();
                self.sixel_grid
                    .new_sixel_image(new_image_id, new_sixel_image);
                if !self.sixel_scrolling {
                    self.move_cursor_down_by_pixels(image_pixel_height);
                }
                self.render_full_viewport(); // TODO: this could be optimized if it's a performance bottleneck
            }
        }
    }
    pub fn mouse_left_click_signal(&self, position: &Position, is_held: bool) -> Option<String> {
        let utf8_event = || -> Option<String> {
            let button_code = if is_held { b'@' } else { b' ' };
            let mut msg: Vec<u8> = vec![27, b'[', b'M', button_code];
            msg.append(&mut utf8_mouse_coordinates(
                position.column() + 1,
                position.line() + 1,
            ));
            Some(String::from_utf8_lossy(&msg).into())
        };
        let sgr_event = || -> Option<String> {
            let button_code = if is_held { 32 } else { 0 };
            Some(format!(
                "\u{1b}[<{:?};{:?};{:?}M",
                button_code,
                position.column() + 1,
                position.line() + 1
            ))
        };
        match (&self.mouse_mode, &self.mouse_tracking) {
            (_, MouseTracking::Off) => None,
            (MouseMode::NoEncoding | MouseMode::Utf8, MouseTracking::Normal) if !is_held => {
                utf8_event()
            },
            (MouseMode::NoEncoding | MouseMode::Utf8, MouseTracking::ButtonEventTracking) => {
                utf8_event()
            },
            (MouseMode::Sgr, MouseTracking::ButtonEventTracking) => sgr_event(),
            (MouseMode::Sgr, MouseTracking::Normal) if !is_held => sgr_event(),
            _ => None,
        }
    }
    pub fn mouse_left_click_release_signal(&self, position: &Position) -> Option<String> {
        match (&self.mouse_mode, &self.mouse_tracking) {
            (_, MouseTracking::Off) => None,
            (MouseMode::NoEncoding | MouseMode::Utf8, _) => {
                let mut msg: Vec<u8> = vec![27, b'[', b'M', b'#'];
                msg.append(&mut utf8_mouse_coordinates(
                    position.column() + 1,
                    position.line() + 1,
                ));
                Some(String::from_utf8_lossy(&msg).into())
            },
            (MouseMode::Sgr, _) => {
                let mouse_event = format!(
                    "\u{1b}[<0;{:?};{:?}m",
                    position.column() + 1,
                    position.line() + 1
                );
                Some(mouse_event)
            },
        }
    }
    pub fn mouse_right_click_signal(&self, position: &Position, is_held: bool) -> Option<String> {
        let utf8_event = || -> Option<String> {
            let button_code = if is_held { b'B' } else { b'"' };
            let mut msg: Vec<u8> = vec![27, b'[', b'M', button_code];
            msg.append(&mut utf8_mouse_coordinates(
                position.column() + 1,
                position.line() + 1,
            ));
            Some(String::from_utf8_lossy(&msg).into())
        };
        let sgr_event = || -> Option<String> {
            let button_code = if is_held { 34 } else { 2 };
            Some(format!(
                "\u{1b}[<{:?};{:?};{:?}M",
                button_code,
                position.column() + 1,
                position.line() + 1
            ))
        };
        match (&self.mouse_mode, &self.mouse_tracking) {
            (_, MouseTracking::Off) => None,
            (MouseMode::NoEncoding | MouseMode::Utf8, MouseTracking::Normal) if !is_held => {
                utf8_event()
            },
            (MouseMode::NoEncoding | MouseMode::Utf8, MouseTracking::ButtonEventTracking) => {
                utf8_event()
            },
            (MouseMode::Sgr, MouseTracking::ButtonEventTracking) => sgr_event(),
            (MouseMode::Sgr, MouseTracking::Normal) if !is_held => sgr_event(),
            _ => None,
        }
    }
    pub fn mouse_right_click_release_signal(&self, position: &Position) -> Option<String> {
        match (&self.mouse_mode, &self.mouse_tracking) {
            (_, MouseTracking::Off) => None,
            (MouseMode::NoEncoding | MouseMode::Utf8, _) => {
                let mut msg: Vec<u8> = vec![27, b'[', b'M', b'#'];
                msg.append(&mut utf8_mouse_coordinates(
                    position.column() + 1,
                    position.line() + 1,
                ));
                Some(String::from_utf8_lossy(&msg).into())
            },
            (MouseMode::Sgr, _) => {
                let mouse_event = format!(
                    "\u{1b}[<2;{:?};{:?}m",
                    position.column() + 1,
                    position.line() + 1
                );
                Some(mouse_event)
            },
        }
    }
    pub fn mouse_middle_click_signal(&self, position: &Position, is_held: bool) -> Option<String> {
        let utf8_event = || -> Option<String> {
            let button_code = if is_held { b'A' } else { b'!' };
            let mut msg: Vec<u8> = vec![27, b'[', b'M', button_code];
            msg.append(&mut utf8_mouse_coordinates(
                position.column() + 1,
                position.line() + 1,
            ));
            Some(String::from_utf8_lossy(&msg).into())
        };
        let sgr_event = || -> Option<String> {
            let button_code = if is_held { 33 } else { 1 };
            Some(format!(
                "\u{1b}[<{:?};{:?};{:?}M",
                button_code,
                position.column() + 1,
                position.line() + 1
            ))
        };
        match (&self.mouse_mode, &self.mouse_tracking) {
            (_, MouseTracking::Off) => None,
            (MouseMode::NoEncoding | MouseMode::Utf8, MouseTracking::Normal) if !is_held => {
                utf8_event()
            },
            (MouseMode::NoEncoding | MouseMode::Utf8, MouseTracking::ButtonEventTracking) => {
                utf8_event()
            },
            (MouseMode::Sgr, MouseTracking::ButtonEventTracking) => sgr_event(),
            (MouseMode::Sgr, MouseTracking::Normal) if !is_held => sgr_event(),
            _ => None,
        }
    }
    pub fn mouse_middle_click_release_signal(&self, position: &Position) -> Option<String> {
        match (&self.mouse_mode, &self.mouse_tracking) {
            (_, MouseTracking::Off) => None,
            (MouseMode::NoEncoding | MouseMode::Utf8, _) => {
                let mut msg: Vec<u8> = vec![27, b'[', b'M', b'#'];
                msg.append(&mut utf8_mouse_coordinates(
                    position.column() + 1,
                    position.line() + 1,
                ));
                Some(String::from_utf8_lossy(&msg).into())
            },
            (MouseMode::Sgr, _) => {
                // TODO: these don't add a +1 because it's done outside, we should change it to
                // happen here for consistency
                let mouse_event = format!(
                    "\u{1b}[<1;{:?};{:?}m",
                    position.column() + 1,
                    position.line() + 1
                );
                Some(mouse_event)
            },
        }
    }
    pub fn mouse_scroll_up_signal(&self, position: &Position) -> Option<String> {
        match (&self.mouse_mode, &self.mouse_tracking) {
            (_, MouseTracking::Off) => None,
            (MouseMode::NoEncoding | MouseMode::Utf8, _) => {
                let mut msg: Vec<u8> = vec![27, b'[', b'M', b'`'];
                msg.append(&mut utf8_mouse_coordinates(
                    position.column() + 1,
                    position.line() + 1,
                ));
                Some(String::from_utf8_lossy(&msg).into())
            },
            (MouseMode::Sgr, _) => {
                let mouse_event = format!(
                    "\u{1b}[<64;{:?};{:?}M",
                    position.column.0 + 1,
                    position.line.0 + 1
                );
                Some(mouse_event)
            },
        }
    }
    pub fn mouse_scroll_down_signal(&self, position: &Position) -> Option<String> {
        match (&self.mouse_mode, &self.mouse_tracking) {
            (_, MouseTracking::Off) => None,
            (MouseMode::NoEncoding | MouseMode::Utf8, _) => {
                let mut msg: Vec<u8> = vec![27, b'[', b'M', b'a'];
                msg.append(&mut utf8_mouse_coordinates(
                    position.column() + 1,
                    position.line() + 1,
                ));
                Some(String::from_utf8_lossy(&msg).into())
            },
            (MouseMode::Sgr, _) => {
                let mouse_event = format!(
                    "\u{1b}[<65;{:?};{:?}M",
                    position.column.0 + 1,
                    position.line.0 + 1
                );
                Some(mouse_event)
            },
        }
    }
    pub fn is_alternate_mode_active(&self) -> bool {
        self.alternate_screen_state.is_some()
    }
    pub fn focus_event(&self) -> Option<String> {
        if self.focus_event_tracking {
            Some("\u{1b}[I".into())
        } else {
            None
        }
    }
    pub fn unfocus_event(&self) -> Option<String> {
        if self.focus_event_tracking {
            Some("\u{1b}[O".into())
        } else {
            None
        }
    }
    pub fn delete_viewport_and_scroll(&mut self) {
        self.lines_above.clear();
        self.viewport.clear();
        self.lines_below.clear();
    }
    pub fn reset_cursor_position(&mut self) {
        self.cursor = Cursor::new(0, 0, self.styled_underlines);
    }
    pub fn lock_renders(&mut self) {
        self.lock_renders = true;
    }
    pub fn unlock_renders(&mut self) {
        self.lock_renders = false;
    }
}

impl Perform for Grid {
    fn print(&mut self, c: char) {
        let c = self.cursor.charsets[self.active_charset].map(c);

        let terminal_character =
            TerminalCharacter::new_styled(c, self.cursor.pending_styles.clone());
        self.set_preceding_character(terminal_character.clone());
        self.add_character(terminal_character);
    }

    fn execute(&mut self, byte: u8) {
        match byte {
            7 => {
                self.ring_bell = true;
            },
            8 => {
                // backspace
                self.move_cursor_back(1);
            },
            9 => {
                // tab
                self.advance_to_next_tabstop(self.cursor.pending_styles.clone());
            },
            10 | 11 | 12 => {
                // 0a, newline
                // 0b, vertical tabulation
                // 0c, form feed
                self.add_newline();
            },
            13 => {
                // 0d, carriage return
                self.move_cursor_to_beginning_of_line();
            },
            14 => {
                self.set_active_charset(CharsetIndex::G1);
            },
            15 => {
                self.set_active_charset(CharsetIndex::G0);
            },
            _ => {
                if self.debug {
                    log::warn!("Unhandled execute: {:?}", byte);
                }
            },
        }
    }

    fn hook(&mut self, params: &Params, intermediates: &[u8], _ignore: bool, c: char) {
        if c == 'q' {
            // we only process sixel images if we know the pixel size of each character cell,
            // otherwise we can't reliably display them
            if self.current_cursor_pixel_coordinates().is_some() {
                let max_sixel_height_in_pixels = if self.sixel_scrolling {
                    let character_cell_height = self.character_cell_size.borrow().unwrap().height; // unwrap here is safe because `current_cursor_pixel_coordinates` above is only Some if it exists
                    Some(self.height * character_cell_height)
                } else {
                    None
                };
                self.sixel_grid.start_image(
                    max_sixel_height_in_pixels,
                    intermediates.iter().collect(),
                    params.iter().collect(),
                );
            }
        } else if c == 'z' {
            // UI-component (Zellij internal)
            self.ui_component_bytes = Some(vec![]);
        }
    }

    fn put(&mut self, byte: u8) {
        if self.sixel_grid.is_parsing() {
            self.sixel_grid.handle_byte(byte);
            // we explicitly set this to false here because in the context of Sixel, we only render the
            // image when it's done, i.e. in the unhook method
            self.should_render = false;
        } else if let Some(ui_component_bytes) = self.ui_component_bytes.as_mut() {
            ui_component_bytes.push(byte);
        }
    }

    fn unhook(&mut self) {
        if self.sixel_grid.is_parsing() {
            self.create_sixel_image();
        } else if let Some(mut ui_component_bytes) = self.ui_component_bytes.take() {
            let component_bytes = ui_component_bytes.drain(..);
            let style = self.style.clone();
            let arrow_fonts = self.arrow_fonts;
            UiComponentParser::new(self, style, arrow_fonts)
                .parse(component_bytes.collect())
                .non_fatal();
        }
        self.mark_for_rerender();
    }

    fn osc_dispatch(&mut self, params: &[&[u8]], bell_terminated: bool) {
        let terminator = if bell_terminated { "\x07" } else { "\x1b\\" };

        if params.is_empty() || params[0].is_empty() {
            return;
        }

        match params[0] {
            // Set window title.
            b"0" | b"2" => {
                if params.len() >= 2 {
                    let title = params[1..]
                        .iter()
                        .flat_map(|x| str::from_utf8(x))
                        .collect::<Vec<&str>>()
                        .join(";")
                        .trim()
                        .to_owned();
                    self.set_title(title);
                }
            },

            // Set color index.
            b"4" => {
                for chunk in params[1..].chunks(2) {
                    let index = chunk.get(0).and_then(|index| parse_number(index));
                    let color = chunk.get(1).and_then(|color| xparse_color(color));
                    if let (Some(i), Some(c)) = (index, color) {
                        if self.changed_colors.is_none() {
                            self.changed_colors = Some([None; 256]);
                        }
                        self.changed_colors.as_mut().unwrap()[i as usize] = Some(c);
                        return;
                    } else if chunk.get(1).as_ref().and_then(|c| c.get(0)) == Some(&b'?') {
                        if let Some(index) = index {
                            let terminal_emulator_color_codes =
                                self.terminal_emulator_color_codes.borrow();
                            let color = terminal_emulator_color_codes.get(&(index as usize));
                            if let Some(color) = color {
                                let color_response_message =
                                    format!("\u{1b}]4;{};{}{}", index, color, terminator);
                                self.pending_messages_to_pty
                                    .push(color_response_message.as_bytes().to_vec());
                            }
                        }
                    }
                }
            },

            // define hyperlink
            b"8" => {
                if params.len() < 3 {
                    return;
                }
                self.cursor.pending_styles.update(|styles| {
                    styles.link_anchor = self.link_handler.borrow_mut().dispatch_osc8(params)
                })
            },

            // Get/set Foreground (b"10") or background (b"11") colors
            b"10" | b"11" => {
                if params.len() >= 2 {
                    if let Some(mut dynamic_code) = parse_number(params[0]) {
                        for param in &params[1..] {
                            // currently only getting the color sequence is supported,
                            // setting still isn't
                            if param == b"?" {
                                let saved_terminal_color = if dynamic_code == 10 {
                                    Some(self.terminal_emulator_colors.borrow().fg)
                                } else if dynamic_code == 11 {
                                    Some(self.terminal_emulator_colors.borrow().bg)
                                } else {
                                    None
                                };
                                let color_response_message = match saved_terminal_color {
                                    Some(PaletteColor::Rgb((r, g, b))) => {
                                        format!(
                                            "\u{1b}]{};rgb:{1:02x}{1:02x}/{2:02x}{2:02x}/{3:02x}{3:02x}{4}",
                                            // dynamic_code, color.r, color.g, color.b, terminator
                                            dynamic_code, r, g, b, terminator
                                        )
                                    },
                                    _ => {
                                        format!(
                                            "\u{1b}]{};rgb:{1:02x}{1:02x}/{2:02x}{2:02x}/{3:02x}{3:02x}{4}",
                                            // dynamic_code, color.r, color.g, color.b, terminator
                                            dynamic_code, 0, 0, 0, terminator
                                        )
                                    },
                                };
                                self.pending_messages_to_pty
                                    .push(color_response_message.as_bytes().to_vec());
                            }
                            dynamic_code += 1;
                        }
                    }
                }
            },

            b"12" => {
                // get/set cursor color currently unimplemented
            },

            // Set cursor style.
            b"50" => {
                if params.len() >= 2
                    && params[1].len() >= 13
                    && params[1][0..12] == *b"CursorShape="
                {
                    let shape = match params[1][12] as char {
                        '0' => Some(CursorShape::Block),
                        '1' => Some(CursorShape::Beam),
                        '2' => Some(CursorShape::Underline),
                        _ => None,
                    };
                    if let Some(cursor_shape) = shape {
                        self.cursor.change_shape(cursor_shape);
                    }
                }
            },

            // Set clipboard.
            b"52" => {
                if params.len() < 3 {
                    return;
                }

                let _clipboard = params[1].get(0).unwrap_or(&b'c');
                match params[2] {
                    b"?" => {
                        // TBD: paste from own clipboard - currently unsupported
                    },
                    base64 => {
                        if let Ok(bytes) = base64::decode(base64) {
                            if let Ok(string) = String::from_utf8(bytes) {
                                self.pending_clipboard_update = Some(string);
                            }
                        };
                    },
                }
            },

            // Reset color index.
            b"104" => {
                // Reset all color indexes when no parameters are given.
                if params.len() == 1 {
                    self.changed_colors = None;
                    return;
                }

                // Reset color indexes given as parameters.
                for param in &params[1..] {
                    if let Some(index) = parse_number(param) {
                        if self.changed_colors.is_some() {
                            self.changed_colors.as_mut().unwrap()[index as usize] = None
                        }
                    }
                }

                // Reset all color indexes when no parameters are given.
                if params.len() == 1 {
                    // TBD - reset all color changes - currently unsupported
                    return;
                }

                // Reset color indexes given as parameters.
                for param in &params[1..] {
                    if let Some(_index) = parse_number(param) {
                        // TBD - reset color index - currently unimplemented
                    }
                }
            },

            // Reset foreground color.
            b"110" => {
                // TBD - reset foreground color - currently unimplemented
            },

            // Reset background color.
            b"111" => {
                // TBD - reset background color - currently unimplemented
            },

            // Reset text cursor color.
            b"112" => {
                // TBD - reset text cursor color - currently unimplemented
            },

            _ => {
                if self.debug {
                    log::warn!("Unhandled osc: {:?}", params);
                }
            },
        }
    }

    fn csi_dispatch(&mut self, params: &Params, intermediates: &[u8], _ignore: bool, c: char) {
        let mut params_iter = params.iter();
        let mut next_param_or = |default: u16| {
            params_iter
                .next()
                .map(|param| param[0])
                .filter(|&param| param != 0)
                .unwrap_or(default) as usize
        };
        if c == 'm' {
            if intermediates.is_empty() {
                self.cursor
                    .pending_styles
                    .update(|styles| styles.add_style_from_ansi_params(&mut params_iter))
            }
        } else if c == 'C' || c == 'a' {
            // move cursor forward
            let move_by = next_param_or(1);
            self.move_cursor_forward_until_edge(move_by);
        } else if c == 'K' {
            // clear line (0 => right, 1 => left, 2 => all)
            if let Some(clear_type) = params_iter.next().map(|param| param[0]) {
                let mut char_to_replace = EMPTY_TERMINAL_CHARACTER;
                if let Some(background_color) = self.cursor.pending_styles.background {
                    char_to_replace
                        .styles
                        .update(|styles| styles.background = Some(background_color));
                }
                if clear_type == 0 {
                    self.replace_characters_in_line_after_cursor(char_to_replace);
                } else if clear_type == 1 {
                    self.replace_characters_in_line_before_cursor(char_to_replace);
                } else if clear_type == 2 {
                    self.clear_cursor_line();
                }
            };
        } else if c == 'J' {
            // clear all (0 => below, 1 => above, 2 => all, 3 => saved)
            let mut char_to_replace = EMPTY_TERMINAL_CHARACTER;
            if let Some(background_color) = self.cursor.pending_styles.background {
                char_to_replace
                    .styles
                    .update(|styles| styles.background = Some(background_color));
            }
            if let Some(clear_type) = params_iter.next().map(|param| param[0]) {
                if clear_type == 0 {
                    self.clear_all_after_cursor(char_to_replace);
                } else if clear_type == 1 {
                    self.clear_all_before_cursor(char_to_replace);
                } else if clear_type == 2 {
                    self.set_scroll_region_to_viewport_size();
                    self.fill_viewport(char_to_replace);
                } else if clear_type == 3 {
                    self.clear_lines_above();
                }
            };
        } else if c == 'H' || c == 'f' {
            // goto row/col
            // we subtract 1 from the row/column because these are 1 indexed
            let row = next_param_or(1).saturating_sub(1);
            let col = next_param_or(1).saturating_sub(1);
            self.move_cursor_to(col, row, EMPTY_TERMINAL_CHARACTER);
        } else if c == 'A' {
            // move cursor up until edge of screen
            let move_up_count = next_param_or(1);
            self.move_cursor_up(move_up_count as usize);
        } else if c == 'B' || c == 'e' {
            // move cursor down until edge of screen
            let move_down_count = next_param_or(1);
            let pad_character = EMPTY_TERMINAL_CHARACTER;
            self.move_cursor_down_until_edge_of_screen(move_down_count as usize, pad_character);
        } else if c == 'D' {
            let move_back_count = next_param_or(1);
            self.move_cursor_back(move_back_count);
        } else if c == 'l' {
            let first_intermediate_is_questionmark = match intermediates.get(0) {
                Some(b'?') => true,
                None => false,
                _ => false,
            };
            if first_intermediate_is_questionmark {
                for param in params_iter.map(|param| param[0]) {
                    match param {
                        2026 => {
                            self.unlock_renders();
                        },
                        2004 => {
                            self.bracketed_paste_mode = false;
                        },
                        1049 => {
                            if let Some(mut alternate_screen_state) =
                                self.alternate_screen_state.take()
                            {
                                if let Some(image_ids_to_reap) = self.sixel_grid.clear() {
                                    // reap images before dropping the alternate_screen_state contents
                                    // - we can't implement a drop method for this because the store is
                                    // outside of the alternate_screen_state struct
                                    self.sixel_grid.reap_images(image_ids_to_reap);
                                }
                                alternate_screen_state.apply_contents_to(
                                    &mut self.lines_above,
                                    &mut self.viewport,
                                    &mut self.cursor,
                                    &mut self.sixel_grid,
                                );
                            }
                            self.alternate_screen_state = None;
                            self.clear_viewport_before_rendering = true;
                            self.force_change_size(self.height, self.width); // the alternative_viewport might have been of a different size...
                            self.mark_for_rerender();
                        },
                        25 => {
                            self.hide_cursor();
                            self.mark_for_rerender();
                        },
                        1 => {
                            self.cursor_key_mode = false;
                        },
                        3 => {
                            // DECCOLM - only side effects
                            self.scroll_region = None;
                            self.clear_all(EMPTY_TERMINAL_CHARACTER);
                            self.cursor.x = 0;
                            self.cursor.y = 0;
                        },
                        6 => {
                            self.erasure_mode = false;
                        },
                        7 => {
                            self.disable_linewrap = true;
                        },
                        80 => {
                            self.sixel_scrolling = false;
                        },
                        1000 => {
                            self.mouse_tracking = MouseTracking::Off;
                        },
                        1002 => {
                            self.mouse_tracking = MouseTracking::Off;
                        },
                        1003 => {
                            // TBD: any-even mouse tracking
                        },
                        1004 => {
                            self.focus_event_tracking = false;
                        },
                        1005 => {
                            self.mouse_mode = MouseMode::NoEncoding;
                        },
                        1006 => {
                            self.mouse_mode = MouseMode::NoEncoding;
                        },
                        _ => {},
                    };
                }
            } else {
                for param in params_iter.map(|param| param[0]) {
                    match param {
                        4 => {
                            self.insert_mode = false;
                        },
                        20 => {
                            self.new_line_mode = false;
                        },
                        _ => {},
                    }
                }
            }
        } else if c == 'h' {
            let first_intermediate_is_questionmark = match intermediates.get(0) {
                Some(b'?') => true,
                None => false,
                _ => false,
            };
            if first_intermediate_is_questionmark {
                for param in params_iter.map(|param| param[0]) {
                    match param {
                        25 => {
                            self.show_cursor();
                            self.mark_for_rerender();
                        },
                        2026 => {
                            self.lock_renders();
                        },
                        2004 => {
                            self.bracketed_paste_mode = true;
                        },
                        1049 => {
                            // enter alternate buffer
                            let current_lines_above =
                                std::mem::replace(&mut self.lines_above, VecDeque::new());
                            let current_viewport =
                                std::mem::replace(&mut self.viewport, vec![Row::new().canonical()]);
                            let current_cursor = std::mem::replace(
                                &mut self.cursor,
                                Cursor::new(0, 0, self.styled_underlines),
                            );
                            let sixel_image_store = self.sixel_grid.sixel_image_store.clone();
                            let alternate_sixelgrid = std::mem::replace(
                                &mut self.sixel_grid,
                                SixelGrid::new(self.character_cell_size.clone(), sixel_image_store),
                            );
                            self.alternate_screen_state = Some(AlternateScreenState::new(
                                current_lines_above,
                                current_viewport,
                                current_cursor,
                                alternate_sixelgrid,
                            ));
                            self.clear_viewport_before_rendering = true;
                            self.scrollback_buffer_lines =
                                self.recalculate_scrollback_buffer_count();
                            self.output_buffer.update_all_lines(); // make sure the screen gets cleared in the next render
                        },
                        1 => {
                            self.cursor_key_mode = true;
                        },
                        3 => {
                            // DECCOLM - only side effects
                            self.scroll_region = None;
                            self.clear_all(EMPTY_TERMINAL_CHARACTER);
                            self.cursor.x = 0;
                            self.cursor.y = 0;
                        },
                        6 => {
                            self.erasure_mode = true;
                        },
                        7 => {
                            self.disable_linewrap = false;
                        },
                        80 => {
                            self.sixel_scrolling = true;
                        },
                        1000 => {
                            self.mouse_tracking = MouseTracking::Normal;
                        },
                        1002 => {
                            self.mouse_tracking = MouseTracking::ButtonEventTracking;
                        },
                        1003 => {
                            // TBD: any-even mouse tracking
                        },
                        1004 => {
                            self.focus_event_tracking = true;
                        },
                        1005 => {
                            self.mouse_mode = MouseMode::Utf8;
                        },
                        1006 => {
                            self.mouse_mode = MouseMode::Sgr;
                        },
                        _ => {},
                    }
                }
            } else {
                for param in params_iter.map(|param| param[0]) {
                    match param {
                        4 => {
                            self.insert_mode = true;
                        },
                        20 => {
                            self.new_line_mode = true;
                        },
                        _ => {},
                    }
                }
            }
        } else if c == 'p' {
            let first_intermediate_is_questionmark = match intermediates.get(0) {
                Some(b'?') => true,
                None => false,
                _ => false,
            };
            if first_intermediate_is_questionmark {
                for param in params_iter.map(|param| param[0]) {
                    match param {
                        2026 => {
                            let response = "\u{1b}[2026;2$y";
                            self.pending_messages_to_pty
                                .push(response.as_bytes().to_vec());
                        },
                        _ => {},
                    }
                }
            }
        } else if c == 'r' {
            if params.len() > 1 {
                let top = (next_param_or(1) as usize).saturating_sub(1);
                let bottom = params_iter
                    .next()
                    .map(|param| param[0] as usize)
                    .filter(|&param| param != 0)
                    .map(|bottom| bottom.saturating_sub(1));
                self.set_scroll_region(top, bottom);
                if self.erasure_mode {
                    self.move_cursor_to_line(top, EMPTY_TERMINAL_CHARACTER);
                    self.move_cursor_to_beginning_of_line();
                }
            } else {
                self.clear_scroll_region();
            }
        } else if c == 'M' {
            // delete lines if currently inside scroll region
            let line_count_to_delete = next_param_or(1);
            let mut pad_character = EMPTY_TERMINAL_CHARACTER;
            pad_character.styles = self.cursor.pending_styles.clone();
            self.delete_lines_in_scroll_region(line_count_to_delete, pad_character);
        } else if c == 'L' {
            // insert blank lines if inside scroll region
            let line_count_to_add = next_param_or(1);
            let mut pad_character = EMPTY_TERMINAL_CHARACTER;
            pad_character.styles = self.cursor.pending_styles.clone();
            self.add_empty_lines_in_scroll_region(line_count_to_add, pad_character);
        } else if c == 'G' || c == '`' {
            let column = next_param_or(1).saturating_sub(1);
            let column = std::cmp::min(column, self.width.saturating_sub(1));
            self.move_cursor_to_column(column);
        } else if c == 'g' {
            let clear_type = next_param_or(0);
            if clear_type == 0 {
                self.clear_tabstop(self.cursor.x);
            } else if clear_type == 3 {
                self.clear_all_tabstops();
            }
        } else if c == 'd' {
            // goto line
            let line = next_param_or(1).saturating_sub(1);
            let pad_character = EMPTY_TERMINAL_CHARACTER;
            self.move_cursor_to_line(line, pad_character);
        } else if c == 'P' {
            // erase characters
            let count = next_param_or(1);
            self.erase_characters(count, self.cursor.pending_styles.clone());
        } else if c == 'X' {
            // erase characters and replace with empty characters of current style
            let count = next_param_or(1);
            self.replace_with_empty_chars(count, self.cursor.pending_styles.clone());
        } else if c == 'T' {
            /*
             * 124  54  T   SD
             * Scroll down, new lines inserted at top of screen
             * [4T = Scroll down 4, bring previous lines back into view
             */
            let line_count = next_param_or(1);
            self.rotate_scroll_region_up(line_count as usize);
        } else if c == 'S' {
            let first_intermediate_is_questionmark = match intermediates.get(0) {
                Some(b'?') => true,
                None => false,
                _ => false,
            };
            if first_intermediate_is_questionmark {
                let query_type = params_iter.next();
                let is_query = matches!(params_iter.next(), Some(&[1]));
                if is_query {
                    // XTSMGRAPHICS
                    match query_type {
                        Some(&[1]) => {
                            // number of color registers
                            let response = "\u{1b}[?1;0;65536S";
                            self.pending_messages_to_pty
                                .push(response.as_bytes().to_vec());
                        },
                        Some(&[2]) => {
                            // Sixel graphics geometry in pixels
                            if let Some(character_cell_size) = *self.character_cell_size.borrow() {
                                let sixel_area_geometry = format!(
                                    "\u{1b}[?2;0;{};{}S",
                                    character_cell_size.width * self.width,
                                    character_cell_size.height * self.height,
                                );
                                self.pending_messages_to_pty
                                    .push(sixel_area_geometry.as_bytes().to_vec());
                            }
                        },
                        _ => {
                            // unsupported (eg. ReGIS graphics geometry)
                        },
                    }
                }
            } else {
                // move scroll up
                let count = next_param_or(1);
                self.rotate_scroll_region_down(count);
            }
        } else if c == 's' {
            self.save_cursor_position();
        } else if c == 'u' {
            self.restore_cursor_position();
        } else if c == '@' {
            let count = next_param_or(1);
            for _ in 0..count {
                let mut pad_character = EMPTY_TERMINAL_CHARACTER;
                pad_character.styles = self.cursor.pending_styles.clone();
                self.add_character_at_cursor_position(pad_character, true);
            }
        } else if c == 'b' {
            if let Some(c) = self.preceding_char.clone() {
                for _ in 0..next_param_or(1) {
                    self.add_character(c.clone());
                }
            }
        } else if c == 'E' {
            // Moves cursor to beginning of the line n (default 1) lines down.
            let count = next_param_or(1);
            let pad_character = EMPTY_TERMINAL_CHARACTER;
            self.move_cursor_down_until_edge_of_screen(count, pad_character);
            self.move_cursor_to_beginning_of_line();
        } else if c == 'F' {
            // Moves cursor to beginning of the line n (default 1) lines up.
            let count = next_param_or(1);
            self.move_cursor_up(count);
            self.move_cursor_to_beginning_of_line();
        } else if c == 'I' {
            for _ in 0..next_param_or(1) {
                self.advance_to_next_tabstop(self.cursor.pending_styles.clone());
            }
        } else if c == 'q' {
            let first_intermediate_is_space = matches!(intermediates.get(0), Some(b' '));
            if first_intermediate_is_space {
                // DECSCUSR (CSI Ps SP q) -- Set Cursor Style.
                let cursor_style_id = next_param_or(0);
                let shape = match cursor_style_id {
                    0 => Some(CursorShape::Initial),
                    2 => Some(CursorShape::Block),
                    1 => Some(CursorShape::BlinkingBlock),
                    3 => Some(CursorShape::BlinkingUnderline),
                    4 => Some(CursorShape::Underline),
                    5 => Some(CursorShape::BlinkingBeam),
                    6 => Some(CursorShape::Beam),
                    _ => None,
                };
                if let Some(cursor_shape) = shape {
                    self.cursor.change_shape(cursor_shape);
                }
            } else if matches!(intermediates.get(0), Some(b'>')) {
                let version = version_number(VERSION);
                let xtversion = format!("\u{1b}P>|Zellij({})\u{1b}\\", version);
                self.pending_messages_to_pty
                    .push(xtversion.as_bytes().to_vec());
            }
        } else if c == 'Z' {
            for _ in 0..next_param_or(1) {
                self.move_to_previous_tabstop();
            }
        } else if c == 'c' {
            // identify terminal
            // https://vt100.net/docs/vt510-rm/DA1.html
            match intermediates.get(0) {
                None | Some(0) => {
                    // primary device attributes - VT220 with sixel
                    let terminal_capabilities = "\u{1b}[?62;4c";
                    self.pending_messages_to_pty
                        .push(terminal_capabilities.as_bytes().to_vec());
                },
                Some(b'>') => {
                    // secondary device attributes
                    let version = version_number(VERSION);
                    let text = format!("\u{1b}[>0;{};1c", version);
                    self.pending_messages_to_pty.push(text.as_bytes().to_vec());
                },
                _ => {},
            }
        } else if c == 'n' {
            // DSR - device status report
            // https://vt100.net/docs/vt510-rm/DSR.html
            match next_param_or(0) {
                5 => {
                    // report terminal status
                    let all_good = "\u{1b}[0n";
                    self.pending_messages_to_pty
                        .push(all_good.as_bytes().to_vec());
                },
                6 => {
                    // CPR - cursor position report

                    // Note that this is relative to scrolling region.
                    let offset = match self.scroll_region {
                        Some((scroll_region_top, _scroll_region_bottom)) => scroll_region_top,
                        _ => 0,
                    };
                    let position_report = format!(
                        "\u{1b}[{};{}R",
                        self.cursor.y + 1 - offset,
                        self.cursor.x + 1
                    );
                    self.pending_messages_to_pty
                        .push(position_report.as_bytes().to_vec());
                },
                _ => {},
            }
        } else if c == 'x' {
            // DECREQTPARM - Request Terminal Parameters
            // https://vt100.net/docs/vt100-ug/chapter3.html#DECREQTPARM
            //
            // Respond with (same as xterm): Parity NONE, 8 bits,
            // xmitspeed 38400, recvspeed 38400.  (CLoCk MULtiplier =
            // 1, STP option flags = 0)
            //
            // (xterm used to respond to DECREQTPARM in all modes.
            // Now it seems to only do so when explicitly in VT100 mode.)
            let query = next_param_or(0);
            match query {
                0 | 1 => {
                    let response = format!("\u{1b}[{};1;1;128;128;1;0x", query + 2);
                    self.pending_messages_to_pty
                        .push(response.as_bytes().to_vec());
                },
                _ => {},
            }
        } else if c == 't' {
            match next_param_or(1) as usize {
                14 => {
                    if let Some(character_cell_size) = *self.character_cell_size.borrow() {
                        let text_area_pixel_size_report = format!(
                            "\x1b[4;{};{}t",
                            character_cell_size.height * self.height,
                            character_cell_size.width * self.width
                        );
                        self.pending_messages_to_pty
                            .push(text_area_pixel_size_report.as_bytes().to_vec());
                    }
                },
                16 => {
                    if let Some(character_cell_size) = *self.character_cell_size.borrow() {
                        let character_cell_size_report = format!(
                            "\x1b[6;{};{}t",
                            character_cell_size.height, character_cell_size.width
                        );
                        self.pending_messages_to_pty
                            .push(character_cell_size_report.as_bytes().to_vec());
                    }
                },
                18 => {
                    // report text area
                    let text_area_report = format!("\x1b[8;{};{}t", self.height, self.width);
                    self.pending_messages_to_pty
                        .push(text_area_report.as_bytes().to_vec());
                },
                22 => {
                    self.push_current_title_to_stack();
                },
                23 => {
                    self.pop_title_from_stack();
                },
                _ => {},
            }
        } else {
            if self.debug {
                log::warn!("Unhandled csi: {}->{:?}", c, params);
            }
        }
    }

    fn esc_dispatch(&mut self, intermediates: &[u8], _ignore: bool, byte: u8) {
        match (byte, intermediates.get(0)) {
            (b'A', charset_index_symbol) => {
                let charset_index: CharsetIndex = match charset_index_symbol {
                    Some(b'(') => CharsetIndex::G0,
                    Some(b')') => CharsetIndex::G1,
                    Some(b'*') => CharsetIndex::G2,
                    Some(b'+') => CharsetIndex::G3,
                    _ => {
                        // invalid, silently do nothing
                        return;
                    },
                };
                self.configure_charset(StandardCharset::UK, charset_index);
            },
            (b'B', charset_index_symbol) => {
                let charset_index: CharsetIndex = match charset_index_symbol {
                    Some(b'(') => CharsetIndex::G0,
                    Some(b')') => CharsetIndex::G1,
                    Some(b'*') => CharsetIndex::G2,
                    Some(b'+') => CharsetIndex::G3,
                    _ => {
                        // invalid, silently do nothing
                        return;
                    },
                };
                self.configure_charset(StandardCharset::Ascii, charset_index);
            },
            (b'0', charset_index_symbol) => {
                let charset_index: CharsetIndex = match charset_index_symbol {
                    Some(b'(') => CharsetIndex::G0,
                    Some(b')') => CharsetIndex::G1,
                    Some(b'*') => CharsetIndex::G2,
                    Some(b'+') => CharsetIndex::G3,
                    _ => {
                        // invalid, silently do nothing
                        return;
                    },
                };
                self.configure_charset(
                    StandardCharset::SpecialCharacterAndLineDrawing,
                    charset_index,
                );
            },
            (b'D', None) => {
                self.add_newline();
            },
            (b'E', None) => {
                self.add_newline();
                self.move_cursor_to_beginning_of_line();
            },
            (b'M', None) => {
                // TODO: if cursor is at the top, it should go down one
                self.move_cursor_up_with_scrolling(1);
            },
            (b'c', None) => {
                self.reset_terminal_state();
            },
            (b'H', None) => {
                self.set_horizontal_tabstop();
            },
            (b'7', None) => {
                self.save_cursor_position();
            },
            (b'Z', None) => {
                let terminal_capabilities = "\u{1b}[?6c";
                self.pending_messages_to_pty
                    .push(terminal_capabilities.as_bytes().to_vec());
            },
            (b'8', None) => {
                self.restore_cursor_position();
            },
            (b'8', Some(b'#')) => {
                let mut fill_character = EMPTY_TERMINAL_CHARACTER;
                fill_character.character = 'E';
                self.fill_viewport(fill_character);
            },
            _ => {
                if self.debug {
                    log::warn!("Unhandled esc_dispatch: {}->{:?}", byte, intermediates);
                }
            },
        }
    }
}

#[derive(Clone)]
pub struct AlternateScreenState {
    lines_above: VecDeque<Row>,
    viewport: Vec<Row>,
    cursor: Cursor,
    sixel_grid: SixelGrid,
}
impl AlternateScreenState {
    pub fn new(
        lines_above: VecDeque<Row>,
        viewport: Vec<Row>,
        cursor: Cursor,
        sixel_grid: SixelGrid,
    ) -> Self {
        AlternateScreenState {
            lines_above,
            viewport,
            cursor,
            sixel_grid,
        }
    }
    pub fn apply_contents_to(
        &mut self,
        lines_above: &mut VecDeque<Row>,
        viewport: &mut Vec<Row>,
        cursor: &mut Cursor,
        sixel_grid: &mut SixelGrid,
    ) {
        std::mem::swap(&mut self.lines_above, lines_above);
        std::mem::swap(&mut self.viewport, viewport);
        std::mem::swap(&mut self.cursor, cursor);
        std::mem::swap(&mut self.sixel_grid, sixel_grid);
    }
}

#[derive(Clone)]
pub struct Row {
    pub columns: VecDeque<TerminalCharacter>,
    pub is_canonical: bool,
    width: Option<usize>,
}

impl Debug for Row {
    fn fmt(&self, f: &mut Formatter<'_>) -> fmt::Result {
        for character in &self.columns {
            write!(f, "{:?}", character)?;
        }
        Ok(())
    }
}

impl Row {
    pub fn new() -> Self {
        Row {
            columns: VecDeque::new(),
            is_canonical: false,
            width: None,
        }
    }
    pub fn from_columns(columns: VecDeque<TerminalCharacter>) -> Self {
        Row {
            columns,
            is_canonical: false,
            width: None,
        }
    }
    pub fn from_rows(mut rows: Vec<Row>) -> Self {
        if rows.is_empty() {
            Row::new()
        } else {
            let mut first_row = rows.remove(0);
            for row in &mut rows {
                first_row.append(&mut row.columns);
            }
            first_row
        }
    }
    pub fn with_character(mut self, terminal_character: TerminalCharacter) -> Self {
        self.columns.push_back(terminal_character);
        self.width = None;
        self
    }
    pub fn canonical(mut self) -> Self {
        self.is_canonical = true;
        self
    }
    pub fn width_cached(&mut self) -> usize {
        if self.width.is_some() {
            self.width.unwrap()
        } else {
            let mut width = 0;
            for terminal_character in &self.columns {
                width += terminal_character.width();
            }
            self.width = Some(width);
            width
        }
    }
    pub fn width(&self) -> usize {
        let mut width = 0;
        for terminal_character in &self.columns {
            width += terminal_character.width();
        }
        width
    }
    pub fn excess_width(&self) -> usize {
        let mut acc = 0;
        for terminal_character in &self.columns {
            if terminal_character.width() > 1 {
                acc += terminal_character.width() - 1;
            }
        }
        acc
    }
    pub fn excess_width_until(&self, x: usize) -> usize {
        let mut acc = 0;
        for terminal_character in self.columns.iter().take(x) {
            if terminal_character.width() > 1 {
                acc += terminal_character.width() - 1;
            }
        }
        acc
    }
    pub fn absolute_character_index(&self, x: usize) -> usize {
        // return x's width aware index
        let mut absolute_index = x;
        for (i, terminal_character) in self.columns.iter().enumerate().take(x) {
            if i == absolute_index {
                break;
            }
            if terminal_character.width() > 1 {
                absolute_index = absolute_index.saturating_sub(1);
            }
        }
        absolute_index
    }
    pub fn absolute_character_index_and_position_in_char(&self, x: usize) -> (usize, usize) {
        // returns x's width aware index as well as its position inside the wide char (eg. 1 if
        // it's in the middle of a 2-char wide character)
        let mut accumulated_width = 0;
        let mut absolute_index = x;
        let mut position_inside_character = 0;
        for (i, terminal_character) in self.columns.iter().enumerate() {
            accumulated_width += terminal_character.width();
            absolute_index = i;
            if accumulated_width > x {
                let character_start_position = accumulated_width - terminal_character.width();
                position_inside_character = x - character_start_position;
                break;
            }
        }
        (absolute_index, position_inside_character)
    }
    pub fn add_character_at(&mut self, terminal_character: TerminalCharacter, x: usize) {
        match self.width_cached().cmp(&x) {
            Ordering::Equal => {
                // this is unwrapped because this always happens after self.width_cached()
                *self.width.as_mut().unwrap() += terminal_character.width();
                // adding the character at the end of the current line
                self.columns.push_back(terminal_character);
            },
            Ordering::Less => {
                // adding the character after the end of the current line
                // we pad the line up to the character and then add it
                let width_offset = self.excess_width_until(x);
                self.columns
                    .resize(x.saturating_sub(width_offset), EMPTY_TERMINAL_CHARACTER);
                self.columns.push_back(terminal_character);
                self.width = None;
            },
            Ordering::Greater => {
                // adding the character in the middle of the line
                // we replace the character at its position
                let (absolute_x_index, position_inside_character) =
                    self.absolute_character_index_and_position_in_char(x);
                let character_width = terminal_character.width();
                let replaced_character =
                    std::mem::replace(&mut self.columns[absolute_x_index], terminal_character);
                match character_width.cmp(&replaced_character.width()) {
                    Ordering::Greater => {
                        // the replaced character is narrower than the current character
                        // (eg. we added a wide emoji in place of an English character)
                        // we remove the character after it to make room
                        let position_to_remove = absolute_x_index + 1;
                        if let Some(removed) = self.columns.remove(position_to_remove) {
                            if removed.width() > 1 {
                                // the character we removed is a wide character itself, so we add
                                // padding
                                self.columns
                                    .insert(position_to_remove, EMPTY_TERMINAL_CHARACTER);
                            }
                        }
                    },
                    Ordering::Less => {
                        // the replaced character is wider than the current character
                        // (eg. we added an English character in place of a wide emoji)
                        // we must make sure to add padding either before the character we added
                        // or after it, depending on our position inside said removed wide character
                        // TODO: support characters wider than 2
                        if position_inside_character > 0 {
                            self.columns
                                .insert(absolute_x_index, EMPTY_TERMINAL_CHARACTER);
                        } else {
                            self.columns
                                .insert(absolute_x_index + 1, EMPTY_TERMINAL_CHARACTER);
                        }
                    },
                    _ => {},
                }
                self.width = None;
            },
        }
    }
    pub fn insert_character_at(&mut self, terminal_character: TerminalCharacter, x: usize) {
        let insert_position = self.absolute_character_index(x);
        match self.columns.len().cmp(&insert_position) {
            Ordering::Equal => self.columns.push_back(terminal_character),
            Ordering::Less => {
                self.columns
                    .resize(insert_position, EMPTY_TERMINAL_CHARACTER);
                self.columns.push_back(terminal_character);
            },
            Ordering::Greater => {
                self.columns.insert(insert_position, terminal_character);
            },
        }
        self.width = None;
    }
    pub fn replace_character_at(&mut self, terminal_character: TerminalCharacter, x: usize) {
        let absolute_x_index = self.absolute_character_index(x);
        if let Some(character) = self.columns.get_mut(absolute_x_index) {
            let terminal_character_width = terminal_character.width();
            let character = std::mem::replace(character, terminal_character);
            let excess_width = character.width().saturating_sub(terminal_character_width);
            for _ in 0..excess_width {
                self.columns
                    .insert(absolute_x_index, EMPTY_TERMINAL_CHARACTER);
            }
        }
        self.width = None;
    }
    pub fn replace_columns(&mut self, columns: VecDeque<TerminalCharacter>) {
        self.columns = columns;
        self.width = None;
    }
    pub fn push(&mut self, terminal_character: TerminalCharacter) {
        self.columns.push_back(terminal_character);
        self.width = None;
    }
    pub fn truncate(&mut self, x: usize) {
        let width_offset = self.excess_width_until(x);
        let truncate_position = x.saturating_sub(width_offset);
        if truncate_position < self.columns.len() {
            self.columns.truncate(truncate_position);
        }
        self.width = None;
    }
    pub fn position_accounting_for_widechars(&self, x: usize) -> usize {
        let mut position = x;
        for (index, terminal_character) in self.columns.iter().enumerate() {
            if index == position {
                break;
            }
            if terminal_character.width() > 1 {
                position = position.saturating_sub(terminal_character.width().saturating_sub(1));
            }
        }
        position
    }
    pub fn replace_and_pad_end(
        &mut self,
        from: usize,
        to: usize,
        terminal_character: TerminalCharacter,
    ) {
        let from_position_accounting_for_widechars = self.position_accounting_for_widechars(from);
        let to_position_accounting_for_widechars = self.position_accounting_for_widechars(to);
        let replacement_length = to_position_accounting_for_widechars
            .saturating_sub(from_position_accounting_for_widechars);
        let mut replace_with = VecDeque::from(vec![terminal_character; replacement_length]);
        self.columns
            .truncate(from_position_accounting_for_widechars);
        self.columns.append(&mut replace_with);
        self.width = None;
    }
    pub fn append(&mut self, to_append: &mut VecDeque<TerminalCharacter>) {
        self.columns.append(to_append);
        self.width = None;
    }
    pub fn drain_until(&mut self, x: usize) -> VecDeque<TerminalCharacter> {
        let mut drained_part_len = 0;
        let mut split_pos = 0;
        for next_character in self.columns.iter() {
            // drained_part_len == 0 here is so that if the grid is resized
            // to a size of 1, we won't drop wide characters
<<<<<<< HEAD
            if drained_part_len + next_character.width() <= x || drained_part_len == 0 {
                drained_part_len += next_character.width();
=======
            if drained_part_len + next_character.width <= x || drained_part_len == 0 {
                drained_part_len += next_character.width;
>>>>>>> 96b70e68
                split_pos += 1
            } else {
                break;
            }
        }
        // Can't use split_off because it doesn't reduce capacity, causing OOM with long lines
        let drained_part = self.columns.drain(..split_pos).collect();
        self.width = None;
        drained_part
    }
    pub fn replace_and_pad_beginning(&mut self, to: usize, terminal_character: TerminalCharacter) {
        let to_position_accounting_for_widechars = self.position_accounting_for_widechars(to);
        let width_of_current_character = self
            .columns
            .get(to_position_accounting_for_widechars)
            .map(|character| character.width())
            .unwrap_or(1);
        let mut replace_with =
            VecDeque::from(vec![terminal_character; to + width_of_current_character]);
        if to_position_accounting_for_widechars > self.columns.len() {
            self.columns.clear();
        } else if to_position_accounting_for_widechars >= self.columns.len() {
            drop(self.columns.drain(0..to_position_accounting_for_widechars));
        } else {
            drop(self.columns.drain(0..=to_position_accounting_for_widechars));
        }
        replace_with.append(&mut self.columns);
        self.width = None;
        self.columns = replace_with;
    }
    pub fn len(&self) -> usize {
        self.columns.len()
    }
    pub fn is_empty(&self) -> bool {
        self.columns.is_empty()
    }
    pub fn delete_and_return_character(&mut self, x: usize) -> Option<TerminalCharacter> {
        let erase_position = self.absolute_character_index(x);
        if erase_position < self.columns.len() {
            self.width = None;
            self.columns.remove(erase_position)
        } else {
            None
        }
    }
    pub fn split_to_rows_of_length(&mut self, max_row_length: usize) -> Vec<Row> {
        let mut parts: Vec<Row> = vec![];
        let mut current_part: VecDeque<TerminalCharacter> = VecDeque::new();
        let mut current_part_len = 0;
        for character in self.columns.drain(..) {
            if current_part_len + character.width() > max_row_length {
                parts.push(Row::from_columns(current_part));
                current_part = VecDeque::new();
                current_part_len = 0;
            }
            current_part_len += character.width();
            current_part.push_back(character);
        }
        if !current_part.is_empty() {
            parts.push(Row::from_columns(current_part))
        };
        if !parts.is_empty() && self.is_canonical {
            if let Some(part) = parts.get_mut(0) {
                part.is_canonical = true;
            }
        }
        if parts.is_empty() {
            parts.push(self.clone());
        }
        self.width = None;
        parts
    }
}

#[cfg(test)]
#[path = "./unit/grid_tests.rs"]
mod grid_tests;<|MERGE_RESOLUTION|>--- conflicted
+++ resolved
@@ -857,11 +857,7 @@
             // doesn't create spurious canonical lines
             let mut new_cursor_x = cursor_index_in_canonical_line % new_columns;
             if self.cursor.x != 0 && new_cursor_x == 0 {
-<<<<<<< HEAD
                 new_cursor_y -= 1;
-=======
-                new_cursor_y = new_cursor_y.saturating_sub(1);
->>>>>>> 96b70e68
                 new_cursor_x = new_columns
             }
             let saved_cursor_x_coordinates = match (
@@ -885,8 +881,6 @@
                 },
                 _ => None,
             };
-
-<<<<<<< HEAD
             Some((
                 new_cursor_y,
                 saved_cursor_y_coordinates,
@@ -923,8 +917,6 @@
                 saved_cursor_x_coordinates,
             ) = cursors;
 
-=======
->>>>>>> 96b70e68
             let current_viewport_row_count = self.viewport.len();
             match current_viewport_row_count.cmp(&new_rows) {
                 Ordering::Less => {
@@ -982,79 +974,6 @@
                 }
             };
         }
-<<<<<<< HEAD
-=======
-        if new_rows != self.height {
-            let mut new_cursor_y = self.cursor.y;
-            let mut saved_cursor_y_coordinates = self
-                .saved_cursor_position
-                .as_ref()
-                .map(|saved_cursor| saved_cursor.y);
-
-            let new_cursor_x = self.cursor.x;
-            let saved_cursor_x_coordinates = self
-                .saved_cursor_position
-                .as_ref()
-                .map(|saved_cursor| saved_cursor.x);
-
-            let current_viewport_row_count = self.viewport.len();
-            match current_viewport_row_count.cmp(&new_rows) {
-                Ordering::Less => {
-                    let row_count_to_transfer = new_rows - current_viewport_row_count;
-                    transfer_rows_from_lines_above_to_viewport(
-                        &mut self.lines_above,
-                        &mut self.viewport,
-                        &mut self.sixel_grid,
-                        row_count_to_transfer,
-                        new_columns,
-                    );
-                    let rows_pulled = self.viewport.len() - current_viewport_row_count;
-                    new_cursor_y += rows_pulled;
-                    if let Some(saved_cursor_y_coordinates) = saved_cursor_y_coordinates.as_mut() {
-                        *saved_cursor_y_coordinates += rows_pulled;
-                    };
-                },
-                Ordering::Greater => {
-                    let row_count_to_transfer = current_viewport_row_count - new_rows;
-                    if row_count_to_transfer > new_cursor_y {
-                        new_cursor_y = 0;
-                    } else {
-                        new_cursor_y -= row_count_to_transfer;
-                    }
-                    if let Some(saved_cursor_y_coordinates) = saved_cursor_y_coordinates.as_mut() {
-                        if row_count_to_transfer > *saved_cursor_y_coordinates {
-                            *saved_cursor_y_coordinates = 0;
-                        } else {
-                            *saved_cursor_y_coordinates -= row_count_to_transfer;
-                        }
-                    }
-                    transfer_rows_from_viewport_to_lines_above(
-                        &mut self.viewport,
-                        &mut self.lines_above,
-                        &mut self.sixel_grid,
-                        row_count_to_transfer,
-                        new_columns,
-                    );
-                },
-                Ordering::Equal => {},
-            }
-            self.cursor.y = new_cursor_y;
-            self.cursor.x = new_cursor_x;
-            if let Some(saved_cursor_position) = self.saved_cursor_position.as_mut() {
-                match (saved_cursor_x_coordinates, saved_cursor_y_coordinates) {
-                    (Some(saved_cursor_x_coordinates), Some(saved_cursor_y_coordinates)) => {
-                        saved_cursor_position.x = saved_cursor_x_coordinates;
-                        saved_cursor_position.y = saved_cursor_y_coordinates;
-                    },
-                    _ => log::error!(
-                        "invalid state - cannot set saved cursor to {:?} {:?}",
-                        saved_cursor_x_coordinates,
-                        saved_cursor_y_coordinates
-                    ),
-                }
-            };
-        }
->>>>>>> 96b70e68
         self.height = new_rows;
         self.width = new_columns;
         if self.scroll_region.is_some() {
@@ -3454,13 +3373,8 @@
         for next_character in self.columns.iter() {
             // drained_part_len == 0 here is so that if the grid is resized
             // to a size of 1, we won't drop wide characters
-<<<<<<< HEAD
             if drained_part_len + next_character.width() <= x || drained_part_len == 0 {
                 drained_part_len += next_character.width();
-=======
-            if drained_part_len + next_character.width <= x || drained_part_len == 0 {
-                drained_part_len += next_character.width;
->>>>>>> 96b70e68
                 split_pos += 1
             } else {
                 break;
