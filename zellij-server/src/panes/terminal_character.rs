--- conflicted
+++ resolved
@@ -8,22 +8,6 @@
 pub const EMPTY_TERMINAL_CHARACTER: TerminalCharacter = TerminalCharacter {
     character: ' ',
     width: 1,
-<<<<<<< HEAD
-    styles: CharacterStyles {
-        foreground: Some(AnsiCode::Reset),
-        background: Some(AnsiCode::Reset),
-        strike: Some(AnsiCode::Reset),
-        hidden: Some(AnsiCode::Reset),
-        reverse: Some(AnsiCode::Reset),
-        slow_blink: Some(AnsiCode::Reset),
-        fast_blink: Some(AnsiCode::Reset),
-        underline: Some(AnsiCode::Reset),
-        bold: Some(AnsiCode::Reset),
-        dim: Some(AnsiCode::Reset),
-        italic: Some(AnsiCode::Reset),
-        link_anchor: Some(LinkAnchor::End),
-    },
-=======
     styles: RESET_STYLES,
 };
 
@@ -39,7 +23,7 @@
     bold: Some(AnsiCode::Reset),
     dim: Some(AnsiCode::Reset),
     italic: Some(AnsiCode::Reset),
->>>>>>> 198950e0
+    link_anchor: Some(LinkAnchor::End),
 };
 
 #[derive(Clone, Copy, Debug, PartialEq, Eq)]
@@ -224,35 +208,6 @@
             return None;
         }
 
-<<<<<<< HEAD
-        if new_styles.foreground == Some(AnsiCode::Reset)
-            && new_styles.background == Some(AnsiCode::Reset)
-            && new_styles.strike == Some(AnsiCode::Reset)
-            && new_styles.hidden == Some(AnsiCode::Reset)
-            && new_styles.reverse == Some(AnsiCode::Reset)
-            && new_styles.fast_blink == Some(AnsiCode::Reset)
-            && new_styles.slow_blink == Some(AnsiCode::Reset)
-            && new_styles.underline == Some(AnsiCode::Reset)
-            && new_styles.bold == Some(AnsiCode::Reset)
-            && new_styles.dim == Some(AnsiCode::Reset)
-            && new_styles.italic == Some(AnsiCode::Reset)
-            && new_styles.link_anchor == Some(LinkAnchor::End)
-        {
-            self.foreground = Some(AnsiCode::Reset);
-            self.background = Some(AnsiCode::Reset);
-            self.strike = Some(AnsiCode::Reset);
-            self.hidden = Some(AnsiCode::Reset);
-            self.reverse = Some(AnsiCode::Reset);
-            self.fast_blink = Some(AnsiCode::Reset);
-            self.slow_blink = Some(AnsiCode::Reset);
-            self.underline = Some(AnsiCode::Reset);
-            self.bold = Some(AnsiCode::Reset);
-            self.dim = Some(AnsiCode::Reset);
-            self.italic = Some(AnsiCode::Reset);
-            self.link_anchor = Some(LinkAnchor::End);
-            return Some(*new_styles);
-        };
-=======
         if *new_styles == RESET_STYLES {
             *self = RESET_STYLES;
             return Some(RESET_STYLES);
@@ -260,7 +215,6 @@
 
         // create diff from all changed styles
         let mut diff = CharacterStyles::new();
->>>>>>> 198950e0
 
         if self.foreground != new_styles.foreground {
             diff.foreground = new_styles.foreground;
@@ -296,12 +250,7 @@
             diff.italic = new_styles.italic;
         }
         if self.link_anchor != new_styles.link_anchor {
-            if let Some(new_diff) = diff.as_mut() {
-                diff = Some(new_diff.link_anchor(new_styles.link_anchor))
-            } else {
-                diff = Some(CharacterStyles::new().link_anchor(new_styles.link_anchor))
-            }
-            self.link_anchor = new_styles.link_anchor;
+            diff.link_anchor = new_styles.link_anchor;
         }
 
         // apply new styles
