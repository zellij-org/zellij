--- conflicted
+++ resolved
@@ -519,13 +519,8 @@
     ) -> Result<()> {
         let mut applied_plugin_paths = HashSet::new();
         for plugin_id in plugin_ids {
-<<<<<<< HEAD
-            self.apply_cached_events_and_resizes_for_plugin(plugin_id)?;
+            self.apply_cached_events_and_resizes_for_plugin(plugin_id, shutdown_sender.clone())?;
             if let Some(run_plugin) = self.run_plugin_of_loading_plugin_id(plugin_id) {
-=======
-            self.apply_cached_events_and_resizes_for_plugin(plugin_id, shutdown_sender.clone())?;
-            if let Some(run_plugin) = self.run_plugin_of_plugin_id(plugin_id) {
->>>>>>> d2ec7558
                 applied_plugin_paths.insert(run_plugin.clone());
             }
             self.loading_plugins
@@ -562,21 +557,17 @@
             .find(|((p_id, _run_plugin), _)| p_id == &plugin_id)
             .map(|((_p_id, run_plugin), _)| run_plugin)
     }
-<<<<<<< HEAD
     pub fn run_plugin_of_plugin_id(&self, plugin_id: PluginId) -> Option<RunPlugin> {
         self.plugin_map
             .lock()
             .unwrap()
             .run_plugin_of_plugin_id(plugin_id)
     }
-    fn apply_cached_events_and_resizes_for_plugin(&mut self, plugin_id: PluginId) -> Result<()> {
-=======
     fn apply_cached_events_and_resizes_for_plugin(
         &mut self,
         plugin_id: PluginId,
         shutdown_sender: Sender<()>,
     ) -> Result<()> {
->>>>>>> d2ec7558
         let err_context = || format!("Failed to apply cached events to plugin");
         if let Some(events) = self.cached_events_for_pending_plugins.remove(&plugin_id) {
             let all_connected_clients: Vec<ClientId> = self
