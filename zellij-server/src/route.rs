use std::sync::{Arc, RwLock};

use crate::{
    os_input_output::ServerOsApi,
    plugins::PluginInstruction,
    pty::{ClientOrTabIndex, PtyInstruction},
    screen::ScreenInstruction,
    ServerInstruction, SessionMetaData, SessionState,
};
use zellij_utils::{
    channels::SenderWithContext,
    data::Event,
    errors::prelude::*,
    input::{
        actions::{Action, Direction, ResizeDirection, SearchDirection, SearchOption},
        command::TerminalAction,
        get_mode_info,
    },
    ipc::{ClientToServerMsg, ExitReason, IpcReceiverWithContext, ServerToClientMsg},
};

use crate::ClientId;

pub(crate) fn route_action(
    action: Action,
    session: &SessionMetaData,
    _os_input: &dyn ServerOsApi,
    to_server: &SenderWithContext<ServerInstruction>,
    client_id: ClientId,
) -> Result<bool> {
    let mut should_break = false;
    let err_context = || format!("failed to route action for client {client_id}");

    // forward the action to plugins unless it is a mousehold
    // this is a bit of a hack around the unfortunate architecture we use with plugins
    // this will change as soon as we refactor
    match action {
        Action::MouseHoldLeft(..) | Action::MouseHoldRight(..) => {},
        _ => {
            session
                .senders
                .send_to_plugin(PluginInstruction::Update(
                    None,
                    Some(client_id),
                    Event::InputReceived,
                ))
                .with_context(err_context)?;
        },
    }

    match action {
        Action::ToggleTab => {
            session
                .senders
                .send_to_screen(ScreenInstruction::ToggleTab(client_id))
                .with_context(err_context)?;
        },
        Action::Write(val) => {
            session
                .senders
                .send_to_screen(ScreenInstruction::ClearScroll(client_id))
                .with_context(err_context)?;
            session
                .senders
                .send_to_screen(ScreenInstruction::WriteCharacter(val, client_id))
                .with_context(err_context)?;
        },
        Action::WriteChars(val) => {
            session
                .senders
                .send_to_screen(ScreenInstruction::ClearScroll(client_id))
                .with_context(err_context)?;
            let val = val.into_bytes();
            session
                .senders
                .send_to_screen(ScreenInstruction::WriteCharacter(val, client_id))
                .with_context(err_context)?;
        },
        Action::SwitchToMode(mode) => {
            let attrs = &session.client_attributes;
            // TODO: use the palette from the client and remove it from the server os api
            // this is left here as a stop gap measure until we shift some code around
            // to allow for this
            // TODO: Need access to `ClientAttributes` here
            session
                .senders
                .send_to_plugin(PluginInstruction::Update(
                    None,
                    Some(client_id),
                    Event::ModeUpdate(get_mode_info(mode, attrs, session.capabilities)),
                ))
                .with_context(err_context)?;
            session
                .senders
                .send_to_screen(ScreenInstruction::ChangeMode(
                    get_mode_info(mode, attrs, session.capabilities),
                    client_id,
                ))
                .with_context(err_context)?;
            session
                .senders
                .send_to_screen(ScreenInstruction::Render)
                .with_context(err_context)?;
        },
        Action::Resize(direction) => {
            let screen_instr = match direction {
                ResizeDirection::Left => ScreenInstruction::ResizeLeft(client_id),
                ResizeDirection::Right => ScreenInstruction::ResizeRight(client_id),
                ResizeDirection::Up => ScreenInstruction::ResizeUp(client_id),
                ResizeDirection::Down => ScreenInstruction::ResizeDown(client_id),
                ResizeDirection::Increase => ScreenInstruction::ResizeIncrease(client_id),
                ResizeDirection::Decrease => ScreenInstruction::ResizeDecrease(client_id),
            };
            session
                .senders
                .send_to_screen(screen_instr)
                .with_context(err_context)?;
        },
        Action::SwitchFocus => {
            session
                .senders
                .send_to_screen(ScreenInstruction::SwitchFocus(client_id))
                .with_context(err_context)?;
        },
        Action::FocusNextPane => {
            session
                .senders
                .send_to_screen(ScreenInstruction::FocusNextPane(client_id))
                .with_context(err_context)?;
        },
        Action::FocusPreviousPane => {
            session
                .senders
                .send_to_screen(ScreenInstruction::FocusPreviousPane(client_id))
                .with_context(err_context)?;
        },
        Action::MoveFocus(direction) => {
            let screen_instr = match direction {
                Direction::Left => ScreenInstruction::MoveFocusLeft(client_id),
                Direction::Right => ScreenInstruction::MoveFocusRight(client_id),
                Direction::Up => ScreenInstruction::MoveFocusUp(client_id),
                Direction::Down => ScreenInstruction::MoveFocusDown(client_id),
            };
            session
                .senders
                .send_to_screen(screen_instr)
                .with_context(err_context)?;
        },
        Action::MoveFocusOrTab(direction) => {
            let screen_instr = match direction {
                Direction::Left => ScreenInstruction::MoveFocusLeftOrPreviousTab(client_id),
                Direction::Right => ScreenInstruction::MoveFocusRightOrNextTab(client_id),
                Direction::Up => ScreenInstruction::SwitchTabNext(client_id),
                Direction::Down => ScreenInstruction::SwitchTabPrev(client_id),
            };
            session
                .senders
                .send_to_screen(screen_instr)
                .with_context(err_context)?;
        },
        Action::MovePane(direction) => {
            let screen_instr = match direction {
                Some(Direction::Left) => ScreenInstruction::MovePaneLeft(client_id),
                Some(Direction::Right) => ScreenInstruction::MovePaneRight(client_id),
                Some(Direction::Up) => ScreenInstruction::MovePaneUp(client_id),
                Some(Direction::Down) => ScreenInstruction::MovePaneDown(client_id),
                None => ScreenInstruction::MovePane(client_id),
            };
            session
                .senders
                .send_to_screen(screen_instr)
                .with_context(err_context)?;
        },
        Action::DumpScreen(val, full) => {
            session
                .senders
                .send_to_screen(ScreenInstruction::DumpScreen(val, client_id, full))
                .with_context(err_context)?;
        },
        Action::EditScrollback => {
            session
                .senders
                .send_to_screen(ScreenInstruction::EditScrollback(client_id))
                .with_context(err_context)?;
        },
        Action::ScrollUp => {
            session
                .senders
                .send_to_screen(ScreenInstruction::ScrollUp(client_id))
                .with_context(err_context)?;
        },
        Action::ScrollUpAt(point) => {
            session
                .senders
                .send_to_screen(ScreenInstruction::ScrollUpAt(point, client_id))
                .with_context(err_context)?;
        },
        Action::ScrollDown => {
            session
                .senders
                .send_to_screen(ScreenInstruction::ScrollDown(client_id))
                .with_context(err_context)?;
        },
        Action::ScrollDownAt(point) => {
            session
                .senders
                .send_to_screen(ScreenInstruction::ScrollDownAt(point, client_id))
                .with_context(err_context)?;
        },
        Action::ScrollToBottom => {
            session
                .senders
                .send_to_screen(ScreenInstruction::ScrollToBottom(client_id))
                .with_context(err_context)?;
        },
        Action::PageScrollUp => {
            session
                .senders
                .send_to_screen(ScreenInstruction::PageScrollUp(client_id))
                .with_context(err_context)?;
        },
        Action::PageScrollDown => {
            session
                .senders
                .send_to_screen(ScreenInstruction::PageScrollDown(client_id))
                .with_context(err_context)?;
        },
        Action::HalfPageScrollUp => {
            session
                .senders
                .send_to_screen(ScreenInstruction::HalfPageScrollUp(client_id))
                .with_context(err_context)?;
        },
        Action::HalfPageScrollDown => {
            session
                .senders
                .send_to_screen(ScreenInstruction::HalfPageScrollDown(client_id))
                .with_context(err_context)?;
        },
        Action::ToggleFocusFullscreen => {
            session
                .senders
                .send_to_screen(ScreenInstruction::ToggleActiveTerminalFullscreen(client_id))
                .with_context(err_context)?;
        },
        Action::TogglePaneFrames => {
            session
                .senders
                .send_to_screen(ScreenInstruction::TogglePaneFrames)
                .with_context(err_context)?;
        },
        Action::NewPane(command, options) => {
            let shell = session.default_shell.clone();
            let action = TerminalAction::RunCommand(command).or(shell);
            let pty_instr = match options.direction {
                Some(Direction::Left) => {
                    PtyInstruction::SpawnTerminalVertically(action, options.title, client_id)
                },
                Some(Direction::Right) => {
                    PtyInstruction::SpawnTerminalVertically(action, options.title, client_id)
                },
                Some(Direction::Up) => {
                    PtyInstruction::SpawnTerminalHorizontally(action, options.title, client_id)
                },
                Some(Direction::Down) => {
                    PtyInstruction::SpawnTerminalHorizontally(action, options.title, client_id)
                },
                // No direction specified - try to put it in the biggest available spot
                None => PtyInstruction::SpawnTerminal(
                    action,
                    None,
                    options.title,
                    ClientOrTabIndex::ClientId(client_id),
                ),
            };
            session
                .senders
                .send_to_pty(pty_instr)
                .with_context(err_context)?;
        },
        Action::EditFile(command, options) => {
            let action = TerminalAction::OpenFile(command.clone());
            let pty_instr = match (options.direction, options.floating) {
                (Some(Direction::Left), false) => {
                    PtyInstruction::SpawnTerminalVertically(action, options.title, client_id)
                },
                (Some(Direction::Right), false) => {
                    PtyInstruction::SpawnTerminalVertically(action, options.title, client_id)
                },
                (Some(Direction::Up), false) => {
                    PtyInstruction::SpawnTerminalHorizontally(action, options.title, client_id)
                },
                (Some(Direction::Down), false) => {
                    PtyInstruction::SpawnTerminalHorizontally(action, options.title, client_id)
                },
                // No direction specified or should float - defer placement to screen
                (None, _) | (_, true) => PtyInstruction::SpawnTerminal(
                    action,
                    Some(options.floating),
                    options.title,
                    ClientOrTabIndex::ClientId(client_id),
                ),
            };
            session
                .senders
                .send_to_pty(pty_instr)
                .with_context(err_context)?;
        },
        Action::SwitchModeForAllClients(input_mode) => {
            let attrs = &session.client_attributes;
            session
                .senders
                .send_to_plugin(PluginInstruction::Update(
                    None,
                    None,
                    Event::ModeUpdate(get_mode_info(input_mode, attrs, session.capabilities)),
                ))
                .with_context(err_context)?;
            session
                .senders
                .send_to_screen(ScreenInstruction::ChangeModeForAllClients(get_mode_info(
                    input_mode,
                    attrs,
                    session.capabilities,
                )))
                .with_context(err_context)?;
        },
        Action::NewFloatingPane(command, options) => {
            let should_float = true;
            let shell = session.default_shell.clone();
            let action = TerminalAction::RunCommand(command).or(shell);
            session
                .senders
                .send_to_pty(PtyInstruction::SpawnTerminal(
                    action,
                    Some(should_float),
                    options.title,
                    ClientOrTabIndex::ClientId(client_id),
                ))
                .with_context(err_context)?;
        },
        Action::NewTiledPane(command, options) => {
            let should_float = false;
            let shell = session.default_shell.clone();
            let action = TerminalAction::RunCommand(command).or(shell);
            let pty_instr = match options.direction {
                Some(Direction::Left) => {
                    PtyInstruction::SpawnTerminalVertically(action, options.title, client_id)
                },
                Some(Direction::Right) => {
                    PtyInstruction::SpawnTerminalVertically(action, options.title, client_id)
                },
                Some(Direction::Up) => {
                    PtyInstruction::SpawnTerminalHorizontally(action, options.title, client_id)
                },
                Some(Direction::Down) => {
                    PtyInstruction::SpawnTerminalHorizontally(action, options.title, client_id)
                },
                // No direction specified - try to put it in the biggest available spot
                None => PtyInstruction::SpawnTerminal(
                    action,
                    Some(should_float),
                    options.title,
                    ClientOrTabIndex::ClientId(client_id),
                ),
            };
            session
                .senders
                .send_to_pty(pty_instr)
                .with_context(err_context)?;
        },
        Action::TogglePaneEmbedOrFloating => {
            session
                .senders
                .send_to_screen(ScreenInstruction::TogglePaneEmbedOrFloating(client_id))
                .with_context(err_context)?;
        },
        Action::ToggleFloatingPanes => {
            session
                .senders
                .send_to_screen(ScreenInstruction::ToggleFloatingPanes(
                    client_id,
                    session.default_shell.clone(),
                ))
                .with_context(err_context)?;
        },
        Action::PaneNameInput(c) => {
            session
                .senders
                .send_to_screen(ScreenInstruction::UpdatePaneName(c, client_id))
                .with_context(err_context)?;
        },
        Action::UndoRenamePane => {
            session
                .senders
                .send_to_screen(ScreenInstruction::UndoRenamePane(client_id))
                .with_context(err_context)?;
        },
        Action::Run(command, options) => {
            let action = TerminalAction::RunCommand(command);
            let pty_instr = match options.direction {
                Some(Direction::Left) => {
                    PtyInstruction::SpawnTerminalVertically(action, None, client_id)
                },
                Some(Direction::Right) => {
                    PtyInstruction::SpawnTerminalVertically(action, None, client_id)
                },
                Some(Direction::Up) => {
                    PtyInstruction::SpawnTerminalHorizontally(action, None, client_id)
                },
                Some(Direction::Down) => {
                    PtyInstruction::SpawnTerminalHorizontally(action, None, client_id)
                },
                // No direction specified - try to put it in the biggest available spot
                None => PtyInstruction::SpawnTerminal(
                    action,
                    None,
                    None,
                    ClientOrTabIndex::ClientId(client_id),
                ),
            };
            session
                .senders
                .send_to_pty(pty_instr)
                .with_context(err_context)?;
        },
        Action::CloseFocus => {
            session
                .senders
                .send_to_screen(ScreenInstruction::CloseFocusedPane(client_id))
                .with_context(err_context)?;
        },
        Action::NewTab(tab_layout, command, options) => {
            let shell = TerminalAction::RunCommand(command).or(session.default_shell.clone());
            session
                .senders
<<<<<<< HEAD
                .send_to_pty(PtyInstruction::NewTab(
                    shell,
                    tab_layout,
                    options.title,
                    client_id,
=======
                .send_to_screen(ScreenInstruction::NewTab(
                    shell, tab_layout, tab_name, client_id,
>>>>>>> a6f77562
                ))
                .with_context(err_context)?;
        },
        Action::GoToNextTab => {
            session
                .senders
                .send_to_screen(ScreenInstruction::SwitchTabNext(client_id))
                .with_context(err_context)?;
        },
        Action::GoToPreviousTab => {
            session
                .senders
                .send_to_screen(ScreenInstruction::SwitchTabPrev(client_id))
                .with_context(err_context)?;
        },
        Action::ToggleActiveSyncTab => {
            session
                .senders
                .send_to_screen(ScreenInstruction::ToggleActiveSyncTab(client_id))
                .with_context(err_context)?;
        },
        Action::CloseTab => {
            session
                .senders
                .send_to_screen(ScreenInstruction::CloseTab(client_id))
                .with_context(err_context)?;
        },
        Action::GoToTab(i) => {
            session
                .senders
                .send_to_screen(ScreenInstruction::GoToTab(i, Some(client_id)))
                .with_context(err_context)?;
        },
        Action::TabNameInput(c) => {
            session
                .senders
                .send_to_screen(ScreenInstruction::UpdateTabName(c, client_id))
                .with_context(err_context)?;
        },
        Action::UndoRenameTab => {
            session
                .senders
                .send_to_screen(ScreenInstruction::UndoRenameTab(client_id))
                .with_context(err_context)?;
        },
        Action::Quit => {
            to_server
                .send(ServerInstruction::ClientExit(client_id))
                .with_context(err_context)?;
            should_break = true;
        },
        Action::Detach => {
            to_server
                .send(ServerInstruction::DetachSession(vec![client_id]))
                .with_context(err_context)?;
            should_break = true;
        },
        Action::LeftClick(point) => {
            session
                .senders
                .send_to_screen(ScreenInstruction::LeftClick(point, client_id))
                .with_context(err_context)?;
        },
        Action::RightClick(point) => {
            session
                .senders
                .send_to_screen(ScreenInstruction::RightClick(point, client_id))
                .with_context(err_context)?;
        },
        Action::MiddleClick(point) => {
            session
                .senders
                .send_to_screen(ScreenInstruction::MiddleClick(point, client_id))
                .with_context(err_context)?;
        },
        Action::LeftMouseRelease(point) => {
            session
                .senders
                .send_to_screen(ScreenInstruction::LeftMouseRelease(point, client_id))
                .with_context(err_context)?;
        },
        Action::RightMouseRelease(point) => {
            session
                .senders
                .send_to_screen(ScreenInstruction::RightMouseRelease(point, client_id))
                .with_context(err_context)?;
        },
        Action::MiddleMouseRelease(point) => {
            session
                .senders
                .send_to_screen(ScreenInstruction::MiddleMouseRelease(point, client_id))
                .with_context(err_context)?;
        },
        Action::MouseHoldLeft(point) => {
            session
                .senders
                .send_to_screen(ScreenInstruction::MouseHoldLeft(point, client_id))
                .with_context(err_context)?;
        },
        Action::MouseHoldRight(point) => {
            session
                .senders
                .send_to_screen(ScreenInstruction::MouseHoldRight(point, client_id))
                .with_context(err_context)?;
        },
        Action::MouseHoldMiddle(point) => {
            session
                .senders
                .send_to_screen(ScreenInstruction::MouseHoldMiddle(point, client_id))
                .with_context(err_context)?;
        },
        Action::Copy => {
            session
                .senders
                .send_to_screen(ScreenInstruction::Copy(client_id))
                .with_context(err_context)?;
        },
        Action::Confirm => {
            session
                .senders
                .send_to_screen(ScreenInstruction::ConfirmPrompt(client_id))
                .with_context(err_context)?;
        },
        Action::Deny => {
            session
                .senders
                .send_to_screen(ScreenInstruction::DenyPrompt(client_id))
                .with_context(err_context)?;
        },
        #[allow(clippy::single_match)]
        Action::SkipConfirm(action) => match *action {
            Action::Quit => {
                to_server
                    .send(ServerInstruction::ClientExit(client_id))
                    .with_context(err_context)?;
                should_break = true;
            },
            _ => {},
        },
        Action::NoOp => {},
        Action::SearchInput(c) => {
            session
                .senders
                .send_to_screen(ScreenInstruction::UpdateSearch(c, client_id))
                .with_context(err_context)?;
        },
        Action::Search(d) => {
            let instruction = match d {
                SearchDirection::Down => ScreenInstruction::SearchDown(client_id),
                SearchDirection::Up => ScreenInstruction::SearchUp(client_id),
            };
            session
                .senders
                .send_to_screen(instruction)
                .with_context(err_context)?;
        },
        Action::SearchToggleOption(o) => {
            let instruction = match o {
                SearchOption::CaseSensitivity => {
                    ScreenInstruction::SearchToggleCaseSensitivity(client_id)
                },
                SearchOption::WholeWord => ScreenInstruction::SearchToggleWholeWord(client_id),
                SearchOption::Wrap => ScreenInstruction::SearchToggleWrap(client_id),
            };
            session
                .senders
                .send_to_screen(instruction)
                .with_context(err_context)?;
        },
        Action::ToggleMouseMode => {}, // Handled client side
    }
    Ok(should_break)
}

// this should only be used for one-off startup instructions
macro_rules! send_to_screen_or_retry_queue {
    ($rlocked_sessions:expr, $message:expr, $instruction: expr, $retry_queue:expr) => {{
        match $rlocked_sessions.as_ref() {
            Some(session_metadata) => {
                session_metadata.senders.send_to_screen($message).unwrap();
            },
            None => {
                log::warn!("Server not ready, trying to place instruction in retry queue...");
                if let Some(retry_queue) = $retry_queue.as_mut() {
                    retry_queue.push($instruction);
                }
            },
        }
    }};
}

pub(crate) fn route_thread_main(
    session_data: Arc<RwLock<Option<SessionMetaData>>>,
    session_state: Arc<RwLock<SessionState>>,
    os_input: Box<dyn ServerOsApi>,
    to_server: SenderWithContext<ServerInstruction>,
    mut receiver: IpcReceiverWithContext<ClientToServerMsg>,
    client_id: ClientId,
) -> Result<()> {
    let mut retry_queue = vec![];
    let err_context = || format!("failed to handle instruction for client {client_id}");
    'route_loop: loop {
        match receiver.recv() {
            Some((instruction, err_ctx)) => {
                err_ctx.update_thread_ctx();
                let rlocked_sessions = session_data.read().unwrap();
                let handle_instruction = |instruction: ClientToServerMsg,
                                          mut retry_queue: Option<&mut Vec<ClientToServerMsg>>|
                 -> Result<bool> {
                    let mut should_break = false;
                    match instruction {
                        ClientToServerMsg::Action(action, maybe_client_id) => {
                            let client_id = maybe_client_id.unwrap_or(client_id);
                            if let Some(rlocked_sessions) = rlocked_sessions.as_ref() {
                                if let Action::SwitchToMode(input_mode) = action {
                                    let send_res = os_input.send_to_client(
                                        client_id,
                                        ServerToClientMsg::SwitchToMode(input_mode),
                                    );
                                    if send_res.is_err() {
                                        let _ = to_server
                                            .send(ServerInstruction::RemoveClient(client_id));
                                        return Ok(true);
                                    }
                                }
                                if route_action(
                                    action,
                                    rlocked_sessions,
                                    &*os_input,
                                    &to_server,
                                    client_id,
                                )? {
                                    should_break = true;
                                }
                            }
                        },
                        ClientToServerMsg::TerminalResize(new_size) => {
                            session_state
                                .write()
                                .unwrap()
                                .set_client_size(client_id, new_size);
                            let min_size = session_state
                                .read()
                                .unwrap()
                                .min_client_terminal_size()
                                .with_context(err_context)?;
                            rlocked_sessions
                                .as_ref()
                                .unwrap()
                                .senders
                                .send_to_screen(ScreenInstruction::TerminalResize(min_size))
                                .with_context(err_context)?;
                        },
                        ClientToServerMsg::TerminalPixelDimensions(pixel_dimensions) => {
                            send_to_screen_or_retry_queue!(
                                rlocked_sessions,
                                ScreenInstruction::TerminalPixelDimensions(pixel_dimensions),
                                instruction,
                                retry_queue
                            );
                        },
                        ClientToServerMsg::BackgroundColor(ref background_color_instruction) => {
                            send_to_screen_or_retry_queue!(
                                rlocked_sessions,
                                ScreenInstruction::TerminalBackgroundColor(
                                    background_color_instruction.clone()
                                ),
                                instruction,
                                retry_queue
                            );
                        },
                        ClientToServerMsg::ForegroundColor(ref foreground_color_instruction) => {
                            send_to_screen_or_retry_queue!(
                                rlocked_sessions,
                                ScreenInstruction::TerminalForegroundColor(
                                    foreground_color_instruction.clone()
                                ),
                                instruction,
                                retry_queue
                            );
                        },
                        ClientToServerMsg::ColorRegisters(ref color_registers) => {
                            send_to_screen_or_retry_queue!(
                                rlocked_sessions,
                                ScreenInstruction::TerminalColorRegisters(color_registers.clone()),
                                instruction,
                                retry_queue
                            );
                        },
                        ClientToServerMsg::NewClient(
                            client_attributes,
                            cli_args,
                            opts,
                            layout,
                            plugin_config,
                        ) => {
                            let new_client_instruction = ServerInstruction::NewClient(
                                client_attributes,
                                cli_args,
                                opts,
                                layout,
                                client_id,
                                plugin_config,
                            );
                            to_server
                                .send(new_client_instruction)
                                .with_context(err_context)?;
                        },
                        ClientToServerMsg::AttachClient(client_attributes, opts) => {
                            let attach_client_instruction =
                                ServerInstruction::AttachClient(client_attributes, opts, client_id);
                            to_server
                                .send(attach_client_instruction)
                                .with_context(err_context)?;
                        },
                        ClientToServerMsg::ClientExited => {
                            // we don't unwrap this because we don't really care if there's an error here (eg.
                            // if the main server thread exited before this router thread did)
                            let _ = to_server.send(ServerInstruction::RemoveClient(client_id));
                            return Ok(true);
                        },
                        ClientToServerMsg::KillSession => {
                            to_server
                                .send(ServerInstruction::KillSession)
                                .with_context(err_context)?;
                        },
                        ClientToServerMsg::ConnStatus => {
                            let _ = to_server.send(ServerInstruction::ConnStatus(client_id));
                            should_break = true;
                        },
                        ClientToServerMsg::DetachSession(client_id) => {
                            let _ = to_server.send(ServerInstruction::DetachSession(client_id));
                            should_break = true;
                        },
                        ClientToServerMsg::ListClients => {
                            let _ = to_server.send(ServerInstruction::ActiveClients(client_id));
                        },
                    }
                    Ok(should_break)
                };
                for instruction_to_retry in retry_queue.drain(..) {
                    log::warn!("Server ready, retrying sending instruction.");
                    let should_break = handle_instruction(instruction_to_retry, None)?;
                    if should_break {
                        break 'route_loop;
                    }
                }
                let should_break = handle_instruction(instruction, Some(&mut retry_queue))?;
                if should_break {
                    break 'route_loop;
                }
            },
            None => {
                log::error!("Received empty message from client, logging client out.");
                let _ = os_input.send_to_client(
                    client_id,
                    ServerToClientMsg::Exit(ExitReason::Error(
                        "Received empty message".to_string(),
                    )),
                );
                let _ = to_server.send(ServerInstruction::RemoveClient(client_id));
                break 'route_loop;
            },
        }
    }
    Ok(())
}<|MERGE_RESOLUTION|>--- conflicted
+++ resolved
@@ -434,16 +434,11 @@
             let shell = TerminalAction::RunCommand(command).or(session.default_shell.clone());
             session
                 .senders
-<<<<<<< HEAD
-                .send_to_pty(PtyInstruction::NewTab(
+                .send_to_screen(ScreenInstruction::NewTab(
                     shell,
                     tab_layout,
                     options.title,
                     client_id,
-=======
-                .send_to_screen(ScreenInstruction::NewTab(
-                    shell, tab_layout, tab_name, client_id,
->>>>>>> a6f77562
                 ))
                 .with_context(err_context)?;
         },
