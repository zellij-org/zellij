--- conflicted
+++ resolved
@@ -516,7 +516,6 @@
                     ClientToServerMsg::ConnStatus => {
                         let _ = to_server.send(ServerInstruction::ConnStatus(client_id));
                         break;
-<<<<<<< HEAD
                     }
                     ClientToServerMsg::DetachSession(client_id) => {
                         let _ = to_server.send(ServerInstruction::DetachSession(client_id));
@@ -525,9 +524,6 @@
                     ClientToServerMsg::ListClients => {
                         let _ = to_server.send(ServerInstruction::ActiveClients(client_id));
                     }
-=======
-                    },
->>>>>>> 0e897ba1
                 }
             },
             None => {
