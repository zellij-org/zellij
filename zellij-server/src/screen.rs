--- conflicted
+++ resolved
@@ -1329,13 +1329,8 @@
             ScreenInstruction::DenyPrompt(_client_id) => {
                 screen.get_active_overlays_mut().pop();
                 screen.render();
-<<<<<<< HEAD
-                screen
-                    .bus
-                    .senders
-                    .send_to_server(ServerInstruction::UnblockInputThread)
-                    .unwrap();
-            }
+                screen.unblock_input();
+            },
             ScreenInstruction::UpdateSearch(c, client_id) => {
                 if let Some(active_tab) = screen.get_active_tab_mut(client_id) {
                     active_tab.update_search_term(c, client_id);
@@ -1344,7 +1339,7 @@
                 }
 
                 screen.render();
-            }
+            },
             ScreenInstruction::SearchForward(client_id) => {
                 if let Some(active_tab) = screen.get_active_tab_mut(client_id) {
                     active_tab.search_forward(client_id);
@@ -1353,7 +1348,7 @@
                 }
 
                 screen.render();
-            }
+            },
             ScreenInstruction::SearchBackward(client_id) => {
                 if let Some(active_tab) = screen.get_active_tab_mut(client_id) {
                     active_tab.search_backward(client_id);
@@ -1362,7 +1357,7 @@
                 }
 
                 screen.render();
-            }
+            },
             ScreenInstruction::SearchToggleCaseSensitivity(client_id) => {
                 if let Some(active_tab) = screen.get_active_tab_mut(client_id) {
                     active_tab.toggle_search_case_sensitivity(client_id);
@@ -1371,7 +1366,7 @@
                 }
 
                 screen.render();
-            }
+            },
             ScreenInstruction::SearchToggleWrap(client_id) => {
                 if let Some(active_tab) = screen.get_active_tab_mut(client_id) {
                     active_tab.toggle_search_wrap(client_id);
@@ -1380,7 +1375,7 @@
                 }
 
                 screen.render();
-            }
+            },
             ScreenInstruction::SearchToggleWholeWord(client_id) => {
                 if let Some(active_tab) = screen.get_active_tab_mut(client_id) {
                     active_tab.toggle_search_whole_words(client_id);
@@ -1389,11 +1384,7 @@
                 }
 
                 screen.render();
-            }
-=======
-                screen.unblock_input();
-            },
->>>>>>> 1177fa2e
+            },
         }
     }
 }
