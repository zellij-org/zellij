//! Things related to [`Screen`]s.

use std::cell::RefCell;
use std::collections::{BTreeMap, HashMap, HashSet};
use std::path::PathBuf;
use std::rc::Rc;
use std::str;

use zellij_utils::data::{
    Direction, PaneManifest, PluginPermission, Resize, ResizeStrategy, SessionInfo,
};
use zellij_utils::errors::prelude::*;
use zellij_utils::input::command::RunCommand;
use zellij_utils::input::options::Clipboard;
use zellij_utils::pane_size::{Size, SizeInPixels};
use zellij_utils::{
    input::command::TerminalAction,
    input::layout::{
        FloatingPaneLayout, Layout, PluginUserConfiguration, Run, RunPlugin, RunPluginLocation,
        SwapFloatingLayout, SwapTiledLayout, TiledPaneLayout,
    },
    position::Position,
};

use crate::background_jobs::BackgroundJob;
use crate::os_input_output::ResizeCache;
use crate::panes::alacritty_functions::xparse_color;
use crate::panes::terminal_character::AnsiCode;
use crate::session_layout_metadata::{PaneLayoutMetadata, SessionLayoutMetadata};

use crate::{
    output::Output,
    panes::sixel::SixelImageStore,
    panes::PaneId,
    plugins::PluginInstruction,
    pty::{ClientTabIndexOrPaneId, PtyInstruction, VteBytes},
    tab::Tab,
    thread_bus::Bus,
    ui::{
        loading_indication::LoadingIndication,
        overlay::{Overlay, OverlayWindow},
    },
    ClientId, ServerInstruction,
};
use zellij_utils::{
    data::{Event, InputMode, ModeInfo, Palette, PaletteColor, PluginCapabilities, Style, TabInfo},
    errors::{ContextType, ScreenContext},
    input::{get_mode_info, options::Options},
    ipc::{ClientAttributes, PixelDimensions, ServerToClientMsg},
};

/// Get the active tab and call a closure on it
///
/// If no active tab can be found, an error is logged instead.
///
/// # Parameters
///
/// - screen: An instance of `Screen` to operate on
/// - client_id: The client_id, usually taken from the `ScreenInstruction` that's being processed
/// - closure: A closure satisfying `|tab: &mut Tab| -> ()` OR `|tab: &mut Tab| -> Result<T>` (see
///   '?' below)
/// - ?: A literal "?", to append a `?` to the closure when it returns a `Result` type. This
///   argument is optional and not needed when the closure returns `()`
macro_rules! active_tab {
    ($screen:ident, $client_id:ident, $closure:expr) => {
        match $screen.get_active_tab_mut($client_id) {
            Ok(active_tab) => {
                // This could be made more ergonomic by declaring the type of 'active_tab' in the
                // closure, known as "Type Ascription". Then we could hint the type here and forego the
                // "&mut Tab" in all the closures below...
                // See: https://github.com/rust-lang/rust/issues/23416
                $closure(active_tab);
            },
            Err(err) => Err::<(), _>(err).non_fatal(),
        };
    };
    // Same as above, but with an added `?` for when the close returns a `Result` type.
    ($screen:ident, $client_id:ident, $closure:expr, ?) => {
        match $screen.get_active_tab_mut($client_id) {
            Ok(active_tab) => {
            $closure(active_tab)?;
            },
            Err(err) => Err::<(), _>(err).non_fatal(),
        };
    };
}

macro_rules! active_tab_and_connected_client_id {
    ($screen:ident, $client_id:ident, $closure:expr) => {
        match $screen.get_active_tab_mut($client_id) {
            Ok(active_tab) => {
                $closure(active_tab, $client_id);
            },
            Err(_) => {
                if let Some(client_id) = $screen.get_first_client_id() {
                    match $screen.get_active_tab_mut(client_id) {
                        Ok(active_tab) => {
                            $closure(active_tab, client_id);
                        },
                        Err(err) => Err::<(), _>(err).non_fatal(),
                    }
                } else {
                    log::error!("No client ids in screen found");
                };
            },
        }
    };
    // Same as above, but with an added `?` for when the closure returns a `Result` type.
    ($screen:ident, $client_id:ident, $closure:expr, ?) => {
        match $screen.get_active_tab_mut($client_id) {
            Ok(active_tab) => {
                $closure(active_tab, $client_id)?;
            },
            Err(_) => {
                if let Some(client_id) = $screen.get_first_client_id() {
                    match $screen.get_active_tab_mut(client_id) {
                        Ok(active_tab) => {
                            $closure(active_tab, client_id)?;
                        },
                        Err(err) => Err::<(), _>(err).non_fatal(),
                    }
                } else {
                    log::error!("No client ids in screen found");
                };
            },
        }
    };
}

type InitialTitle = String;
type ShouldFloat = bool;
type HoldForCommand = Option<RunCommand>;

/// Instructions that can be sent to the [`Screen`].
#[derive(Debug, Clone)]
pub enum ScreenInstruction {
    PtyBytes(u32, VteBytes),
    PluginBytes(Vec<(u32, ClientId, VteBytes)>), // u32 is plugin_id
    Render,
    NewPane(
        PaneId,
        Option<InitialTitle>,
        Option<ShouldFloat>,
        HoldForCommand,
        Option<Run>, // invoked with
        ClientTabIndexOrPaneId,
    ),
    OpenInPlaceEditor(PaneId, ClientId),
    TogglePaneEmbedOrFloating(ClientId),
    ToggleFloatingPanes(ClientId, Option<TerminalAction>),
    HorizontalSplit(PaneId, Option<InitialTitle>, HoldForCommand, ClientId),
    VerticalSplit(PaneId, Option<InitialTitle>, HoldForCommand, ClientId),
    WriteCharacter(Vec<u8>, ClientId),
    Resize(ClientId, ResizeStrategy),
    SwitchFocus(ClientId),
    FocusNextPane(ClientId),
    FocusPreviousPane(ClientId),
    MoveFocusLeft(ClientId),
    MoveFocusLeftOrPreviousTab(ClientId),
    MoveFocusDown(ClientId),
    MoveFocusUp(ClientId),
    MoveFocusRight(ClientId),
    MoveFocusRightOrNextTab(ClientId),
    MovePane(ClientId),
    MovePaneBackwards(ClientId),
    MovePaneUp(ClientId),
    MovePaneDown(ClientId),
    MovePaneRight(ClientId),
    MovePaneLeft(ClientId),
    Exit,
    ClearScreen(ClientId),
    DumpScreen(String, ClientId, bool),
    DumpLayout(Option<PathBuf>, ClientId), // PathBuf is the default configured
    // shell
    EditScrollback(ClientId),
    ScrollUp(ClientId),
    ScrollUpAt(Position, ClientId),
    ScrollDown(ClientId),
    ScrollDownAt(Position, ClientId),
    ScrollToBottom(ClientId),
    ScrollToTop(ClientId),
    PageScrollUp(ClientId),
    PageScrollDown(ClientId),
    HalfPageScrollUp(ClientId),
    HalfPageScrollDown(ClientId),
    ClearScroll(ClientId),
    CloseFocusedPane(ClientId),
    ToggleActiveTerminalFullscreen(ClientId),
    TogglePaneFrames,
    SetSelectable(PaneId, bool, usize),
    ClosePane(PaneId, Option<ClientId>),
    HoldPane(
        PaneId,
        Option<i32>,
        RunCommand,
        Option<usize>,
        Option<ClientId>,
    ), // Option<i32> is the exit status, Option<usize> is the tab_index
    UpdatePaneName(Vec<u8>, ClientId),
    UndoRenamePane(ClientId),
    NewTab(
        Option<PathBuf>,
        Option<TerminalAction>,
        Option<TiledPaneLayout>,
        Vec<FloatingPaneLayout>,
        Option<String>,
        (Vec<SwapTiledLayout>, Vec<SwapFloatingLayout>), // swap layouts
        ClientId,
    ),
    ApplyLayout(
        TiledPaneLayout,
        Vec<FloatingPaneLayout>,
        Vec<(u32, HoldForCommand)>, // new pane pids
        Vec<(u32, HoldForCommand)>, // new floating pane pids
        HashMap<(RunPluginLocation, PluginUserConfiguration), Vec<u32>>,
        usize, // tab_index
        ClientId,
    ),
    SwitchTabNext(ClientId),
    SwitchTabPrev(ClientId),
    ToggleActiveSyncTab(ClientId),
    CloseTab(ClientId),
    GoToTab(u32, Option<ClientId>), // this Option is a hacky workaround, please do not copy this behaviour
    GoToTabName(
        String,
        (Vec<SwapTiledLayout>, Vec<SwapFloatingLayout>), // swap layouts
        Option<TerminalAction>,                          // default_shell
        bool,
        Option<ClientId>,
    ),
    ToggleTab(ClientId),
    UpdateTabName(Vec<u8>, ClientId),
    UndoRenameTab(ClientId),
    TerminalResize(Size),
    TerminalPixelDimensions(PixelDimensions),
    TerminalBackgroundColor(String),
    TerminalForegroundColor(String),
    TerminalColorRegisters(Vec<(usize, String)>),
    ChangeMode(ModeInfo, ClientId),
    ChangeModeForAllClients(ModeInfo),
    LeftClick(Position, ClientId),
    RightClick(Position, ClientId),
    MiddleClick(Position, ClientId),
    LeftMouseRelease(Position, ClientId),
    RightMouseRelease(Position, ClientId),
    MiddleMouseRelease(Position, ClientId),
    MouseHoldLeft(Position, ClientId),
    MouseHoldRight(Position, ClientId),
    MouseHoldMiddle(Position, ClientId),
    Copy(ClientId),
    AddClient(
        ClientId,
        Option<usize>,       // tab position to focus
        Option<(u32, bool)>, // (pane_id, is_plugin) => pane_id to focus
    ),
    RemoveClient(ClientId),
    AddOverlay(Overlay, ClientId),
    RemoveOverlay(ClientId),
    ConfirmPrompt(ClientId),
    DenyPrompt(ClientId),
    UpdateSearch(Vec<u8>, ClientId),
    SearchDown(ClientId),
    SearchUp(ClientId),
    SearchToggleCaseSensitivity(ClientId),
    SearchToggleWholeWord(ClientId),
    SearchToggleWrap(ClientId),
    AddRedPaneFrameColorOverride(Vec<PaneId>, Option<String>), // Option<String> => optional error text
    ClearPaneFrameColorOverride(Vec<PaneId>),
    PreviousSwapLayout(ClientId),
    NextSwapLayout(ClientId),
    QueryTabNames(ClientId),
    NewTiledPluginPane(RunPlugin, Option<String>, ClientId), // Option<String> is
    // optional pane title
    NewFloatingPluginPane(RunPlugin, Option<String>, ClientId), // Option<String> is an
    NewInPlacePluginPane(RunPlugin, Option<String>, PaneId, ClientId), // Option<String> is an
    // optional pane title
    StartOrReloadPluginPane(RunPlugin, Option<String>),
    AddPlugin(
        Option<bool>, // should_float
        bool,         // should be opened in place
        RunPlugin,
        Option<String>, // pane title
        usize,          // tab index
        u32,            // plugin id
        Option<PaneId>,
        Option<ClientId>,
    ),
    UpdatePluginLoadingStage(u32, LoadingIndication), // u32 - plugin_id
    StartPluginLoadingIndication(u32, LoadingIndication), // u32 - plugin_id
    ProgressPluginLoadingOffset(u32),                 // u32 - plugin id
    RequestStateUpdateForPlugins,
    LaunchOrFocusPlugin(RunPlugin, bool, bool, bool, Option<PaneId>, ClientId), // bools are: should_float, move_to_focused_tab, should_open_in_place Option<PaneId> is the pane id to replace
    SuppressPane(PaneId, ClientId),          // bool is should_float
    FocusPaneWithId(PaneId, bool, ClientId), // bool is should_float
    RenamePane(PaneId, Vec<u8>),
    RenameTab(usize, Vec<u8>),
    RequestPluginPermissions(
        u32, // u32 - plugin_id
        PluginPermission,
    ),
    BreakPane(Box<Layout>, Option<TerminalAction>, ClientId),
    BreakPaneRight(ClientId),
    BreakPaneLeft(ClientId),
    UpdateSessionInfos(BTreeMap<String, SessionInfo>), // String is the session name
    ReplacePane(
        PaneId,
        HoldForCommand,
        Option<InitialTitle>,
        Option<Run>,
        ClientTabIndexOrPaneId,
    ),
    DumpLayoutToHd,
}

impl From<&ScreenInstruction> for ScreenContext {
    fn from(screen_instruction: &ScreenInstruction) -> Self {
        match *screen_instruction {
            ScreenInstruction::PtyBytes(..) => ScreenContext::HandlePtyBytes,
            ScreenInstruction::PluginBytes(..) => ScreenContext::PluginBytes,
            ScreenInstruction::Render => ScreenContext::Render,
            ScreenInstruction::NewPane(..) => ScreenContext::NewPane,
            ScreenInstruction::OpenInPlaceEditor(..) => ScreenContext::OpenInPlaceEditor,
            ScreenInstruction::TogglePaneEmbedOrFloating(..) => {
                ScreenContext::TogglePaneEmbedOrFloating
            },
            ScreenInstruction::ToggleFloatingPanes(..) => ScreenContext::ToggleFloatingPanes,
            ScreenInstruction::HorizontalSplit(..) => ScreenContext::HorizontalSplit,
            ScreenInstruction::VerticalSplit(..) => ScreenContext::VerticalSplit,
            ScreenInstruction::WriteCharacter(..) => ScreenContext::WriteCharacter,
            ScreenInstruction::Resize(.., strategy) => match strategy {
                ResizeStrategy {
                    resize: Resize::Increase,
                    direction,
                    ..
                } => match direction {
                    Some(Direction::Left) => ScreenContext::ResizeIncreaseLeft,
                    Some(Direction::Down) => ScreenContext::ResizeIncreaseDown,
                    Some(Direction::Up) => ScreenContext::ResizeIncreaseUp,
                    Some(Direction::Right) => ScreenContext::ResizeIncreaseRight,
                    None => ScreenContext::ResizeIncreaseAll,
                },
                ResizeStrategy {
                    resize: Resize::Decrease,
                    direction,
                    ..
                } => match direction {
                    Some(Direction::Left) => ScreenContext::ResizeDecreaseLeft,
                    Some(Direction::Down) => ScreenContext::ResizeDecreaseDown,
                    Some(Direction::Up) => ScreenContext::ResizeDecreaseUp,
                    Some(Direction::Right) => ScreenContext::ResizeDecreaseRight,
                    None => ScreenContext::ResizeDecreaseAll,
                },
            },
            ScreenInstruction::SwitchFocus(..) => ScreenContext::SwitchFocus,
            ScreenInstruction::FocusNextPane(..) => ScreenContext::FocusNextPane,
            ScreenInstruction::FocusPreviousPane(..) => ScreenContext::FocusPreviousPane,
            ScreenInstruction::MoveFocusLeft(..) => ScreenContext::MoveFocusLeft,
            ScreenInstruction::MoveFocusLeftOrPreviousTab(..) => {
                ScreenContext::MoveFocusLeftOrPreviousTab
            },
            ScreenInstruction::MoveFocusDown(..) => ScreenContext::MoveFocusDown,
            ScreenInstruction::MoveFocusUp(..) => ScreenContext::MoveFocusUp,
            ScreenInstruction::MoveFocusRight(..) => ScreenContext::MoveFocusRight,
            ScreenInstruction::MoveFocusRightOrNextTab(..) => {
                ScreenContext::MoveFocusRightOrNextTab
            },
            ScreenInstruction::MovePane(..) => ScreenContext::MovePane,
            ScreenInstruction::MovePaneBackwards(..) => ScreenContext::MovePaneBackwards,
            ScreenInstruction::MovePaneDown(..) => ScreenContext::MovePaneDown,
            ScreenInstruction::MovePaneUp(..) => ScreenContext::MovePaneUp,
            ScreenInstruction::MovePaneRight(..) => ScreenContext::MovePaneRight,
            ScreenInstruction::MovePaneLeft(..) => ScreenContext::MovePaneLeft,
            ScreenInstruction::Exit => ScreenContext::Exit,
            ScreenInstruction::ClearScreen(..) => ScreenContext::ClearScreen,
            ScreenInstruction::DumpScreen(..) => ScreenContext::DumpScreen,
            ScreenInstruction::DumpLayout(..) => ScreenContext::DumpLayout,
            ScreenInstruction::EditScrollback(..) => ScreenContext::EditScrollback,
            ScreenInstruction::ScrollUp(..) => ScreenContext::ScrollUp,
            ScreenInstruction::ScrollDown(..) => ScreenContext::ScrollDown,
            ScreenInstruction::ScrollToBottom(..) => ScreenContext::ScrollToBottom,
            ScreenInstruction::ScrollToTop(..) => ScreenContext::ScrollToTop,
            ScreenInstruction::PageScrollUp(..) => ScreenContext::PageScrollUp,
            ScreenInstruction::PageScrollDown(..) => ScreenContext::PageScrollDown,
            ScreenInstruction::HalfPageScrollUp(..) => ScreenContext::HalfPageScrollUp,
            ScreenInstruction::HalfPageScrollDown(..) => ScreenContext::HalfPageScrollDown,
            ScreenInstruction::ClearScroll(..) => ScreenContext::ClearScroll,
            ScreenInstruction::CloseFocusedPane(..) => ScreenContext::CloseFocusedPane,
            ScreenInstruction::ToggleActiveTerminalFullscreen(..) => {
                ScreenContext::ToggleActiveTerminalFullscreen
            },
            ScreenInstruction::TogglePaneFrames => ScreenContext::TogglePaneFrames,
            ScreenInstruction::SetSelectable(..) => ScreenContext::SetSelectable,
            ScreenInstruction::ClosePane(..) => ScreenContext::ClosePane,
            ScreenInstruction::HoldPane(..) => ScreenContext::HoldPane,
            ScreenInstruction::UpdatePaneName(..) => ScreenContext::UpdatePaneName,
            ScreenInstruction::UndoRenamePane(..) => ScreenContext::UndoRenamePane,
            ScreenInstruction::NewTab(..) => ScreenContext::NewTab,
            ScreenInstruction::ApplyLayout(..) => ScreenContext::ApplyLayout,
            ScreenInstruction::SwitchTabNext(..) => ScreenContext::SwitchTabNext,
            ScreenInstruction::SwitchTabPrev(..) => ScreenContext::SwitchTabPrev,
            ScreenInstruction::CloseTab(..) => ScreenContext::CloseTab,
            ScreenInstruction::GoToTab(..) => ScreenContext::GoToTab,
            ScreenInstruction::GoToTabName(..) => ScreenContext::GoToTabName,
            ScreenInstruction::UpdateTabName(..) => ScreenContext::UpdateTabName,
            ScreenInstruction::UndoRenameTab(..) => ScreenContext::UndoRenameTab,
            ScreenInstruction::TerminalResize(..) => ScreenContext::TerminalResize,
            ScreenInstruction::TerminalPixelDimensions(..) => {
                ScreenContext::TerminalPixelDimensions
            },
            ScreenInstruction::TerminalBackgroundColor(..) => {
                ScreenContext::TerminalBackgroundColor
            },
            ScreenInstruction::TerminalForegroundColor(..) => {
                ScreenContext::TerminalForegroundColor
            },
            ScreenInstruction::TerminalColorRegisters(..) => ScreenContext::TerminalColorRegisters,
            ScreenInstruction::ChangeMode(..) => ScreenContext::ChangeMode,
            ScreenInstruction::ChangeModeForAllClients(..) => {
                ScreenContext::ChangeModeForAllClients
            },
            ScreenInstruction::ToggleActiveSyncTab(..) => ScreenContext::ToggleActiveSyncTab,
            ScreenInstruction::ScrollUpAt(..) => ScreenContext::ScrollUpAt,
            ScreenInstruction::ScrollDownAt(..) => ScreenContext::ScrollDownAt,
            ScreenInstruction::LeftClick(..) => ScreenContext::LeftClick,
            ScreenInstruction::RightClick(..) => ScreenContext::RightClick,
            ScreenInstruction::MiddleClick(..) => ScreenContext::MiddleClick,
            ScreenInstruction::LeftMouseRelease(..) => ScreenContext::LeftMouseRelease,
            ScreenInstruction::RightMouseRelease(..) => ScreenContext::RightMouseRelease,
            ScreenInstruction::MiddleMouseRelease(..) => ScreenContext::MiddleMouseRelease,
            ScreenInstruction::MouseHoldLeft(..) => ScreenContext::MouseHoldLeft,
            ScreenInstruction::MouseHoldRight(..) => ScreenContext::MouseHoldRight,
            ScreenInstruction::MouseHoldMiddle(..) => ScreenContext::MouseHoldMiddle,
            ScreenInstruction::Copy(..) => ScreenContext::Copy,
            ScreenInstruction::ToggleTab(..) => ScreenContext::ToggleTab,
            ScreenInstruction::AddClient(..) => ScreenContext::AddClient,
            ScreenInstruction::RemoveClient(..) => ScreenContext::RemoveClient,
            ScreenInstruction::AddOverlay(..) => ScreenContext::AddOverlay,
            ScreenInstruction::RemoveOverlay(..) => ScreenContext::RemoveOverlay,
            ScreenInstruction::ConfirmPrompt(..) => ScreenContext::ConfirmPrompt,
            ScreenInstruction::DenyPrompt(..) => ScreenContext::DenyPrompt,
            ScreenInstruction::UpdateSearch(..) => ScreenContext::UpdateSearch,
            ScreenInstruction::SearchDown(..) => ScreenContext::SearchDown,
            ScreenInstruction::SearchUp(..) => ScreenContext::SearchUp,
            ScreenInstruction::SearchToggleCaseSensitivity(..) => {
                ScreenContext::SearchToggleCaseSensitivity
            },
            ScreenInstruction::SearchToggleWholeWord(..) => ScreenContext::SearchToggleWholeWord,
            ScreenInstruction::SearchToggleWrap(..) => ScreenContext::SearchToggleWrap,
            ScreenInstruction::AddRedPaneFrameColorOverride(..) => {
                ScreenContext::AddRedPaneFrameColorOverride
            },
            ScreenInstruction::ClearPaneFrameColorOverride(..) => {
                ScreenContext::ClearPaneFrameColorOverride
            },
            ScreenInstruction::PreviousSwapLayout(..) => ScreenContext::PreviousSwapLayout,
            ScreenInstruction::NextSwapLayout(..) => ScreenContext::NextSwapLayout,
            ScreenInstruction::QueryTabNames(..) => ScreenContext::QueryTabNames,
            ScreenInstruction::NewTiledPluginPane(..) => ScreenContext::NewTiledPluginPane,
            ScreenInstruction::NewFloatingPluginPane(..) => ScreenContext::NewFloatingPluginPane,
            ScreenInstruction::StartOrReloadPluginPane(..) => {
                ScreenContext::StartOrReloadPluginPane
            },
            ScreenInstruction::AddPlugin(..) => ScreenContext::AddPlugin,
            ScreenInstruction::UpdatePluginLoadingStage(..) => {
                ScreenContext::UpdatePluginLoadingStage
            },
            ScreenInstruction::ProgressPluginLoadingOffset(..) => {
                ScreenContext::ProgressPluginLoadingOffset
            },
            ScreenInstruction::StartPluginLoadingIndication(..) => {
                ScreenContext::StartPluginLoadingIndication
            },
            ScreenInstruction::RequestStateUpdateForPlugins => {
                ScreenContext::RequestStateUpdateForPlugins
            },
            ScreenInstruction::LaunchOrFocusPlugin(..) => ScreenContext::LaunchOrFocusPlugin,
            ScreenInstruction::SuppressPane(..) => ScreenContext::SuppressPane,
            ScreenInstruction::FocusPaneWithId(..) => ScreenContext::FocusPaneWithId,
            ScreenInstruction::RenamePane(..) => ScreenContext::RenamePane,
            ScreenInstruction::RenameTab(..) => ScreenContext::RenameTab,
            ScreenInstruction::RequestPluginPermissions(..) => {
                ScreenContext::RequestPluginPermissions
            },
            ScreenInstruction::BreakPane(..) => ScreenContext::BreakPane,
            ScreenInstruction::BreakPaneRight(..) => ScreenContext::BreakPaneRight,
            ScreenInstruction::BreakPaneLeft(..) => ScreenContext::BreakPaneLeft,
            ScreenInstruction::UpdateSessionInfos(..) => ScreenContext::UpdateSessionInfos,
            ScreenInstruction::ReplacePane(..) => ScreenContext::ReplacePane,
            ScreenInstruction::NewInPlacePluginPane(..) => ScreenContext::NewInPlacePluginPane,
            ScreenInstruction::DumpLayoutToHd => ScreenContext::DumpLayoutToHd,
        }
    }
}

#[derive(Debug, Clone)]
pub(crate) struct CopyOptions {
    pub command: Option<String>,
    pub clipboard: Clipboard,
    pub copy_on_select: bool,
}

impl CopyOptions {
    pub(crate) fn new(
        copy_command: Option<String>,
        copy_clipboard: Clipboard,
        copy_on_select: bool,
    ) -> Self {
        Self {
            command: copy_command,
            clipboard: copy_clipboard,
            copy_on_select,
        }
    }

    #[cfg(test)]
    pub(crate) fn default() -> Self {
        Self {
            command: None,
            clipboard: Clipboard::default(),
            copy_on_select: true,
        }
    }
}

/// A [`Screen`] holds multiple [`Tab`]s, each one holding multiple [`panes`](crate::client::panes).
/// It only directly controls which tab is active, delegating the rest to the individual `Tab`.
pub(crate) struct Screen {
    /// A Bus for sending and receiving messages with the other threads.
    pub bus: Bus<ScreenInstruction>,
    /// An optional maximal amount of panes allowed per [`Tab`] in this [`Screen`] instance.
    max_panes: Option<usize>,
    /// A map between this [`Screen`]'s tabs and their ID/key.
    tabs: BTreeMap<usize, Tab>,
    /// The full size of this [`Screen`].
    size: Size,
    pixel_dimensions: PixelDimensions,
    character_cell_size: Rc<RefCell<Option<SizeInPixels>>>,
    sixel_image_store: Rc<RefCell<SixelImageStore>>,
    /// The overlay that is drawn on top of [`Pane`]'s', [`Tab`]'s and the [`Screen`]
    overlay: OverlayWindow,
    terminal_emulator_colors: Rc<RefCell<Palette>>,
    terminal_emulator_color_codes: Rc<RefCell<HashMap<usize, String>>>,
    connected_clients: Rc<RefCell<HashSet<ClientId>>>,
    /// The indices of this [`Screen`]'s active [`Tab`]s.
    active_tab_indices: BTreeMap<ClientId, usize>,
    tab_history: BTreeMap<ClientId, Vec<usize>>,
    mode_info: BTreeMap<ClientId, ModeInfo>,
    default_mode_info: ModeInfo, // TODO: restructure ModeInfo to prevent this duplication
    style: Style,
    draw_pane_frames: bool,
    auto_layout: bool,
    session_serialization: bool,
    serialize_pane_viewport: bool,
    scrollback_lines_to_serialize: Option<usize>,
    session_is_mirrored: bool,
    copy_options: CopyOptions,
    debug: bool,
    session_name: String,
    default_layout: Box<Layout>,
    default_shell: Option<PathBuf>,
<<<<<<< HEAD
    session_infos_on_machine: BTreeMap<String, SessionInfo>, // String is the session name, can also be this session
    styled_underlines: bool,
=======
    arrow_fonts: bool,
>>>>>>> 37bc6364
}

impl Screen {
    /// Creates and returns a new [`Screen`].
    pub fn new(
        bus: Bus<ScreenInstruction>,
        client_attributes: &ClientAttributes,
        max_panes: Option<usize>,
        mode_info: ModeInfo,
        draw_pane_frames: bool,
        auto_layout: bool,
        session_is_mirrored: bool,
        copy_options: CopyOptions,
        debug: bool,
        default_layout: Box<Layout>,
        default_shell: Option<PathBuf>,
        session_serialization: bool,
        serialize_pane_viewport: bool,
        scrollback_lines_to_serialize: Option<usize>,
<<<<<<< HEAD
        styled_underlines: bool,
=======
        arrow_fonts: bool,
>>>>>>> 37bc6364
    ) -> Self {
        let session_name = mode_info.session_name.clone().unwrap_or_default();
        let session_info = SessionInfo::new(session_name.clone());
        let mut session_infos_on_machine = BTreeMap::new();
        session_infos_on_machine.insert(session_name.clone(), session_info);
        Screen {
            bus,
            max_panes,
            size: client_attributes.size,
            pixel_dimensions: Default::default(),
            character_cell_size: Rc::new(RefCell::new(None)),
            sixel_image_store: Rc::new(RefCell::new(SixelImageStore::default())),
            style: client_attributes.style,
            connected_clients: Rc::new(RefCell::new(HashSet::new())),
            active_tab_indices: BTreeMap::new(),
            tabs: BTreeMap::new(),
            overlay: OverlayWindow::default(),
            terminal_emulator_colors: Rc::new(RefCell::new(Palette::default())),
            terminal_emulator_color_codes: Rc::new(RefCell::new(HashMap::new())),
            tab_history: BTreeMap::new(),
            mode_info: BTreeMap::new(),
            default_mode_info: mode_info,
            draw_pane_frames,
            auto_layout,
            session_is_mirrored,
            copy_options,
            debug,
            session_name,
            session_infos_on_machine,
            default_layout,
            default_shell,
            session_serialization,
            serialize_pane_viewport,
            scrollback_lines_to_serialize,
<<<<<<< HEAD
            styled_underlines,
=======
            arrow_fonts,
>>>>>>> 37bc6364
        }
    }

    /// Returns the index where a new [`Tab`] should be created in this [`Screen`].
    /// Currently, this is right after the last currently existing tab, or `0` if
    /// no tabs exist in this screen yet.
    fn get_new_tab_index(&self) -> usize {
        if let Some(index) = self.tabs.keys().last() {
            *index + 1
        } else {
            0
        }
    }

    fn move_clients_from_closed_tab(
        &mut self,
        client_ids_and_mode_infos: Vec<(ClientId, ModeInfo)>,
    ) -> Result<()> {
        let err_context = || "failed to move clients from closed tab".to_string();

        if self.tabs.is_empty() {
            Err::<(), _>(anyhow!(
                "No tabs left, cannot move clients: {:?} from closed tab",
                client_ids_and_mode_infos
            ))
            .with_context(err_context)
            .non_fatal();

            return Ok(());
        }
        let first_tab_index = *self
            .tabs
            .keys()
            .next()
            .context("screen contained no tabs")
            .with_context(err_context)?;
        for (client_id, client_mode_info) in client_ids_and_mode_infos {
            let client_tab_history = self.tab_history.entry(client_id).or_insert_with(Vec::new);
            if let Some(client_previous_tab) = client_tab_history.pop() {
                if let Some(client_active_tab) = self.tabs.get_mut(&client_previous_tab) {
                    self.active_tab_indices
                        .insert(client_id, client_previous_tab);
                    client_active_tab
                        .add_client(client_id, Some(client_mode_info))
                        .with_context(err_context)?;
                    continue;
                }
            }
            self.active_tab_indices.insert(client_id, first_tab_index);
            self.tabs
                .get_mut(&first_tab_index)
                .with_context(err_context)?
                .add_client(client_id, Some(client_mode_info))
                .with_context(err_context)?;
        }
        Ok(())
    }

    fn move_clients_between_tabs(
        &mut self,
        source_tab_index: usize,
        destination_tab_index: usize,
        update_mode_infos: bool,
        clients_to_move: Option<Vec<ClientId>>,
    ) -> Result<()> {
        let err_context = || {
            format!(
                "failed to move clients from tab {source_tab_index} to tab {destination_tab_index}"
            )
        };

        // None ==> move all clients
        let drained_clients = self
            .get_indexed_tab_mut(source_tab_index)
            .map(|t| t.drain_connected_clients(clients_to_move));
        if let Some(client_mode_info_in_source_tab) = drained_clients {
            let destination_tab = self
                .get_indexed_tab_mut(destination_tab_index)
                .context("failed to get destination tab by index")
                .with_context(err_context)?;
            destination_tab
                .add_multiple_clients(client_mode_info_in_source_tab)
                .with_context(err_context)?;
            if update_mode_infos {
                destination_tab
                    .update_input_modes()
                    .with_context(err_context)?;
            }
            destination_tab.set_force_render();
            destination_tab.visible(true).with_context(err_context)?;
        }
        Ok(())
    }

    fn update_client_tab_focus(&mut self, client_id: ClientId, new_tab_index: usize) {
        match self.active_tab_indices.remove(&client_id) {
            Some(old_active_index) => {
                self.active_tab_indices.insert(client_id, new_tab_index);
                let client_tab_history = self.tab_history.entry(client_id).or_insert_with(Vec::new);
                client_tab_history.retain(|&e| e != new_tab_index);
                client_tab_history.push(old_active_index);
            },
            None => {
                self.active_tab_indices.insert(client_id, new_tab_index);
            },
        }
    }

    /// A helper function to switch to a new tab at specified position.
    fn switch_active_tab(
        &mut self,
        new_tab_pos: usize,
        should_change_pane_focus: Option<Direction>,
        update_mode_infos: bool,
        client_id: ClientId,
    ) -> Result<()> {
        let err_context = || {
            format!(
            "Failed to switch to active tab at position {new_tab_pos} for client id: {client_id:?}"
        )
        };

        if let Some(new_tab) = self.tabs.values().find(|t| t.position == new_tab_pos) {
            match self.get_active_tab(client_id) {
                Ok(current_tab) => {
                    // If new active tab is same as the current one, do nothing.
                    if current_tab.position == new_tab_pos {
                        return Ok(());
                    }

                    let current_tab_index = current_tab.index;
                    let new_tab_index = new_tab.index;
                    if self.session_is_mirrored {
                        self.move_clients_between_tabs(
                            current_tab_index,
                            new_tab_index,
                            update_mode_infos,
                            None,
                        )
                        .with_context(err_context)?;
                        let all_connected_clients: Vec<ClientId> =
                            self.connected_clients.borrow().iter().copied().collect();
                        for client_id in all_connected_clients {
                            self.update_client_tab_focus(client_id, new_tab_index);
                            match (
                                should_change_pane_focus,
                                self.get_indexed_tab_mut(new_tab_index),
                            ) {
                                (Some(direction), Some(new_tab)) => {
                                    new_tab.focus_pane_on_edge(direction, client_id);
                                },
                                _ => {},
                            }
                        }
                    } else {
                        self.move_clients_between_tabs(
                            current_tab_index,
                            new_tab_index,
                            update_mode_infos,
                            Some(vec![client_id]),
                        )
                        .with_context(err_context)?;
                        match (
                            should_change_pane_focus,
                            self.get_indexed_tab_mut(new_tab_index),
                        ) {
                            (Some(direction), Some(new_tab)) => {
                                new_tab.focus_pane_on_edge(direction, client_id);
                            },
                            _ => {},
                        }
                        self.update_client_tab_focus(client_id, new_tab_index);
                    }

                    if let Some(current_tab) = self.get_indexed_tab_mut(current_tab_index) {
                        if current_tab.has_no_connected_clients() {
                            current_tab.visible(false).with_context(err_context)?;
                        }
                    } else {
                        Err::<(), _>(anyhow!("Tab index {:?} not found", current_tab_index))
                            .with_context(err_context)
                            .non_fatal();
                    }

                    self.log_and_report_session_state()
                        .with_context(err_context)?;
                    return self.render().with_context(err_context);
                },
                Err(err) => Err::<(), _>(err).with_context(err_context).non_fatal(),
            }
        }
        Ok(())
    }

    /// A helper function to switch to a new tab with specified name. Return true if tab [name] has
    /// been created, else false.
    fn switch_active_tab_name(&mut self, name: String, client_id: ClientId) -> Result<bool> {
        match self.tabs.values().find(|t| t.name == name) {
            Some(new_tab) => {
                self.switch_active_tab(new_tab.position, None, true, client_id)?;
                Ok(true)
            },
            None => Ok(false),
        }
    }

    /// Sets this [`Screen`]'s active [`Tab`] to the next tab.
    pub fn switch_tab_next(
        &mut self,
        should_change_pane_focus: Option<Direction>,
        update_mode_infos: bool,
        client_id: ClientId,
    ) -> Result<()> {
        let err_context = || format!("failed to switch to next tab for client {client_id}");

        let client_id = if self.get_active_tab(client_id).is_ok() {
            Some(client_id)
        } else {
            self.get_first_client_id()
        };

        if let Some(client_id) = client_id {
            match self.get_active_tab(client_id) {
                Ok(active_tab) => {
                    let active_tab_pos = active_tab.position;
                    let new_tab_pos = (active_tab_pos + 1) % self.tabs.len();
                    return self.switch_active_tab(
                        new_tab_pos,
                        should_change_pane_focus,
                        update_mode_infos,
                        client_id,
                    );
                },
                Err(err) => Err::<(), _>(err).with_context(err_context).non_fatal(),
            }
        }
        Ok(())
    }

    /// Sets this [`Screen`]'s active [`Tab`] to the previous tab.
    pub fn switch_tab_prev(
        &mut self,
        should_change_pane_focus: Option<Direction>,
        update_mode_infos: bool,
        client_id: ClientId,
    ) -> Result<()> {
        let err_context = || format!("failed to switch to previous tab for client {client_id}");

        let client_id = if self.get_active_tab(client_id).is_ok() {
            Some(client_id)
        } else {
            self.get_first_client_id()
        };

        if let Some(client_id) = client_id {
            match self.get_active_tab(client_id) {
                Ok(active_tab) => {
                    let active_tab_pos = active_tab.position;
                    let new_tab_pos = if active_tab_pos == 0 {
                        self.tabs.len() - 1
                    } else {
                        active_tab_pos - 1
                    };

                    return self.switch_active_tab(
                        new_tab_pos,
                        should_change_pane_focus,
                        update_mode_infos,
                        client_id,
                    );
                },
                Err(err) => Err::<(), _>(err).with_context(err_context).non_fatal(),
            }
        }
        Ok(())
    }

    pub fn go_to_tab(&mut self, tab_index: usize, client_id: ClientId) -> Result<()> {
        self.switch_active_tab(tab_index.saturating_sub(1), None, true, client_id)
    }

    pub fn go_to_tab_name(&mut self, name: String, client_id: ClientId) -> Result<bool> {
        self.switch_active_tab_name(name, client_id)
    }

    fn close_tab_at_index(&mut self, tab_index: usize) -> Result<()> {
        let err_context = || format!("failed to close tab at index {tab_index:?}");

        let mut tab_to_close = self.tabs.remove(&tab_index).with_context(err_context)?;
        let pane_ids = tab_to_close.get_all_pane_ids();
        // below we don't check the result of sending the CloseTab instruction to the pty thread
        // because this might be happening when the app is closing, at which point the pty thread
        // has already closed and this would result in an error
        self.bus
            .senders
            .send_to_pty(PtyInstruction::CloseTab(pane_ids))
            .with_context(err_context)?;
        if self.tabs.is_empty() {
            self.active_tab_indices.clear();
            self.bus
                .senders
                .send_to_server(ServerInstruction::Render(None))
                .with_context(err_context)
        } else {
            let client_mode_infos_in_closed_tab = tab_to_close.drain_connected_clients(None);
            self.move_clients_from_closed_tab(client_mode_infos_in_closed_tab)
                .with_context(err_context)?;
            let visible_tab_indices: HashSet<usize> =
                self.active_tab_indices.values().copied().collect();
            for t in self.tabs.values_mut() {
                if visible_tab_indices.contains(&t.index) {
                    t.set_force_render();
                    t.visible(true).with_context(err_context)?;
                }
                if t.position > tab_to_close.position {
                    t.position -= 1;
                }
            }
            self.log_and_report_session_state()
                .with_context(err_context)?;
            self.render().with_context(err_context)
        }
    }

    // Closes the client_id's focused tab
    pub fn close_tab(&mut self, client_id: ClientId) -> Result<()> {
        let err_context = || format!("failed to close tab for client {client_id:?}");

        let client_id = if self.get_active_tab(client_id).is_ok() {
            Some(client_id)
        } else {
            self.get_first_client_id()
        };

        match client_id {
            Some(client_id) => {
                let active_tab_index = *self
                    .active_tab_indices
                    .get(&client_id)
                    .with_context(err_context)?;
                self.close_tab_at_index(active_tab_index)
                    .with_context(err_context)
            },
            None => Ok(()),
        }
    }

    pub fn resize_to_screen(&mut self, new_screen_size: Size) -> Result<()> {
        let err_context = || format!("failed to resize to screen size: {new_screen_size:#?}");

        self.size = new_screen_size;
        for tab in self.tabs.values_mut() {
            tab.resize_whole_tab(new_screen_size)
                .with_context(err_context)?;
            tab.set_force_render();
        }
        self.log_and_report_session_state()
            .with_context(err_context)?;
        self.render().with_context(err_context)
    }

    pub fn update_pixel_dimensions(&mut self, pixel_dimensions: PixelDimensions) {
        self.pixel_dimensions.merge(pixel_dimensions);
        if let Some(character_cell_size) = self.pixel_dimensions.character_cell_size {
            *self.character_cell_size.borrow_mut() = Some(character_cell_size);
        } else if let Some(text_area_size) = self.pixel_dimensions.text_area_size {
            let character_cell_size_height = text_area_size.height / self.size.rows;
            let character_cell_size_width = text_area_size.width / self.size.cols;
            let character_cell_size = SizeInPixels {
                height: character_cell_size_height,
                width: character_cell_size_width,
            };
            *self.character_cell_size.borrow_mut() = Some(character_cell_size);
        }
    }

    pub fn update_terminal_background_color(&mut self, background_color_instruction: String) {
        if let Some(AnsiCode::RgbCode((r, g, b))) =
            xparse_color(background_color_instruction.as_bytes())
        {
            let bg_palette_color = PaletteColor::Rgb((r, g, b));
            self.terminal_emulator_colors.borrow_mut().bg = bg_palette_color;
        }
    }

    pub fn update_terminal_foreground_color(&mut self, foreground_color_instruction: String) {
        if let Some(AnsiCode::RgbCode((r, g, b))) =
            xparse_color(foreground_color_instruction.as_bytes())
        {
            let fg_palette_color = PaletteColor::Rgb((r, g, b));
            self.terminal_emulator_colors.borrow_mut().fg = fg_palette_color;
        }
    }

    pub fn update_terminal_color_registers(&mut self, color_registers: Vec<(usize, String)>) {
        let mut terminal_emulator_color_codes = self.terminal_emulator_color_codes.borrow_mut();
        for (color_register, color_sequence) in color_registers {
            terminal_emulator_color_codes.insert(color_register, color_sequence);
        }
    }

    /// Renders this [`Screen`], which amounts to rendering its active [`Tab`].
    pub fn render(&mut self) -> Result<()> {
        let err_context = "failed to render screen";

        let mut output = Output::new(
            self.sixel_image_store.clone(),
            self.character_cell_size.clone(),
            self.styled_underlines,
        );
        let mut tabs_to_close = vec![];
        for (tab_index, tab) in &mut self.tabs {
            if tab.has_selectable_tiled_panes() {
                tab.render(&mut output).context(err_context)?;
            } else if !tab.is_pending() {
                tabs_to_close.push(*tab_index);
            }
        }
        for tab_index in tabs_to_close {
            self.close_tab_at_index(tab_index).context(err_context)?;
        }
        if output.is_dirty() {
            let serialized_output = output.serialize().context(err_context)?;
            self.bus
                .senders
                .send_to_server(ServerInstruction::Render(Some(serialized_output)))
                .context(err_context)
        } else {
            Ok(())
        }
    }

    /// Returns a mutable reference to this [`Screen`]'s tabs.
    pub fn get_tabs_mut(&mut self) -> &mut BTreeMap<usize, Tab> {
        &mut self.tabs
    }

    /// Returns an immutable reference to this [`Screen`]'s active [`Tab`].
    pub fn get_active_tab(&self, client_id: ClientId) -> Result<&Tab> {
        match self.active_tab_indices.get(&client_id) {
            Some(tab) => self
                .tabs
                .get(tab)
                .ok_or_else(|| anyhow!("active tab {} does not exist", tab)),
            None => Err(anyhow!("active tab not found for client {:?}", client_id)),
        }
    }

    pub fn get_first_client_id(&self) -> Option<ClientId> {
        self.active_tab_indices.keys().next().copied()
    }

    /// Returns an immutable reference to this [`Screen`]'s previous active [`Tab`].
    /// Consumes the last entry in tab history.
    pub fn get_previous_tab(&mut self, client_id: ClientId) -> Result<Option<&Tab>> {
        Ok(
            match self
                .tab_history
                .get_mut(&client_id)
                .with_context(|| {
                    format!("failed to retrieve tab history for client {client_id:?}")
                })?
                .pop()
            {
                Some(tab) => self.tabs.get(&tab),
                None => None,
            },
        )
    }

    /// Returns a mutable reference to this [`Screen`]'s active [`Tab`].
    pub fn get_active_tab_mut(&mut self, client_id: ClientId) -> Result<&mut Tab> {
        match self.active_tab_indices.get(&client_id) {
            Some(tab) => self
                .tabs
                .get_mut(tab)
                .ok_or_else(|| anyhow!("active tab {} does not exist", tab)),
            None => Err(anyhow!("active tab not found for client {:?}", client_id)),
        }
    }

    /// Returns a mutable reference to this [`Screen`]'s active [`Overlays`].
    pub fn get_active_overlays_mut(&mut self) -> &mut Vec<Overlay> {
        &mut self.overlay.overlay_stack
    }

    /// Returns a mutable reference to this [`Screen`]'s indexed [`Tab`].
    pub fn get_indexed_tab_mut(&mut self, tab_index: usize) -> Option<&mut Tab> {
        self.get_tabs_mut().get_mut(&tab_index)
    }

    /// Creates a new [`Tab`] in this [`Screen`]
    pub fn new_tab(
        &mut self,
        tab_index: usize,
        swap_layouts: (Vec<SwapTiledLayout>, Vec<SwapFloatingLayout>),
        tab_name: Option<String>,
        client_id: ClientId,
    ) -> Result<()> {
        let err_context = || format!("failed to create new tab for client {client_id:?}",);

        let client_id = if self.get_active_tab(client_id).is_ok() {
            client_id
        } else if let Some(first_client_id) = self.get_first_client_id() {
            first_client_id
        } else {
            client_id
        };

        let tab_name = tab_name.unwrap_or_else(|| String::new());

        let position = self.tabs.len();
        let tab = Tab::new(
            tab_index,
            position,
            tab_name,
            self.size,
            self.character_cell_size.clone(),
            self.sixel_image_store.clone(),
            self.bus
                .os_input
                .as_ref()
                .with_context(err_context)?
                .clone(),
            self.bus.senders.clone(),
            self.max_panes,
            self.style,
            self.default_mode_info.clone(),
            self.draw_pane_frames,
            self.auto_layout,
            self.connected_clients.clone(),
            self.session_is_mirrored,
            client_id,
            self.copy_options.clone(),
            self.terminal_emulator_colors.clone(),
            self.terminal_emulator_color_codes.clone(),
            swap_layouts,
            self.default_shell.clone(),
            self.debug,
            self.arrow_fonts,
        );
        self.tabs.insert(tab_index, tab);
        Ok(())
    }
    pub fn apply_layout(
        &mut self,
        layout: TiledPaneLayout,
        floating_panes_layout: Vec<FloatingPaneLayout>,
        new_terminal_ids: Vec<(u32, HoldForCommand)>,
        new_floating_terminal_ids: Vec<(u32, HoldForCommand)>,
        new_plugin_ids: HashMap<(RunPluginLocation, PluginUserConfiguration), Vec<u32>>,
        tab_index: usize,
        client_id: ClientId,
    ) -> Result<()> {
        if self.tabs.get(&tab_index).is_none() {
            // TODO: we should prevent this situation with a UI - eg. cannot close tabs with a
            // pending state
            log::error!("Tab with index {tab_index} not found. Cannot apply layout!");
            return Ok(());
        }
        let client_id = if self.get_active_tab(client_id).is_ok() {
            client_id
        } else if let Some(first_client_id) = self.get_first_client_id() {
            first_client_id
        } else {
            client_id
        };
        let err_context = || format!("failed to apply layout for tab {tab_index:?}",);

        // move the relevant clients out of the current tab and place them in the new one
        let drained_clients = if self.session_is_mirrored {
            let client_mode_infos_in_source_tab =
                if let Ok(active_tab) = self.get_active_tab_mut(client_id) {
                    let client_mode_infos_in_source_tab = active_tab.drain_connected_clients(None);
                    if active_tab.has_no_connected_clients() {
                        active_tab.visible(false).with_context(err_context)?;
                    }
                    Some(client_mode_infos_in_source_tab)
                } else {
                    None
                };
            let all_connected_clients: Vec<ClientId> =
                self.connected_clients.borrow().iter().copied().collect();
            for client_id in all_connected_clients {
                self.update_client_tab_focus(client_id, tab_index);
            }
            client_mode_infos_in_source_tab
        } else if let Ok(active_tab) = self.get_active_tab_mut(client_id) {
            let client_mode_info_in_source_tab =
                active_tab.drain_connected_clients(Some(vec![client_id]));
            if active_tab.has_no_connected_clients() {
                active_tab.visible(false).with_context(err_context)?;
            }
            self.update_client_tab_focus(client_id, tab_index);
            Some(client_mode_info_in_source_tab)
        } else {
            None
        };

        // apply the layout to the new tab
        self.tabs
            .get_mut(&tab_index)
            .context("couldn't find tab with index {tab_index}")
            .and_then(|tab| {
                tab.apply_layout(
                    layout,
                    floating_panes_layout,
                    new_terminal_ids,
                    new_floating_terminal_ids,
                    new_plugin_ids,
                    client_id,
                )?;
                tab.update_input_modes()?;
                tab.visible(true)?;
                if let Some(drained_clients) = drained_clients {
                    tab.add_multiple_clients(drained_clients)?;
                }
                Ok(())
            })
            .with_context(err_context)?;

        if !self.active_tab_indices.contains_key(&client_id) {
            // this means this is a new client and we need to add it to our state properly
            self.add_client(client_id).with_context(err_context)?;
        }

        self.log_and_report_session_state()
            .and_then(|_| self.render())
            .with_context(err_context)
    }

    pub fn add_client(&mut self, client_id: ClientId) -> Result<()> {
        let err_context = |tab_index| {
            format!("failed to attach client {client_id} to tab with index {tab_index}")
        };

        let mut tab_history = vec![];
        if let Some((_first_client, first_tab_history)) = self.tab_history.iter().next() {
            tab_history = first_tab_history.clone();
        }

        let tab_index = if let Some((_first_client, first_active_tab_index)) =
            self.active_tab_indices.iter().next()
        {
            *first_active_tab_index
        } else if self.tabs.contains_key(&0) {
            0
        } else if let Some(tab_index) = self.tabs.keys().next() {
            tab_index.to_owned()
        } else {
            bail!("Can't find a valid tab to attach client to!");
        };

        self.active_tab_indices.insert(client_id, tab_index);
        self.connected_clients.borrow_mut().insert(client_id);
        self.tab_history.insert(client_id, tab_history);
        self.tabs
            .get_mut(&tab_index)
            .with_context(|| err_context(tab_index))?
            .add_client(client_id, None)
            .with_context(|| err_context(tab_index))
    }

    pub fn remove_client(&mut self, client_id: ClientId) -> Result<()> {
        let err_context = || format!("failed to remove client {client_id}");

        for (_, tab) in self.tabs.iter_mut() {
            tab.remove_client(client_id);
            if tab.has_no_connected_clients() {
                tab.visible(false).with_context(err_context)?;
            }
        }
        if self.active_tab_indices.contains_key(&client_id) {
            self.active_tab_indices.remove(&client_id);
        }
        if self.tab_history.contains_key(&client_id) {
            self.tab_history.remove(&client_id);
        }
        self.connected_clients.borrow_mut().remove(&client_id);
        self.log_and_report_session_state()
            .with_context(err_context)
    }

    pub fn generate_and_report_tab_state(&mut self) -> Result<Vec<TabInfo>> {
        let mut plugin_updates = vec![];
        let mut tab_infos_for_screen_state = BTreeMap::new();
        for tab in self.tabs.values() {
            let all_focused_clients: Vec<ClientId> = self
                .active_tab_indices
                .iter()
                .filter(|(_c_id, tab_position)| **tab_position == tab.index)
                .map(|(c_id, _)| c_id)
                .copied()
                .collect();
            let (active_swap_layout_name, is_swap_layout_dirty) = tab.swap_layout_info();
            let tab_info_for_screen = TabInfo {
                position: tab.position,
                name: tab.name.clone(),
                active: self.active_tab_indices.values().any(|i| i == &tab.index),
                panes_to_hide: tab.panes_to_hide_count(),
                is_fullscreen_active: tab.is_fullscreen_active(),
                is_sync_panes_active: tab.is_sync_panes_active(),
                are_floating_panes_visible: tab.are_floating_panes_visible(),
                other_focused_clients: all_focused_clients,
                active_swap_layout_name,
                is_swap_layout_dirty,
            };
            tab_infos_for_screen_state.insert(tab.position, tab_info_for_screen);
        }
        for (client_id, active_tab_index) in self.active_tab_indices.iter() {
            let mut plugin_tab_updates = vec![];
            for tab in self.tabs.values() {
                let other_focused_clients: Vec<ClientId> = if self.session_is_mirrored {
                    vec![]
                } else {
                    self.active_tab_indices
                        .iter()
                        .filter(|(c_id, tab_position)| {
                            **tab_position == tab.index && *c_id != client_id
                        })
                        .map(|(c_id, _)| c_id)
                        .copied()
                        .collect()
                };
                let (active_swap_layout_name, is_swap_layout_dirty) = tab.swap_layout_info();
                let tab_info_for_plugins = TabInfo {
                    position: tab.position,
                    name: tab.name.clone(),
                    active: *active_tab_index == tab.index,
                    panes_to_hide: tab.panes_to_hide_count(),
                    is_fullscreen_active: tab.is_fullscreen_active(),
                    is_sync_panes_active: tab.is_sync_panes_active(),
                    are_floating_panes_visible: tab.are_floating_panes_visible(),
                    other_focused_clients,
                    active_swap_layout_name,
                    is_swap_layout_dirty,
                };
                plugin_tab_updates.push(tab_info_for_plugins);
            }
            plugin_updates.push((None, Some(*client_id), Event::TabUpdate(plugin_tab_updates)));
        }
        self.bus
            .senders
            .send_to_plugin(PluginInstruction::Update(plugin_updates))
            .context("failed to update tabs")?;
        Ok(tab_infos_for_screen_state.values().cloned().collect())
    }
    fn generate_and_report_pane_state(&mut self) -> Result<PaneManifest> {
        let mut pane_manifest = PaneManifest::default();
        for tab in self.tabs.values() {
            pane_manifest.panes.insert(tab.position, tab.pane_infos());
        }
        self.bus
            .senders
            .send_to_plugin(PluginInstruction::Update(vec![(
                None,
                None,
                Event::PaneUpdate(pane_manifest.clone()),
            )]))
            .context("failed to update tabs")?;

        Ok(pane_manifest)
    }
    fn log_and_report_session_state(&mut self) -> Result<()> {
        let err_context = || format!("Failed to log and report session state");
        // generate own session info
        let pane_manifest = self.generate_and_report_pane_state()?;
        let tab_infos = self.generate_and_report_tab_state()?;
        let session_info = SessionInfo {
            name: self.session_name.clone(),
            tabs: tab_infos,
            panes: pane_manifest,
            connected_clients: self.active_tab_indices.keys().len(),
            is_current_session: true,
        };
        self.bus
            .senders
            .send_to_background_jobs(BackgroundJob::ReportSessionInfo(
                self.session_name.to_owned(),
                session_info,
            ))
            .with_context(err_context)?;

        self.bus
            .senders
            .send_to_background_jobs(BackgroundJob::ReadAllSessionInfosOnMachine)
            .with_context(err_context)?;
        Ok(())
    }
    fn dump_layout_to_hd(&mut self) -> Result<()> {
        let err_context = || format!("Failed to log and report session state");
        let session_layout_metadata = self.get_layout_metadata(self.default_shell.clone());
        self.bus
            .senders
            .send_to_plugin(PluginInstruction::LogLayoutToHd(session_layout_metadata))
            .with_context(err_context)?;

        Ok(())
    }
    pub fn update_session_infos(
        &mut self,
        new_session_infos: BTreeMap<String, SessionInfo>,
    ) -> Result<()> {
        self.session_infos_on_machine = new_session_infos;
        self.bus
            .senders
            .send_to_plugin(PluginInstruction::Update(vec![(
                None,
                None,
                Event::SessionUpdate(self.session_infos_on_machine.values().cloned().collect()),
            )]))
            .context("failed to update session info")?;
        Ok(())
    }

    pub fn update_active_tab_name(&mut self, buf: Vec<u8>, client_id: ClientId) -> Result<()> {
        let err_context =
            || format!("failed to update active tabs name for client id: {client_id:?}");

        let client_id = if self.get_active_tab(client_id).is_ok() {
            Some(client_id)
        } else {
            self.get_first_client_id()
        };

        match client_id {
            Some(client_id) => {
                let s = str::from_utf8(&buf)
                    .with_context(|| format!("failed to construct tab name from buf: {buf:?}"))
                    .with_context(err_context)?;
                match self.get_active_tab_mut(client_id) {
                    Ok(active_tab) => {
                        match s {
                            "\0" => {
                                active_tab.name = String::new();
                            },
                            "\u{007F}" | "\u{0008}" => {
                                // delete and backspace keys
                                active_tab.name.pop();
                            },
                            c => {
                                // It only allows printable unicode
                                if buf.iter().all(|u| matches!(u, 0x20..=0x7E | 0xA0..=0xFF)) {
                                    active_tab.name.push_str(c);
                                }
                            },
                        }
                        self.log_and_report_session_state()
                            .with_context(err_context)
                    },
                    Err(err) => {
                        Err::<(), _>(err).with_context(err_context).non_fatal();
                        Ok(())
                    },
                }
            },
            None => Ok(()),
        }
    }
    pub fn undo_active_rename_tab(&mut self, client_id: ClientId) -> Result<()> {
        let err_context = || format!("failed to undo active tab rename for client {}", client_id);

        let client_id = if self.get_active_tab(client_id).is_ok() {
            Some(client_id)
        } else {
            self.get_first_client_id()
        };
        match client_id {
            Some(client_id) => {
                match self.get_active_tab_mut(client_id) {
                    Ok(active_tab) => {
                        if active_tab.name != active_tab.prev_name {
                            active_tab.name = active_tab.prev_name.clone();
                            self.log_and_report_session_state()
                                .context("failed to undo renaming of active tab")?;
                        }
                    },
                    Err(err) => Err::<(), _>(err).with_context(err_context).non_fatal(),
                };
                Ok(())
            },
            None => Ok(()),
        }
    }

    pub fn change_mode(&mut self, mode_info: ModeInfo, client_id: ClientId) -> Result<()> {
        let previous_mode = self
            .mode_info
            .get(&client_id)
            .unwrap_or(&self.default_mode_info)
            .mode;

        let err_context = || {
            format!(
                "failed to change from mode '{:?}' to mode '{:?}' for client {client_id}",
                previous_mode, mode_info.mode
            )
        };

        // If we leave the Search-related modes, we need to clear all previous searches
        let search_related_modes = [InputMode::EnterSearch, InputMode::Search, InputMode::Scroll];
        if search_related_modes.contains(&previous_mode)
            && !search_related_modes.contains(&mode_info.mode)
        {
            active_tab!(self, client_id, |tab: &mut Tab| tab.clear_search(client_id));
        }

        if previous_mode == InputMode::Scroll
            && (mode_info.mode == InputMode::Normal || mode_info.mode == InputMode::Locked)
        {
            if let Ok(active_tab) = self.get_active_tab_mut(client_id) {
                active_tab
                    .clear_active_terminal_scroll(client_id)
                    .with_context(err_context)?;
            }
        }

        if mode_info.mode == InputMode::RenameTab {
            if let Ok(active_tab) = self.get_active_tab_mut(client_id) {
                active_tab.prev_name = active_tab.name.clone();
            }
        }

        if mode_info.mode == InputMode::RenamePane {
            if let Ok(active_tab) = self.get_active_tab_mut(client_id) {
                if let Some(active_pane) =
                    active_tab.get_active_pane_or_floating_pane_mut(client_id)
                {
                    active_pane.store_pane_name();
                }
            }
        }

        self.style = mode_info.style;
        self.mode_info.insert(client_id, mode_info.clone());
        for tab in self.tabs.values_mut() {
            tab.change_mode_info(mode_info.clone(), client_id);
            tab.mark_active_pane_for_rerender(client_id);
            tab.update_input_modes()?;
        }

        if let Some(os_input) = &mut self.bus.os_input {
            let _ =
                os_input.send_to_client(client_id, ServerToClientMsg::SwitchToMode(mode_info.mode));
        }

        Ok(())
    }
    pub fn change_mode_for_all_clients(&mut self, mode_info: ModeInfo) -> Result<()> {
        let err_context = || {
            format!(
                "failed to change input mode to {:?} for all clients",
                mode_info.mode
            )
        };

        let connected_client_ids: Vec<ClientId> = self.active_tab_indices.keys().copied().collect();
        for client_id in connected_client_ids {
            self.change_mode(mode_info.clone(), client_id)
                .with_context(err_context)?;
        }
        Ok(())
    }
    pub fn move_focus_left_or_previous_tab(&mut self, client_id: ClientId) -> Result<()> {
        let err_context = || {
            format!(
                "failed to move focus left or to previous tab for client {}",
                client_id
            )
        };

        let client_id = if self.get_active_tab(client_id).is_ok() {
            Some(client_id)
        } else {
            self.get_first_client_id()
        };
        if let Some(client_id) = client_id {
            match self.get_active_tab_mut(client_id) {
                Ok(active_tab) => {
                    active_tab
                        .move_focus_left(client_id)
                        .and_then(|success| {
                            if !success {
                                self.switch_tab_prev(Some(Direction::Left), true, client_id)
                                    .context("failed to move focus to previous tab")
                            } else {
                                Ok(())
                            }
                        })
                        .with_context(err_context)?;
                },
                Err(err) => Err::<(), _>(err).with_context(err_context).non_fatal(),
            };
        }
        self.log_and_report_session_state()
            .with_context(err_context)?;
        Ok(())
    }
    pub fn move_focus_right_or_next_tab(&mut self, client_id: ClientId) -> Result<()> {
        let err_context = || {
            format!(
                "failed to move focus right or to next tab for client {}",
                client_id
            )
        };

        let client_id = if self.get_active_tab(client_id).is_ok() {
            Some(client_id)
        } else {
            self.get_first_client_id()
        };

        if let Some(client_id) = client_id {
            match self.get_active_tab_mut(client_id) {
                Ok(active_tab) => {
                    active_tab
                        .move_focus_right(client_id)
                        .and_then(|success| {
                            if !success {
                                self.switch_tab_next(Some(Direction::Right), true, client_id)
                                    .context("failed to move focus to next tab")
                            } else {
                                Ok(())
                            }
                        })
                        .with_context(err_context)?;
                },
                Err(err) => Err::<(), _>(err).with_context(err_context).non_fatal(),
            };
        }
        self.log_and_report_session_state()
            .with_context(err_context)?;
        Ok(())
    }
    pub fn toggle_tab(&mut self, client_id: ClientId) -> Result<()> {
        let tab = self
            .get_previous_tab(client_id)
            .context("failed to toggle tabs")?;
        if let Some(t) = tab {
            let position = t.position;
            self.go_to_tab(position + 1, client_id)
                .context("failed to toggle tabs")?;
        };

        self.log_and_report_session_state()
            .context("failed to toggle tabs")?;
        self.render()
    }

    pub fn focus_plugin_pane(
        &mut self,
        run_plugin: &RunPlugin,
        should_float: bool,
        move_to_focused_tab: bool,
        client_id: ClientId,
    ) -> Result<bool> {
        // true => found and focused, false => not
        let err_context = || format!("failed to focus_plugin_pane");
        let mut tab_index_and_plugin_pane_id = None;
        let mut plugin_pane_to_move_to_active_tab = None;
        let focused_tab_index = *self.active_tab_indices.get(&client_id).unwrap_or(&0);
        let all_tabs = self.get_tabs_mut();
        for (tab_index, tab) in all_tabs.iter_mut() {
            if let Some(plugin_pane_id) = tab.find_plugin(&run_plugin) {
                tab_index_and_plugin_pane_id = Some((*tab_index, plugin_pane_id));
                if move_to_focused_tab && focused_tab_index != *tab_index {
                    plugin_pane_to_move_to_active_tab =
                        tab.extract_pane(plugin_pane_id, Some(client_id));
                }

                break;
            }
        }
        if let Some(plugin_pane_to_move_to_active_tab) = plugin_pane_to_move_to_active_tab.take() {
            let pane_id = plugin_pane_to_move_to_active_tab.pid();
            let new_active_tab = self.get_active_tab_mut(client_id)?;

            if should_float {
                new_active_tab.show_floating_panes();
                new_active_tab.add_floating_pane(
                    plugin_pane_to_move_to_active_tab,
                    pane_id,
                    Some(client_id),
                )?;
            } else {
                new_active_tab.hide_floating_panes();
                new_active_tab.add_tiled_pane(
                    plugin_pane_to_move_to_active_tab,
                    pane_id,
                    Some(client_id),
                )?;
            }
            return Ok(true);
        }
        match tab_index_and_plugin_pane_id {
            Some((tab_index, plugin_pane_id)) => {
                self.go_to_tab(tab_index + 1, client_id)?;
                self.tabs
                    .get_mut(&tab_index)
                    .with_context(err_context)?
                    .focus_pane_with_id(plugin_pane_id, should_float, client_id)
                    .context("failed to focus plugin pane")?;
                self.log_and_report_session_state()
                    .with_context(err_context)?;
                Ok(true)
            },
            None => Ok(false),
        }
    }

    pub fn focus_pane_with_id(
        &mut self,
        pane_id: PaneId,
        should_float_if_hidden: bool,
        client_id: ClientId,
    ) -> Result<()> {
        let err_context = || format!("failed to focus_plugin_pane");
        let tab_index = self
            .tabs
            .iter()
            .find(|(_tab_index, tab)| tab.has_pane_with_pid(&pane_id))
            .map(|(tab_index, _tab)| *tab_index);
        match tab_index {
            Some(tab_index) => {
                self.go_to_tab(tab_index + 1, client_id)?;
                self.tabs
                    .get_mut(&tab_index)
                    .with_context(err_context)?
                    .focus_pane_with_id(pane_id, should_float_if_hidden, client_id)
                    .context("failed to focus pane with id")?;
            },
            None => {
                log::error!("Could not find pane with id: {:?}", pane_id);
            },
        };
        Ok(())
    }
    pub fn break_pane(
        &mut self,
        default_shell: Option<TerminalAction>,
        default_layout: Box<Layout>,
        client_id: ClientId,
    ) -> Result<()> {
        let err_context = || "failed break pane out of tab".to_string();
        let active_tab = self.get_active_tab_mut(client_id)?;
        if active_tab.get_selectable_tiled_panes_count() > 1
            || active_tab.get_visible_selectable_floating_panes_count() > 0
        {
            let active_pane_id = active_tab
                .get_active_pane_id(client_id)
                .with_context(err_context)?;
            let pane_to_break_is_floating = active_tab.are_floating_panes_visible();
            let active_pane = active_tab
                .close_pane(active_pane_id, false, Some(client_id))
                .with_context(err_context)?;
            let active_pane_run_instruction = active_pane.invoked_with().clone();
            let tab_index = self.get_new_tab_index();
            let swap_layouts = (
                default_layout.swap_tiled_layouts.clone(),
                default_layout.swap_floating_layouts.clone(),
            );
            self.new_tab(tab_index, swap_layouts, None, client_id)?;
            let tab = self.tabs.get_mut(&tab_index).with_context(err_context)?;
            let (mut tiled_panes_layout, mut floating_panes_layout) = default_layout.new_tab();
            if pane_to_break_is_floating {
                tab.show_floating_panes();
                tab.add_floating_pane(active_pane, active_pane_id, Some(client_id))?;
                if let Some(already_running_layout) = floating_panes_layout
                    .iter_mut()
                    .find(|i| i.run == active_pane_run_instruction)
                {
                    already_running_layout.already_running = true;
                }
            } else {
                tab.add_tiled_pane(active_pane, active_pane_id, Some(client_id))?;
                tiled_panes_layout.ignore_run_instruction(active_pane_run_instruction.clone());
            }
            self.bus.senders.send_to_plugin(PluginInstruction::NewTab(
                None,
                default_shell,
                Some(tiled_panes_layout),
                floating_panes_layout,
                tab_index,
                client_id,
            ))?;
        } else {
            let active_pane_id = active_tab
                .get_active_pane_id(client_id)
                .with_context(err_context)?;
            self.bus
                .senders
                .send_to_background_jobs(BackgroundJob::DisplayPaneError(
                    vec![active_pane_id],
                    "Cannot break single pane out!".into(),
                ))
                .with_context(err_context)?;
            self.unblock_input()?;
        }
        Ok(())
    }
    pub fn break_pane_to_new_tab(
        &mut self,
        direction: Direction,
        client_id: ClientId,
    ) -> Result<()> {
        let err_context = || "failed break pane out of tab".to_string();
        if self.tabs.len() > 1 {
            let (active_pane_id, active_pane, pane_to_break_is_floating) = {
                let active_tab = self.get_active_tab_mut(client_id)?;
                let active_pane_id = active_tab
                    .get_active_pane_id(client_id)
                    .with_context(err_context)?;
                let pane_to_break_is_floating = active_tab.are_floating_panes_visible();
                let active_pane = active_tab
                    .close_pane(active_pane_id, false, Some(client_id))
                    .with_context(err_context)?;
                (active_pane_id, active_pane, pane_to_break_is_floating)
            };
            let update_mode_infos = false;
            match direction {
                Direction::Right | Direction::Down => {
                    self.switch_tab_next(None, update_mode_infos, client_id)?;
                },
                Direction::Left | Direction::Up => {
                    self.switch_tab_prev(None, update_mode_infos, client_id)?;
                },
            };
            let new_active_tab = self.get_active_tab_mut(client_id)?;

            if pane_to_break_is_floating {
                new_active_tab.show_floating_panes();
                new_active_tab.add_floating_pane(active_pane, active_pane_id, Some(client_id))?;
            } else {
                new_active_tab.hide_floating_panes();
                new_active_tab.add_tiled_pane(active_pane, active_pane_id, Some(client_id))?;
            }

            self.log_and_report_session_state()?;
        } else {
            let active_pane_id = {
                let active_tab = self.get_active_tab_mut(client_id)?;
                active_tab
                    .get_active_pane_id(client_id)
                    .with_context(err_context)?
            };
            self.bus
                .senders
                .send_to_background_jobs(BackgroundJob::DisplayPaneError(
                    vec![active_pane_id],
                    "No other tabs to add pane to!".into(),
                ))
                .with_context(err_context)?;
        }
        self.unblock_input()?;
        self.render()?;
        Ok(())
    }
    pub fn replace_pane(
        &mut self,
        new_pane_id: PaneId,
        hold_for_command: HoldForCommand,
        run: Option<Run>,
        pane_title: Option<InitialTitle>,
        client_id_tab_index_or_pane_id: ClientTabIndexOrPaneId,
    ) -> Result<()> {
        let err_context = || format!("failed to replace pane");
        let suppress_pane = |tab: &mut Tab, pane_id: PaneId, new_pane_id: PaneId| {
            let _ = tab.suppress_pane_and_replace_with_pid(pane_id, new_pane_id, run);
            if let Some(pane_title) = pane_title {
                let _ = tab.rename_pane(pane_title.as_bytes().to_vec(), new_pane_id);
            }
            if let Some(hold_for_command) = hold_for_command {
                let is_first_run = true;
                tab.hold_pane(new_pane_id, None, is_first_run, hold_for_command)
            }
        };
        match client_id_tab_index_or_pane_id {
            ClientTabIndexOrPaneId::ClientId(client_id) => {
                active_tab!(self, client_id, |tab: &mut Tab| {
                    match tab.get_active_pane_id(client_id) {
                        Some(pane_id) => {
                            suppress_pane(tab, pane_id, new_pane_id);
                        },
                        None => {
                            log::error!(
                                "Failed to find active pane for client id: {:?}",
                                client_id
                            );
                        },
                    }
                });
            },
            ClientTabIndexOrPaneId::PaneId(pane_id) => {
                let tab_index = self
                    .tabs
                    .iter()
                    .find(|(_tab_index, tab)| tab.has_pane_with_pid(&pane_id))
                    .map(|(tab_index, _tab)| *tab_index);
                match tab_index {
                    Some(tab_index) => {
                        let tab = self.tabs.get_mut(&tab_index).with_context(err_context)?;
                        suppress_pane(tab, pane_id, new_pane_id);
                    },
                    None => {
                        log::error!("Could not find pane with id: {:?}", pane_id);
                    },
                };
            },
            ClientTabIndexOrPaneId::TabIndex(_tab_index) => {
                log::error!("Cannot replace pane with tab index");
            },
        }
        Ok(())
    }
    fn unblock_input(&self) -> Result<()> {
        self.bus
            .senders
            .send_to_server(ServerInstruction::UnblockInputThread)
            .context("failed to unblock input")
    }
    fn get_layout_metadata(&self, default_shell: Option<PathBuf>) -> SessionLayoutMetadata {
        let mut session_layout_metadata = SessionLayoutMetadata::new(self.default_layout.clone());
        if let Some(default_shell) = default_shell {
            session_layout_metadata.update_default_shell(default_shell);
        }
        let first_client_id = self.get_first_client_id();
        let active_tab_index =
            first_client_id.and_then(|client_id| self.active_tab_indices.get(&client_id));

        for (tab_index, tab) in self.tabs.values().enumerate() {
            let tab_is_focused = active_tab_index == Some(&tab_index);
            let hide_floating_panes = !tab.are_floating_panes_visible();
            let mut suppressed_panes = HashMap::new();
            for (triggering_pane_id, p) in tab.get_suppressed_panes() {
                suppressed_panes.insert(*triggering_pane_id, p);
            }
            let active_pane_id =
                first_client_id.and_then(|client_id| tab.get_active_pane_id(client_id));
            let tiled_panes: Vec<PaneLayoutMetadata> = tab
                .get_tiled_panes()
                .map(|(pane_id, p)| {
                    // here we look to see if this pane triggers any suppressed pane,
                    // and if so we take that suppressed pane - we do this because this
                    // is currently only the case the scrollback editing panes, and
                    // when dumping the layout we want the "real" pane and not the
                    // editor pane
                    match suppressed_panes.remove(pane_id) {
                        Some((is_scrollback_editor, suppressed_pane)) if *is_scrollback_editor => {
                            (suppressed_pane.pid(), suppressed_pane)
                        },
                        _ => (*pane_id, p),
                    }
                })
                .map(|(pane_id, p)| {
                    PaneLayoutMetadata::new(
                        pane_id,
                        p.position_and_size(),
                        p.borderless(),
                        p.invoked_with().clone(),
                        p.custom_title(),
                        active_pane_id == Some(pane_id),
                        if self.serialize_pane_viewport {
                            p.serialize(self.scrollback_lines_to_serialize)
                        } else {
                            None
                        },
                    )
                })
                .collect();
            let floating_panes: Vec<PaneLayoutMetadata> = tab
                .get_floating_panes()
                .map(|(pane_id, p)| {
                    // here we look to see if this pane triggers any suppressed pane,
                    // and if so we take that suppressed pane - we do this because this
                    // is currently only the case the scrollback editing panes, and
                    // when dumping the layout we want the "real" pane and not the
                    // editor pane
                    match suppressed_panes.remove(pane_id) {
                        Some((is_scrollback_editor, suppressed_pane)) if *is_scrollback_editor => {
                            (suppressed_pane.pid(), suppressed_pane)
                        },
                        _ => (*pane_id, p),
                    }
                })
                .map(|(pane_id, p)| {
                    PaneLayoutMetadata::new(
                        pane_id,
                        p.position_and_size(),
                        false, // floating panes are never borderless
                        p.invoked_with().clone(),
                        p.custom_title(),
                        active_pane_id == Some(pane_id),
                        if self.serialize_pane_viewport {
                            p.serialize(self.scrollback_lines_to_serialize)
                        } else {
                            None
                        },
                    )
                })
                .collect();
            session_layout_metadata.add_tab(
                tab.name.clone(),
                tab_is_focused,
                hide_floating_panes,
                tiled_panes,
                floating_panes,
            );
        }
        session_layout_metadata
    }
}

// The box is here in order to make the
// NewClient enum smaller
#[allow(clippy::boxed_local)]
pub(crate) fn screen_thread_main(
    bus: Bus<ScreenInstruction>,
    max_panes: Option<usize>,
    client_attributes: ClientAttributes,
    config_options: Box<Options>,
    debug: bool,
    default_layout: Box<Layout>,
) -> Result<()> {
    let arrow_fonts = !config_options.simplified_ui.unwrap_or_default();
    let draw_pane_frames = config_options.pane_frames.unwrap_or(true);
    let auto_layout = config_options.auto_layout.unwrap_or(true);
    let session_serialization = config_options.session_serialization.unwrap_or(true);
    let serialize_pane_viewport = config_options.serialize_pane_viewport.unwrap_or(false);
    let scrollback_lines_to_serialize = config_options.scrollback_lines_to_serialize;
    let session_is_mirrored = config_options.mirror_session.unwrap_or(false);
    let default_shell = config_options.default_shell;
    let copy_options = CopyOptions::new(
        config_options.copy_command,
        config_options.copy_clipboard.unwrap_or_default(),
        config_options.copy_on_select.unwrap_or(true),
    );
    let styled_underlines = config_options.styled_underlines.unwrap_or(true);

    let thread_senders = bus.senders.clone();
    let mut screen = Screen::new(
        bus,
        &client_attributes,
        max_panes,
        get_mode_info(
            config_options.default_mode.unwrap_or_default(),
            &client_attributes,
            PluginCapabilities {
                //  ¯\_(ツ)_/¯
                arrow_fonts: !arrow_fonts,
            },
        ),
        draw_pane_frames,
        auto_layout,
        session_is_mirrored,
        copy_options,
        debug,
        default_layout,
        default_shell,
        session_serialization,
        serialize_pane_viewport,
        scrollback_lines_to_serialize,
<<<<<<< HEAD
        styled_underlines,
=======
        arrow_fonts,
>>>>>>> 37bc6364
    );

    let mut pending_tab_ids: HashSet<usize> = HashSet::new();
    let mut pending_tab_switches: HashSet<(usize, ClientId)> = HashSet::new(); // usize is the
                                                                               // tab_index

    loop {
        let (event, mut err_ctx) = screen
            .bus
            .recv()
            .context("failed to receive event on channel")?;
        err_ctx.add_call(ContextType::Screen((&event).into()));
        // here we start caching resizes, so that we'll send them in bulk at the end of each event
        // when this cache is Dropped, for more information, see the comments in PtyWriter
        let _resize_cache = ResizeCache::new(thread_senders.clone());

        match event {
            ScreenInstruction::PtyBytes(pid, vte_bytes) => {
                let all_tabs = screen.get_tabs_mut();
                for tab in all_tabs.values_mut() {
                    if tab.has_terminal_pid(pid) {
                        tab.handle_pty_bytes(pid, vte_bytes)
                            .context("failed to process pty bytes")?;
                        break;
                    }
                }
            },
            ScreenInstruction::PluginBytes(mut plugin_bytes) => {
                for (pid, client_id, vte_bytes) in plugin_bytes.drain(..) {
                    let all_tabs = screen.get_tabs_mut();
                    for tab in all_tabs.values_mut() {
                        if tab.has_plugin(pid) {
                            tab.handle_plugin_bytes(pid, client_id, vte_bytes)
                                .context("failed to process plugin bytes")?;
                            break;
                        }
                    }
                }
                screen.render()?;
            },
            ScreenInstruction::Render => {
                screen.render()?;
            },
            ScreenInstruction::NewPane(
                pid,
                initial_pane_title,
                should_float,
                hold_for_command,
                invoked_with,
                client_or_tab_index,
            ) => {
                match client_or_tab_index {
                    ClientTabIndexOrPaneId::ClientId(client_id) => {
                        active_tab_and_connected_client_id!(screen, client_id, |tab: &mut Tab, client_id: ClientId| {
                            tab.new_pane(pid,
                               initial_pane_title,
                               should_float,
                               invoked_with,
                               Some(client_id)
                           )
                        }, ?);
                        if let Some(hold_for_command) = hold_for_command {
                            let is_first_run = true;
                            active_tab_and_connected_client_id!(
                                screen,
                                client_id,
                                |tab: &mut Tab, _client_id: ClientId| tab.hold_pane(
                                    pid,
                                    None,
                                    is_first_run,
                                    hold_for_command
                                )
                            )
                        }
                    },
                    ClientTabIndexOrPaneId::TabIndex(tab_index) => {
                        if let Some(active_tab) = screen.tabs.get_mut(&tab_index) {
                            active_tab.new_pane(
                                pid,
                                initial_pane_title,
                                should_float,
                                invoked_with,
                                None,
                            )?;
                            if let Some(hold_for_command) = hold_for_command {
                                let is_first_run = true;
                                active_tab.hold_pane(pid, None, is_first_run, hold_for_command);
                            }
                        } else {
                            log::error!("Tab index not found: {:?}", tab_index);
                        }
                    },
                    ClientTabIndexOrPaneId::PaneId(_pane_id) => {
                        log::error!("cannot open a pane with a pane id??");
                    },
                };
                screen.unblock_input()?;
                screen.log_and_report_session_state()?;

                screen.render()?;
            },
            ScreenInstruction::OpenInPlaceEditor(pid, client_id) => {
                active_tab!(screen, client_id, |tab: &mut Tab| tab
                    .replace_active_pane_with_editor_pane(pid, client_id), ?);
                screen.unblock_input()?;
                screen.log_and_report_session_state()?;

                screen.render()?;
            },
            ScreenInstruction::TogglePaneEmbedOrFloating(client_id) => {
                active_tab_and_connected_client_id!(screen, client_id, |tab: &mut Tab, client_id: ClientId| tab
                    .toggle_pane_embed_or_floating(client_id), ?);
                screen.unblock_input()?;
                screen.log_and_report_session_state()?;

                screen.render()?;
            },
            ScreenInstruction::ToggleFloatingPanes(client_id, default_shell) => {
                active_tab_and_connected_client_id!(screen, client_id, |tab: &mut Tab, client_id: ClientId| tab
                    .toggle_floating_panes(Some(client_id), default_shell), ?);
                screen.unblock_input()?;
                screen.log_and_report_session_state()?;

                screen.render()?;
            },
            ScreenInstruction::HorizontalSplit(
                pid,
                initial_pane_title,
                hold_for_command,
                client_id,
            ) => {
                active_tab_and_connected_client_id!(
                    screen,
                    client_id,
                    |tab: &mut Tab, client_id: ClientId| tab.horizontal_split(pid, initial_pane_title, client_id),
                    ?
                );
                if let Some(hold_for_command) = hold_for_command {
                    let is_first_run = true;
                    active_tab_and_connected_client_id!(
                        screen,
                        client_id,
                        |tab: &mut Tab, _client_id: ClientId| tab.hold_pane(
                            pid,
                            None,
                            is_first_run,
                            hold_for_command
                        )
                    );
                }
                screen.unblock_input()?;
                screen.log_and_report_session_state()?;
                screen.render()?;
            },
            ScreenInstruction::VerticalSplit(
                pid,
                initial_pane_title,
                hold_for_command,
                client_id,
            ) => {
                active_tab_and_connected_client_id!(
                    screen,
                    client_id,
                    |tab: &mut Tab, client_id: ClientId| tab.vertical_split(pid, initial_pane_title, client_id),
                    ?
                );
                if let Some(hold_for_command) = hold_for_command {
                    let is_first_run = true;
                    active_tab_and_connected_client_id!(
                        screen,
                        client_id,
                        |tab: &mut Tab, _client_id: ClientId| tab.hold_pane(
                            pid,
                            None,
                            is_first_run,
                            hold_for_command
                        )
                    );
                }
                screen.unblock_input()?;
                screen.log_and_report_session_state()?;
                screen.render()?;
            },
            ScreenInstruction::WriteCharacter(bytes, client_id) => {
                let mut state_changed = false;
                active_tab_and_connected_client_id!(
                    screen,
                    client_id,
                    |tab: &mut Tab, client_id: ClientId| {
                        let write_result = match tab.is_sync_panes_active() {
                            true => tab.write_to_terminals_on_current_tab(bytes, client_id),
                            false => tab.write_to_active_terminal(bytes, client_id),
                        };
                        if let Ok(true) = write_result {
                            state_changed = true;
                        }
                        write_result
                    },
                    ?
                );
                if state_changed {
                    screen.log_and_report_session_state()?;
                }
            },
            ScreenInstruction::Resize(client_id, strategy) => {
                active_tab_and_connected_client_id!(
                    screen,
                    client_id,
                    |tab: &mut Tab, client_id: ClientId| tab.resize(client_id, strategy),
                    ?
                );
                screen.unblock_input()?;
                screen.render()?;
                screen.log_and_report_session_state()?;
            },
            ScreenInstruction::SwitchFocus(client_id) => {
                active_tab_and_connected_client_id!(
                    screen,
                    client_id,
                    |tab: &mut Tab, client_id: ClientId| tab.focus_next_pane(client_id)
                );
                screen.unblock_input()?;
                screen.render()?;
                screen.log_and_report_session_state()?;
            },
            ScreenInstruction::FocusNextPane(client_id) => {
                active_tab_and_connected_client_id!(
                    screen,
                    client_id,
                    |tab: &mut Tab, client_id: ClientId| tab.focus_next_pane(client_id)
                );
                screen.render()?;
                screen.unblock_input()?;
            },
            ScreenInstruction::FocusPreviousPane(client_id) => {
                active_tab_and_connected_client_id!(
                    screen,
                    client_id,
                    |tab: &mut Tab, client_id: ClientId| tab.focus_previous_pane(client_id)
                );
                screen.render()?;
                screen.unblock_input()?;
                screen.log_and_report_session_state()?;
            },
            ScreenInstruction::MoveFocusLeft(client_id) => {
                active_tab_and_connected_client_id!(
                    screen,
                    client_id,
                    |tab: &mut Tab, client_id: ClientId| tab.move_focus_left(client_id),
                    ?
                );
                screen.render()?;
                screen.unblock_input()?;
                screen.log_and_report_session_state()?;
            },
            ScreenInstruction::MoveFocusLeftOrPreviousTab(client_id) => {
                screen.move_focus_left_or_previous_tab(client_id)?;
                screen.unblock_input()?;
                screen.render()?;
                screen.log_and_report_session_state()?;
            },
            ScreenInstruction::MoveFocusDown(client_id) => {
                active_tab_and_connected_client_id!(
                    screen,
                    client_id,
                    |tab: &mut Tab, client_id: ClientId| tab.move_focus_down(client_id),
                    ?
                );
                screen.render()?;
                screen.unblock_input()?;
                screen.log_and_report_session_state()?;
            },
            ScreenInstruction::MoveFocusRight(client_id) => {
                active_tab_and_connected_client_id!(
                    screen,
                    client_id,
                    |tab: &mut Tab, client_id: ClientId| tab.move_focus_right(client_id),
                    ?
                );
                screen.render()?;
                screen.unblock_input()?;
                screen.log_and_report_session_state()?;
            },
            ScreenInstruction::MoveFocusRightOrNextTab(client_id) => {
                screen.move_focus_right_or_next_tab(client_id)?;
                screen.unblock_input()?;
                screen.render()?;
                screen.log_and_report_session_state()?;
            },
            ScreenInstruction::MoveFocusUp(client_id) => {
                active_tab_and_connected_client_id!(
                    screen,
                    client_id,
                    |tab: &mut Tab, client_id: ClientId| tab.move_focus_up(client_id),
                    ?
                );
                screen.render()?;
                screen.unblock_input()?;
                screen.log_and_report_session_state()?;
            },
            ScreenInstruction::ClearScreen(client_id) => {
                active_tab_and_connected_client_id!(
                    screen,
                    client_id,
                    |tab: &mut Tab, client_id: ClientId| tab.clear_active_terminal_screen(
                        client_id,
                    ),
                    ?
                );
                screen.render()?;
                screen.unblock_input()?;
            },
            ScreenInstruction::DumpScreen(file, client_id, full) => {
                active_tab_and_connected_client_id!(
                    screen,
                    client_id,
                    |tab: &mut Tab, client_id: ClientId| tab.dump_active_terminal_screen(
                        Some(file.to_string()),
                        client_id,
                        full
                    ),
                    ?
                );
                screen.render()?;
                screen.unblock_input()?;
            },
            ScreenInstruction::DumpLayout(default_shell, client_id) => {
                let err_context = || format!("Failed to dump layout");
                let session_layout_metadata = screen.get_layout_metadata(default_shell);
                screen
                    .bus
                    .senders
                    .send_to_plugin(PluginInstruction::DumpLayout(
                        session_layout_metadata,
                        client_id,
                    ))
                    .with_context(err_context)?;
            },
            ScreenInstruction::EditScrollback(client_id) => {
                active_tab_and_connected_client_id!(
                    screen,
                    client_id,
                    |tab: &mut Tab, client_id: ClientId| tab.edit_scrollback(client_id),
                    ?
                );
                screen.render()?;
                screen.log_and_report_session_state()?;
            },
            ScreenInstruction::ScrollUp(client_id) => {
                active_tab_and_connected_client_id!(
                    screen,
                    client_id,
                    |tab: &mut Tab, client_id: ClientId| tab.scroll_active_terminal_up(client_id)
                );
                screen.unblock_input()?;
                screen.render()?;
            },
            ScreenInstruction::MovePane(client_id) => {
                active_tab_and_connected_client_id!(
                    screen,
                    client_id,
                    |tab: &mut Tab, client_id: ClientId| tab.move_active_pane(client_id)
                );
                screen.render()?;
                screen.unblock_input()?;
                screen.log_and_report_session_state()?;
            },
            ScreenInstruction::MovePaneBackwards(client_id) => {
                active_tab_and_connected_client_id!(
                    screen,
                    client_id,
                    |tab: &mut Tab, client_id: ClientId| tab.move_active_pane_backwards(client_id)
                );
                screen.render()?;
                screen.unblock_input()?;
                screen.log_and_report_session_state()?;
            },
            ScreenInstruction::MovePaneDown(client_id) => {
                active_tab_and_connected_client_id!(
                    screen,
                    client_id,
                    |tab: &mut Tab, client_id: ClientId| tab.move_active_pane_down(client_id)
                );
                screen.render()?;
                screen.unblock_input()?;
                screen.log_and_report_session_state()?;
            },
            ScreenInstruction::MovePaneUp(client_id) => {
                active_tab_and_connected_client_id!(
                    screen,
                    client_id,
                    |tab: &mut Tab, client_id: ClientId| tab.move_active_pane_up(client_id)
                );
                screen.render()?;
                screen.unblock_input()?;
                screen.log_and_report_session_state()?;
            },
            ScreenInstruction::MovePaneRight(client_id) => {
                active_tab_and_connected_client_id!(
                    screen,
                    client_id,
                    |tab: &mut Tab, client_id: ClientId| tab.move_active_pane_right(client_id)
                );
                screen.render()?;
                screen.unblock_input()?;
                screen.log_and_report_session_state()?;
            },
            ScreenInstruction::MovePaneLeft(client_id) => {
                active_tab_and_connected_client_id!(
                    screen,
                    client_id,
                    |tab: &mut Tab, client_id: ClientId| tab.move_active_pane_left(client_id)
                );
                screen.render()?;
                screen.unblock_input()?;
                screen.log_and_report_session_state()?;
            },
            ScreenInstruction::ScrollUpAt(point, client_id) => {
                active_tab_and_connected_client_id!(
                    screen,
                    client_id,
                    |tab: &mut Tab, client_id: ClientId| tab
                        .handle_scrollwheel_up(&point, 3, client_id), ?
                );
                screen.render()?;
                screen.unblock_input()?;
            },
            ScreenInstruction::ScrollDown(client_id) => {
                active_tab_and_connected_client_id!(
                    screen,
                    client_id,
                    |tab: &mut Tab, client_id: ClientId| tab.scroll_active_terminal_down(client_id), ?
                );
                screen.render()?;
                screen.unblock_input()?;
            },
            ScreenInstruction::ScrollDownAt(point, client_id) => {
                active_tab_and_connected_client_id!(
                    screen,
                    client_id,
                    |tab: &mut Tab, client_id: ClientId| tab
                        .handle_scrollwheel_down(&point, 3, client_id), ?
                );
                screen.render()?;
                screen.unblock_input()?;
            },
            ScreenInstruction::ScrollToBottom(client_id) => {
                active_tab_and_connected_client_id!(
                    screen,
                    client_id,
                    |tab: &mut Tab, client_id: ClientId| tab
                        .scroll_active_terminal_to_bottom(client_id), ?
                );
                screen.render()?;
                screen.unblock_input()?;
            },
            ScreenInstruction::ScrollToTop(client_id) => {
                active_tab_and_connected_client_id!(
                    screen,
                    client_id,
                    |tab: &mut Tab, client_id: ClientId| tab
                        .scroll_active_terminal_to_top(client_id), ?
                );
                screen.render()?;
                screen.unblock_input()?;
            },
            ScreenInstruction::PageScrollUp(client_id) => {
                active_tab_and_connected_client_id!(
                    screen,
                    client_id,
                    |tab: &mut Tab, client_id: ClientId| tab
                        .scroll_active_terminal_up_page(client_id)
                );
                screen.render()?;
                screen.unblock_input()?;
            },
            ScreenInstruction::PageScrollDown(client_id) => {
                active_tab_and_connected_client_id!(
                    screen,
                    client_id,
                    |tab: &mut Tab, client_id: ClientId| tab
                        .scroll_active_terminal_down_page(client_id), ?
                );
                screen.render()?;
                screen.unblock_input()?;
            },
            ScreenInstruction::HalfPageScrollUp(client_id) => {
                active_tab_and_connected_client_id!(
                    screen,
                    client_id,
                    |tab: &mut Tab, client_id: ClientId| tab
                        .scroll_active_terminal_up_half_page(client_id)
                );
                screen.render()?;
                screen.unblock_input()?;
            },
            ScreenInstruction::HalfPageScrollDown(client_id) => {
                active_tab_and_connected_client_id!(
                    screen,
                    client_id,
                    |tab: &mut Tab, client_id: ClientId| tab
                        .scroll_active_terminal_down_half_page(client_id), ?
                );
                screen.render()?;
                screen.unblock_input()?;
            },
            ScreenInstruction::ClearScroll(client_id) => {
                active_tab_and_connected_client_id!(
                    screen,
                    client_id,
                    |tab: &mut Tab, client_id: ClientId| tab
                        .clear_active_terminal_scroll(client_id), ?
                );
                screen.render()?;
                screen.unblock_input()?;
            },
            ScreenInstruction::CloseFocusedPane(client_id) => {
                active_tab_and_connected_client_id!(
                    screen,
                    client_id,
                    |tab: &mut Tab, client_id: ClientId| tab.close_focused_pane(client_id), ?
                );
                screen.render()?;
                screen.unblock_input()?;
                screen.log_and_report_session_state()?;
            },
            ScreenInstruction::SetSelectable(id, selectable, tab_index) => {
                screen.get_indexed_tab_mut(tab_index).map_or_else(
                    || {
                        log::warn!(
                            "Tab index #{} not found, could not set selectable for plugin #{:?}.",
                            tab_index,
                            id
                        )
                    },
                    |tab| tab.set_pane_selectable(id, selectable),
                );

                screen.render()?;
                screen.log_and_report_session_state()?;
            },
            ScreenInstruction::ClosePane(id, client_id) => {
                match client_id {
                    Some(client_id) => {
                        active_tab!(screen, client_id, |tab: &mut Tab| tab.close_pane(
                            id,
                            false,
                            Some(client_id)
                        ));
                    },
                    None => {
                        for tab in screen.tabs.values_mut() {
                            if tab.get_all_pane_ids().contains(&id) {
                                tab.close_pane(id, false, None);
                                break;
                            }
                        }
                    },
                }
                screen.unblock_input()?;
                screen.log_and_report_session_state()?;
            },
            ScreenInstruction::HoldPane(id, exit_status, run_command, tab_index, client_id) => {
                let is_first_run = false;
                match (client_id, tab_index) {
                    (Some(client_id), _) => {
                        active_tab!(screen, client_id, |tab: &mut Tab| tab.hold_pane(
                            id,
                            exit_status,
                            is_first_run,
                            run_command
                        ));
                    },
                    (_, Some(tab_index)) => match screen.tabs.get_mut(&tab_index) {
                        Some(tab) => tab.hold_pane(id, exit_status, is_first_run, run_command),
                        None => log::warn!(
                            "Tab with index {tab_index} not found. Cannot hold pane with id {:?}",
                            id
                        ),
                    },
                    _ => {
                        for tab in screen.tabs.values_mut() {
                            if tab.get_all_pane_ids().contains(&id) {
                                tab.hold_pane(id, exit_status, is_first_run, run_command);
                                break;
                            }
                        }
                    },
                }
                screen.unblock_input()?;
                screen.log_and_report_session_state()?;
            },
            ScreenInstruction::UpdatePaneName(c, client_id) => {
                active_tab_and_connected_client_id!(
                    screen,
                    client_id,
                    |tab: &mut Tab, client_id: ClientId| tab.update_active_pane_name(c, client_id), ?
                );
                screen.render()?;
                screen.unblock_input()?;
                screen.log_and_report_session_state()?;
            },
            ScreenInstruction::UndoRenamePane(client_id) => {
                active_tab_and_connected_client_id!(
                    screen,
                    client_id,
                    |tab: &mut Tab, client_id: ClientId| tab.undo_active_rename_pane(client_id), ?
                );
                screen.render()?;
                screen.unblock_input()?;
            },
            ScreenInstruction::ToggleActiveTerminalFullscreen(client_id) => {
                active_tab_and_connected_client_id!(
                    screen,
                    client_id,
                    |tab: &mut Tab, client_id: ClientId| tab
                        .toggle_active_pane_fullscreen(client_id)
                );
                screen.render()?;
                screen.unblock_input()?;
                screen.log_and_report_session_state()?;
            },
            ScreenInstruction::TogglePaneFrames => {
                screen.draw_pane_frames = !screen.draw_pane_frames;
                for tab in screen.tabs.values_mut() {
                    tab.set_pane_frames(screen.draw_pane_frames);
                }
                screen.render()?;
                screen.unblock_input()?;
                screen.log_and_report_session_state()?;
            },
            ScreenInstruction::SwitchTabNext(client_id) => {
                screen.switch_tab_next(None, true, client_id)?;
                screen.unblock_input()?;
                screen.render()?;
            },
            ScreenInstruction::SwitchTabPrev(client_id) => {
                screen.switch_tab_prev(None, true, client_id)?;
                screen.unblock_input()?;
                screen.render()?;
            },
            ScreenInstruction::CloseTab(client_id) => {
                screen.close_tab(client_id)?;
                screen.unblock_input()?;
                screen.render()?;
            },
            ScreenInstruction::NewTab(
                cwd,
                default_shell,
                layout,
                floating_panes_layout,
                tab_name,
                swap_layouts,
                client_id,
            ) => {
                let tab_index = screen.get_new_tab_index();
                pending_tab_ids.insert(tab_index);
                screen.new_tab(tab_index, swap_layouts, tab_name.clone(), client_id)?;
                screen
                    .bus
                    .senders
                    .send_to_plugin(PluginInstruction::NewTab(
                        cwd,
                        default_shell,
                        layout,
                        floating_panes_layout,
                        tab_index,
                        client_id,
                    ))?;
            },
            ScreenInstruction::ApplyLayout(
                layout,
                floating_panes_layout,
                new_pane_pids,
                new_floating_pane_pids,
                new_plugin_ids,
                tab_index,
                client_id,
            ) => {
                screen.apply_layout(
                    layout,
                    floating_panes_layout,
                    new_pane_pids,
                    new_floating_pane_pids,
                    new_plugin_ids,
                    tab_index,
                    client_id,
                )?;
                pending_tab_ids.remove(&tab_index);
                if pending_tab_ids.is_empty() {
                    for (tab_index, client_id) in pending_tab_switches.drain() {
                        screen.go_to_tab(tab_index as usize, client_id)?;
                    }
                }
                screen.unblock_input()?;
                screen.render()?;
            },
            ScreenInstruction::GoToTab(tab_index, client_id) => {
                let client_id_to_switch = if client_id.is_none() {
                    None
                } else if screen
                    .active_tab_indices
                    .contains_key(&client_id.expect("This is checked above"))
                {
                    client_id
                } else {
                    screen.active_tab_indices.keys().next().copied()
                };
                match client_id_to_switch {
                    // we must make sure pending_tab_ids is empty because otherwise we cannot be
                    // sure this instruction is applied at the right time (eg. we might have a
                    // pending tab that will become not-pending after this instruction and change
                    // the client focus, which should have happened before this instruction and not
                    // after)
                    Some(client_id) if pending_tab_ids.is_empty() => {
                        screen.go_to_tab(tab_index as usize, client_id)?;
                        screen.unblock_input()?;
                        screen.render()?;
                    },
                    _ => {
                        if let Some(client_id) = client_id {
                            pending_tab_switches.insert((tab_index as usize, client_id));
                        }
                    },
                }
            },
            ScreenInstruction::GoToTabName(
                tab_name,
                swap_layouts,
                default_shell,
                create,
                client_id,
            ) => {
                let client_id = if client_id.is_none() {
                    None
                } else if screen
                    .active_tab_indices
                    .contains_key(&client_id.expect("This is checked above"))
                {
                    client_id
                } else {
                    screen.active_tab_indices.keys().next().copied()
                };
                if let Some(client_id) = client_id {
                    if let Ok(tab_exists) = screen.go_to_tab_name(tab_name.clone(), client_id) {
                        screen.unblock_input()?;
                        screen.render()?;
                        if create && !tab_exists {
                            let tab_index = screen.get_new_tab_index();
                            screen.new_tab(tab_index, swap_layouts, Some(tab_name), client_id)?;
                            screen
                                .bus
                                .senders
                                .send_to_plugin(PluginInstruction::NewTab(
                                    None,
                                    default_shell,
                                    None,
                                    vec![],
                                    tab_index,
                                    client_id,
                                ))?;
                        }
                    }
                }
            },
            ScreenInstruction::UpdateTabName(c, client_id) => {
                screen.update_active_tab_name(c, client_id)?;
                screen.unblock_input()?;
                screen.render()?;
            },
            ScreenInstruction::UndoRenameTab(client_id) => {
                screen.undo_active_rename_tab(client_id)?;
                screen.unblock_input()?;
                screen.render()?;
            },
            ScreenInstruction::TerminalResize(new_size) => {
                screen.resize_to_screen(new_size)?;
                screen.log_and_report_session_state()?; // update tabs so that the ui indication will be send to the plugins
                screen.render()?;
            },
            ScreenInstruction::TerminalPixelDimensions(pixel_dimensions) => {
                screen.update_pixel_dimensions(pixel_dimensions);
            },
            ScreenInstruction::TerminalBackgroundColor(background_color_instruction) => {
                screen.update_terminal_background_color(background_color_instruction);
            },
            ScreenInstruction::TerminalForegroundColor(background_color_instruction) => {
                screen.update_terminal_foreground_color(background_color_instruction);
            },
            ScreenInstruction::TerminalColorRegisters(color_registers) => {
                screen.update_terminal_color_registers(color_registers);
            },
            ScreenInstruction::ChangeMode(mode_info, client_id) => {
                screen.change_mode(mode_info, client_id)?;
                screen.render()?;
                screen.unblock_input()?;
            },
            ScreenInstruction::ChangeModeForAllClients(mode_info) => {
                screen.change_mode_for_all_clients(mode_info)?;
                screen.render()?;
                screen.unblock_input()?;
            },
            ScreenInstruction::ToggleActiveSyncTab(client_id) => {
                active_tab_and_connected_client_id!(
                    screen,
                    client_id,
                    |tab: &mut Tab, _client_id: ClientId| tab.toggle_sync_panes_is_active()
                );
                screen.log_and_report_session_state()?;
                screen.render()?;
                screen.unblock_input()?;
            },
            ScreenInstruction::LeftClick(point, client_id) => {
                active_tab!(screen, client_id, |tab: &mut Tab| tab
                    .handle_left_click(&point, client_id), ?);
                screen.log_and_report_session_state()?;
                screen.render()?;
                screen.unblock_input()?;
            },
            ScreenInstruction::RightClick(point, client_id) => {
                active_tab!(screen, client_id, |tab: &mut Tab| tab
                    .handle_right_click(&point, client_id), ?);
                screen.log_and_report_session_state()?;
                screen.render()?;
                screen.unblock_input()?;
            },
            ScreenInstruction::MiddleClick(point, client_id) => {
                active_tab!(screen, client_id, |tab: &mut Tab| tab
                    .handle_middle_click(&point, client_id), ?);
                screen.log_and_report_session_state()?;
                screen.render()?;
                screen.unblock_input()?;
            },
            ScreenInstruction::LeftMouseRelease(point, client_id) => {
                active_tab!(screen, client_id, |tab: &mut Tab| tab
                    .handle_left_mouse_release(&point, client_id), ?);
                screen.render()?;
                screen.unblock_input()?;
            },
            ScreenInstruction::RightMouseRelease(point, client_id) => {
                active_tab!(screen, client_id, |tab: &mut Tab| tab
                    .handle_right_mouse_release(&point, client_id), ?);
                screen.render()?;
            },
            ScreenInstruction::MiddleMouseRelease(point, client_id) => {
                active_tab!(screen, client_id, |tab: &mut Tab| tab
                    .handle_middle_mouse_release(&point, client_id), ?);
                screen.render()?;
            },
            ScreenInstruction::MouseHoldLeft(point, client_id) => {
                active_tab!(screen, client_id, |tab: &mut Tab| tab
                    .handle_mouse_hold_left(&point, client_id), ?);
                screen.render()?;
            },
            ScreenInstruction::MouseHoldRight(point, client_id) => {
                active_tab!(screen, client_id, |tab: &mut Tab| tab
                    .handle_mouse_hold_right(&point, client_id), ?);
                screen.render()?;
            },
            ScreenInstruction::MouseHoldMiddle(point, client_id) => {
                active_tab!(screen, client_id, |tab: &mut Tab| tab
                    .handle_mouse_hold_middle(&point, client_id), ?);
                screen.render()?;
            },
            ScreenInstruction::Copy(client_id) => {
                active_tab!(screen, client_id, |tab: &mut Tab| tab
                    .copy_selection(client_id), ?);
                screen.render()?;
            },
            ScreenInstruction::Exit => {
                break;
            },
            ScreenInstruction::ToggleTab(client_id) => {
                screen.toggle_tab(client_id)?;
                screen.unblock_input()?;
                screen.render()?;
            },
            ScreenInstruction::AddClient(client_id, tab_position_to_focus, pane_id_to_focus) => {
                screen.add_client(client_id)?;
                let pane_id = pane_id_to_focus.map(|(pane_id, is_plugin)| {
                    if is_plugin {
                        PaneId::Plugin(pane_id)
                    } else {
                        PaneId::Terminal(pane_id)
                    }
                });
                if let Some(pane_id) = pane_id {
                    screen.focus_pane_with_id(pane_id, true, client_id)?;
                } else if let Some(tab_position_to_focus) = tab_position_to_focus {
                    screen.go_to_tab(tab_position_to_focus, client_id)?;
                }
                screen.log_and_report_session_state()?;
                screen.render()?;
            },
            ScreenInstruction::RemoveClient(client_id) => {
                screen.remove_client(client_id)?;
                screen.log_and_report_session_state()?;
                screen.render()?;
            },
            ScreenInstruction::AddOverlay(overlay, _client_id) => {
                screen.get_active_overlays_mut().pop();
                screen.get_active_overlays_mut().push(overlay);
                screen.unblock_input()?;
            },
            ScreenInstruction::RemoveOverlay(_client_id) => {
                screen.get_active_overlays_mut().pop();
                screen.render()?;
                screen.unblock_input()?;
            },
            ScreenInstruction::ConfirmPrompt(_client_id) => {
                let overlay = screen.get_active_overlays_mut().pop();
                let instruction = overlay.and_then(|o| o.prompt_confirm());
                if let Some(instruction) = instruction {
                    screen
                        .bus
                        .senders
                        .send_to_server(*instruction)
                        .context("failed to confirm prompt")?;
                }
                screen.unblock_input()?;
            },
            ScreenInstruction::DenyPrompt(_client_id) => {
                screen.get_active_overlays_mut().pop();
                screen.render()?;
                screen.unblock_input()?;
            },
            ScreenInstruction::UpdateSearch(c, client_id) => {
                active_tab_and_connected_client_id!(
                    screen,
                    client_id,
                    |tab: &mut Tab, client_id: ClientId| tab.update_search_term(c, client_id), ?
                );
                screen.render()?;
            },
            ScreenInstruction::SearchDown(client_id) => {
                active_tab_and_connected_client_id!(
                    screen,
                    client_id,
                    |tab: &mut Tab, client_id: ClientId| tab.search_down(client_id)
                );
                screen.render()?;
            },
            ScreenInstruction::SearchUp(client_id) => {
                active_tab_and_connected_client_id!(
                    screen,
                    client_id,
                    |tab: &mut Tab, client_id: ClientId| tab.search_up(client_id)
                );
                screen.render()?;
                screen.unblock_input()?;
            },
            ScreenInstruction::SearchToggleCaseSensitivity(client_id) => {
                active_tab_and_connected_client_id!(
                    screen,
                    client_id,
                    |tab: &mut Tab, client_id: ClientId| tab
                        .toggle_search_case_sensitivity(client_id)
                );
                screen.render()?;
                screen.unblock_input()?;
            },
            ScreenInstruction::SearchToggleWrap(client_id) => {
                active_tab_and_connected_client_id!(
                    screen,
                    client_id,
                    |tab: &mut Tab, client_id: ClientId| tab.toggle_search_wrap(client_id)
                );
                screen.render()?;
                screen.unblock_input()?;
            },
            ScreenInstruction::SearchToggleWholeWord(client_id) => {
                active_tab_and_connected_client_id!(
                    screen,
                    client_id,
                    |tab: &mut Tab, client_id: ClientId| tab.toggle_search_whole_words(client_id)
                );
                screen.render()?;
                screen.unblock_input()?;
            },
            ScreenInstruction::AddRedPaneFrameColorOverride(pane_ids, error_text) => {
                let all_tabs = screen.get_tabs_mut();
                for pane_id in pane_ids {
                    for tab in all_tabs.values_mut() {
                        if tab.has_pane_with_pid(&pane_id) {
                            tab.add_red_pane_frame_color_override(pane_id, error_text.clone());
                            break;
                        }
                    }
                }
                screen.render()?;
            },
            ScreenInstruction::ClearPaneFrameColorOverride(pane_ids) => {
                let all_tabs = screen.get_tabs_mut();
                for pane_id in pane_ids {
                    for tab in all_tabs.values_mut() {
                        if tab.has_pane_with_pid(&pane_id) {
                            tab.clear_pane_frame_color_override(pane_id);
                            break;
                        }
                    }
                }
                screen.render()?;
            },
            ScreenInstruction::PreviousSwapLayout(client_id) => {
                active_tab_and_connected_client_id!(
                    screen,
                    client_id,
                    |tab: &mut Tab, client_id: ClientId| tab.previous_swap_layout(Some(client_id)),
                    ?
                );
                screen.render()?;
                screen.log_and_report_session_state()?;
                screen.unblock_input()?;
            },
            ScreenInstruction::NextSwapLayout(client_id) => {
                active_tab_and_connected_client_id!(
                    screen,
                    client_id,
                    |tab: &mut Tab, client_id: ClientId| tab.next_swap_layout(Some(client_id), true),
                    ?
                );
                screen.render()?;
                screen.log_and_report_session_state()?;
                screen.unblock_input()?;
            },
            ScreenInstruction::QueryTabNames(client_id) => {
                let tab_names = screen
                    .get_tabs_mut()
                    .values()
                    .map(|tab| tab.name.clone())
                    .collect::<Vec<String>>();
                screen
                    .bus
                    .senders
                    .send_to_server(ServerInstruction::Log(tab_names, client_id))?;
            },
            ScreenInstruction::NewTiledPluginPane(run_plugin, pane_title, client_id) => {
                let tab_index = screen.active_tab_indices.values().next().unwrap_or(&1);
                let size = Size::default();
                let should_float = Some(false);
                let should_be_opened_in_place = false;
                screen.bus.senders.send_to_plugin(PluginInstruction::Load(
                    should_float,
                    should_be_opened_in_place,
                    pane_title,
                    run_plugin,
                    *tab_index,
                    None, // pane it to replace
                    client_id,
                    size,
                ))?;
            },
            ScreenInstruction::NewFloatingPluginPane(run_plugin, pane_title, client_id) => {
                match screen.active_tab_indices.values().next() {
                    Some(tab_index) => {
                        let size = Size::default();
                        let should_float = Some(true);
                        let should_be_opened_in_place = false;
                        screen.bus.senders.send_to_plugin(PluginInstruction::Load(
                            should_float,
                            should_be_opened_in_place,
                            pane_title,
                            run_plugin,
                            *tab_index,
                            None, // pane id to replace
                            client_id,
                            size,
                        ))?;
                    },
                    None => {
                        log::error!(
                            "Could not find an active tab - is there at least 1 connected user?"
                        );
                    },
                }
            },
            ScreenInstruction::NewInPlacePluginPane(
                run_plugin,
                pane_title,
                pane_id_to_replace,
                client_id,
            ) => match screen.active_tab_indices.values().next() {
                Some(tab_index) => {
                    let size = Size::default();
                    let should_float = None;
                    let should_be_in_place = true;
                    screen.bus.senders.send_to_plugin(PluginInstruction::Load(
                        should_float,
                        should_be_in_place,
                        pane_title,
                        run_plugin,
                        *tab_index,
                        Some(pane_id_to_replace),
                        client_id,
                        size,
                    ))?;
                },
                None => {
                    log::error!(
                        "Could not find an active tab - is there at least 1 connected user?"
                    );
                },
            },
            ScreenInstruction::StartOrReloadPluginPane(run_plugin, pane_title) => {
                let tab_index = screen.active_tab_indices.values().next().unwrap_or(&1);
                let size = Size::default();
                let should_float = Some(false);
                screen
                    .bus
                    .senders
                    .send_to_plugin(PluginInstruction::Reload(
                        should_float,
                        pane_title,
                        run_plugin,
                        *tab_index,
                        size,
                    ))?;
            },
            ScreenInstruction::AddPlugin(
                should_float,
                should_be_in_place,
                run_plugin_location,
                pane_title,
                tab_index,
                plugin_id,
                pane_id_to_replace,
                client_id,
            ) => {
                let pane_title =
                    pane_title.unwrap_or_else(|| run_plugin_location.location.to_string());
                let run_plugin = Run::Plugin(run_plugin_location);

                if should_be_in_place {
                    if let Some(pane_id_to_replace) = pane_id_to_replace {
                        let client_tab_index_or_pane_id =
                            ClientTabIndexOrPaneId::PaneId(pane_id_to_replace);
                        screen.replace_pane(
                            PaneId::Plugin(plugin_id),
                            None,
                            Some(run_plugin),
                            Some(pane_title),
                            client_tab_index_or_pane_id,
                        )?;
                    } else if let Some(client_id) = client_id {
                        let client_tab_index_or_pane_id =
                            ClientTabIndexOrPaneId::ClientId(client_id);
                        screen.replace_pane(
                            PaneId::Plugin(plugin_id),
                            None,
                            Some(run_plugin),
                            Some(pane_title),
                            client_tab_index_or_pane_id,
                        )?;
                    } else {
                        log::error!("Must have pane id to replace or connected client_id if replacing a pane");
                    }
                } else if let Some(active_tab) = screen.tabs.get_mut(&tab_index) {
                    active_tab.new_pane(
                        PaneId::Plugin(plugin_id),
                        Some(pane_title),
                        should_float,
                        Some(run_plugin),
                        None,
                    )?;
                } else {
                    log::error!("Tab index not found: {:?}", tab_index);
                }
                screen.log_and_report_session_state()?;
                screen.unblock_input()?;
            },
            ScreenInstruction::UpdatePluginLoadingStage(pid, loading_indication) => {
                let all_tabs = screen.get_tabs_mut();
                for tab in all_tabs.values_mut() {
                    if tab.has_plugin(pid) {
                        tab.update_plugin_loading_stage(pid, loading_indication);
                        break;
                    }
                }
                screen.render()?;
            },
            ScreenInstruction::StartPluginLoadingIndication(pid, loading_indication) => {
                let all_tabs = screen.get_tabs_mut();
                for tab in all_tabs.values_mut() {
                    if tab.has_plugin(pid) {
                        tab.start_plugin_loading_indication(pid, loading_indication);
                        break;
                    }
                }
                screen.render()?;
            },
            ScreenInstruction::ProgressPluginLoadingOffset(pid) => {
                let all_tabs = screen.get_tabs_mut();
                for tab in all_tabs.values_mut() {
                    if tab.has_plugin(pid) {
                        tab.progress_plugin_loading_offset(pid);
                        break;
                    }
                }
                screen.render()?;
            },
            ScreenInstruction::RequestStateUpdateForPlugins => {
                let all_tabs = screen.get_tabs_mut();
                for tab in all_tabs.values_mut() {
                    tab.update_input_modes()?;
                }
                screen.log_and_report_session_state()?;
                screen.render()?;
            },
            ScreenInstruction::LaunchOrFocusPlugin(
                run_plugin,
                should_float,
                move_to_focused_tab,
                should_open_in_place,
                pane_id_to_replace,
                client_id,
            ) => {
                match pane_id_to_replace {
                    Some(pane_id_to_replace) => match screen.active_tab_indices.values().next() {
                        Some(tab_index) => {
                            let size = Size::default();
                            screen.bus.senders.send_to_plugin(PluginInstruction::Load(
                                Some(should_float),
                                should_open_in_place,
                                None,
                                run_plugin,
                                *tab_index,
                                Some(pane_id_to_replace),
                                client_id,
                                size,
                            ))?;
                        },
                        None => {
                            log::error!(
                                    "Could not find an active tab - is there at least 1 connected user?"
                                );
                        },
                    },
                    None => {
                        let client_id = if screen.active_tab_indices.contains_key(&client_id) {
                            Some(client_id)
                        } else {
                            screen.get_first_client_id()
                        };
                        let client_id_and_focused_tab = client_id.and_then(|client_id| {
                            screen
                                .active_tab_indices
                                .get(&client_id)
                                .map(|tab_index| (*tab_index, client_id))
                        });
                        match client_id_and_focused_tab {
                            Some((tab_index, client_id)) => {
                                if screen.focus_plugin_pane(
                                    &run_plugin,
                                    should_float,
                                    move_to_focused_tab,
                                    client_id,
                                )? {
                                    screen.render()?;
                                    screen.log_and_report_session_state()?;
                                } else {
                                    screen.bus.senders.send_to_plugin(PluginInstruction::Load(
                                        Some(should_float),
                                        should_open_in_place,
                                        None,
                                        run_plugin,
                                        tab_index,
                                        None, // pane id to replace
                                        client_id,
                                        Size::default(),
                                    ))?;
                                }
                            },
                            None => log::error!(
                                "No connected clients found - cannot load or focus plugin"
                            ),
                        }
                    },
                }
            },
            ScreenInstruction::SuppressPane(pane_id, client_id) => {
                let all_tabs = screen.get_tabs_mut();
                for tab in all_tabs.values_mut() {
                    if tab.has_non_suppressed_pane_with_pid(&pane_id) {
                        tab.suppress_pane(pane_id, client_id);
                        drop(screen.render());
                        break;
                    }
                }
                screen.log_and_report_session_state()?;
            },
            ScreenInstruction::FocusPaneWithId(pane_id, should_float_if_hidden, client_id) => {
                screen.focus_pane_with_id(pane_id, should_float_if_hidden, client_id)?;
                screen.log_and_report_session_state()?;
            },
            ScreenInstruction::RenamePane(pane_id, new_name) => {
                let all_tabs = screen.get_tabs_mut();
                for tab in all_tabs.values_mut() {
                    if tab.has_pane_with_pid(&pane_id) {
                        match tab.rename_pane(new_name, pane_id) {
                            Ok(()) => drop(screen.render()),
                            Err(e) => log::error!("Failed to rename pane: {:?}", e),
                        }
                        break;
                    }
                }
                screen.log_and_report_session_state()?;
            },
            ScreenInstruction::RenameTab(tab_index, new_name) => {
                match screen.tabs.get_mut(&tab_index.saturating_sub(1)) {
                    Some(tab) => {
                        tab.name = String::from_utf8_lossy(&new_name).to_string();
                    },
                    None => {
                        log::error!("Failed to find tab with index: {:?}", tab_index);
                    },
                }
                screen.log_and_report_session_state()?;
            },
            ScreenInstruction::RequestPluginPermissions(plugin_id, plugin_permission) => {
                let all_tabs = screen.get_tabs_mut();
                let found = all_tabs.values_mut().any(|tab| {
                    if tab.has_plugin(plugin_id) {
                        tab.request_plugin_permissions(plugin_id, Some(plugin_permission.clone()));
                        true
                    } else {
                        false
                    }
                });

                if !found {
                    log::error!(
                        "PluginId '{}' not found - cannot request permissions",
                        plugin_id
                    );
                }
            },
            ScreenInstruction::BreakPane(default_layout, default_shell, client_id) => {
                screen.break_pane(default_shell, default_layout, client_id)?;
            },
            ScreenInstruction::BreakPaneRight(client_id) => {
                screen.break_pane_to_new_tab(Direction::Right, client_id)?;
            },
            ScreenInstruction::BreakPaneLeft(client_id) => {
                screen.break_pane_to_new_tab(Direction::Left, client_id)?;
            },
            ScreenInstruction::UpdateSessionInfos(new_session_infos) => {
                screen.update_session_infos(new_session_infos)?;
            },
            ScreenInstruction::ReplacePane(
                new_pane_id,
                hold_for_command,
                pane_title,
                invoked_with,
                client_id_tab_index_or_pane_id,
            ) => {
                screen.replace_pane(
                    new_pane_id,
                    hold_for_command,
                    invoked_with,
                    pane_title,
                    client_id_tab_index_or_pane_id,
                )?;

                screen.unblock_input()?;
                screen.log_and_report_session_state()?;

                screen.render()?;
            },
            ScreenInstruction::DumpLayoutToHd => {
                if screen.session_serialization {
                    screen.dump_layout_to_hd()?;
                }
            },
        }
    }
    Ok(())
}

#[path = "./unit/screen_tests.rs"]
#[cfg(test)]
mod screen_tests;<|MERGE_RESOLUTION|>--- conflicted
+++ resolved
@@ -558,12 +558,9 @@
     session_name: String,
     default_layout: Box<Layout>,
     default_shell: Option<PathBuf>,
-<<<<<<< HEAD
     session_infos_on_machine: BTreeMap<String, SessionInfo>, // String is the session name, can also be this session
     styled_underlines: bool,
-=======
     arrow_fonts: bool,
->>>>>>> 37bc6364
 }
 
 impl Screen {
@@ -583,11 +580,8 @@
         session_serialization: bool,
         serialize_pane_viewport: bool,
         scrollback_lines_to_serialize: Option<usize>,
-<<<<<<< HEAD
         styled_underlines: bool,
-=======
         arrow_fonts: bool,
->>>>>>> 37bc6364
     ) -> Self {
         let session_name = mode_info.session_name.clone().unwrap_or_default();
         let session_info = SessionInfo::new(session_name.clone());
@@ -622,11 +616,8 @@
             session_serialization,
             serialize_pane_viewport,
             scrollback_lines_to_serialize,
-<<<<<<< HEAD
             styled_underlines,
-=======
             arrow_fonts,
->>>>>>> 37bc6364
         }
     }
 
@@ -2088,11 +2079,8 @@
         session_serialization,
         serialize_pane_viewport,
         scrollback_lines_to_serialize,
-<<<<<<< HEAD
         styled_underlines,
-=======
         arrow_fonts,
->>>>>>> 37bc6364
     );
 
     let mut pending_tab_ids: HashSet<usize> = HashSet::new();
