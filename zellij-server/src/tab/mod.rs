//! `Tab`s holds multiple panes. It tracks their coordinates (x/y) and size,
//! as well as how they should be resized

mod clipboard;
mod copy_command;

use copy_command::CopyCommand;
use std::env::temp_dir;
use uuid::Uuid;
<<<<<<< HEAD
use zellij_utils::input::command::RunCommand;
=======
use zellij_utils::errors::prelude::*;
>>>>>>> cb926119
use zellij_utils::position::{Column, Line};
use zellij_utils::{position::Position, serde};

use crate::pty_writer::PtyWriteInstruction;
use crate::screen::CopyOptions;
use crate::ui::pane_boundaries_frame::FrameParams;

use self::clipboard::ClipboardProvider;
use crate::{
    os_input_output::ServerOsApi,
    output::{CharacterChunk, Output, SixelImageChunk},
    panes::sixel::SixelImageStore,
    panes::{FloatingPanes, TiledPanes},
    panes::{LinkHandler, PaneId, PluginPane, TerminalPane},
    pty::{ClientOrTabIndex, PtyInstruction, VteBytes},
    thread_bus::ThreadSenders,
    wasm_vm::PluginInstruction,
    ClientId, ServerInstruction,
};
use serde::{Deserialize, Serialize};
use std::cell::RefCell;
use std::rc::Rc;
use std::sync::mpsc::channel;
use std::time::Instant;
use std::{
    collections::{HashMap, HashSet},
    str,
};
use zellij_utils::{
    data::{Event, InputMode, ModeInfo, Palette, PaletteColor, Style},
    input::{
        command::TerminalAction,
        layout::{PaneLayout, Run},
        parse_keys,
    },
    pane_size::{Offset, PaneGeom, Size, SizeInPixels, Viewport},
};

macro_rules! resize_pty {
    ($pane:expr, $os_input:expr) => {
        if let PaneId::Terminal(ref pid) = $pane.pid() {
            // FIXME: This `set_terminal_size_using_terminal_id` call would be best in
            // `TerminalPane::reflow_lines`
            $os_input.set_terminal_size_using_terminal_id(
                *pid,
                $pane.get_content_columns() as u16,
                $pane.get_content_rows() as u16,
            );
        }
    };
}

// FIXME: This should be replaced by `RESIZE_PERCENT` at some point
pub const MIN_TERMINAL_HEIGHT: usize = 5;
pub const MIN_TERMINAL_WIDTH: usize = 5;

const MAX_PENDING_VTE_EVENTS: usize = 7000;

pub(crate) struct Tab {
    pub index: usize,
    pub position: usize,
    pub name: String,
    pub prev_name: String,
    tiled_panes: TiledPanes,
    floating_panes: FloatingPanes,
    suppressed_panes: HashMap<PaneId, Box<dyn Pane>>,
    max_panes: Option<usize>,
    viewport: Rc<RefCell<Viewport>>, // includes all non-UI panes
    display_area: Rc<RefCell<Size>>, // includes all panes (including eg. the status bar and tab bar in the default layout)
    character_cell_size: Rc<RefCell<Option<SizeInPixels>>>,
    sixel_image_store: Rc<RefCell<SixelImageStore>>,
    os_api: Box<dyn ServerOsApi>,
    pub senders: ThreadSenders,
    synchronize_is_active: bool,
    should_clear_display_before_rendering: bool,
    mode_info: Rc<RefCell<HashMap<ClientId, ModeInfo>>>,
    default_mode_info: ModeInfo,
    pub style: Style,
    connected_clients: Rc<RefCell<HashSet<ClientId>>>,
    draw_pane_frames: bool,
    pending_vte_events: HashMap<u32, Vec<VteBytes>>,
    pub selecting_with_mouse: bool, // this is only pub for the tests TODO: remove this once we combine write_text_to_clipboard with render
    link_handler: Rc<RefCell<LinkHandler>>,
    clipboard_provider: ClipboardProvider,
    // TODO: used only to focus the pane when the layout is loaded
    // it seems that optimization is possible using `active_panes`
    focus_pane_id: Option<PaneId>,
    copy_on_select: bool,
    last_mouse_hold_position: Option<Position>,
    terminal_emulator_colors: Rc<RefCell<Palette>>,
    terminal_emulator_color_codes: Rc<RefCell<HashMap<usize, String>>>,
    pids_waiting_resize: HashSet<u32>, // u32 is the terminal_id
}

#[derive(Clone, Debug, Default, Serialize, Deserialize)]
#[serde(crate = "self::serde")]
pub(crate) struct TabData {
    pub position: usize,
    pub name: String,
    pub active: bool,
    pub mode_info: ModeInfo,
    pub colors: Palette,
}

// FIXME: Use a struct that has a pane_type enum, to reduce all of the duplication
pub trait Pane {
    fn x(&self) -> usize;
    fn y(&self) -> usize;
    fn rows(&self) -> usize;
    fn cols(&self) -> usize;
    fn get_content_x(&self) -> usize;
    fn get_content_y(&self) -> usize;
    fn get_content_columns(&self) -> usize;
    fn get_content_rows(&self) -> usize;
    fn reset_size_and_position_override(&mut self);
    fn set_geom(&mut self, position_and_size: PaneGeom);
    fn set_geom_override(&mut self, pane_geom: PaneGeom);
    fn handle_pty_bytes(&mut self, bytes: VteBytes);
    fn cursor_coordinates(&self) -> Option<(usize, usize)>;
    fn adjust_input_to_terminal(&mut self, _input_bytes: Vec<u8>) -> Option<AdjustedInput> {
        None
    }
    fn position_and_size(&self) -> PaneGeom;
    fn current_geom(&self) -> PaneGeom;
    fn geom_override(&self) -> Option<PaneGeom>;
    fn should_render(&self) -> bool;
    fn set_should_render(&mut self, should_render: bool);
    fn set_should_render_boundaries(&mut self, _should_render: bool) {}
    fn selectable(&self) -> bool;
    fn set_selectable(&mut self, selectable: bool);
    fn render(
        &mut self,
        client_id: Option<ClientId>,
    ) -> Option<(Vec<CharacterChunk>, Option<String>, Vec<SixelImageChunk>)>; // TODO: better
    fn render_frame(
        &mut self,
        client_id: ClientId,
        frame_params: FrameParams,
        input_mode: InputMode,
    ) -> Option<(Vec<CharacterChunk>, Option<String>)>; // TODO: better
    fn render_fake_cursor(
        &mut self,
        cursor_color: PaletteColor,
        text_color: PaletteColor,
    ) -> Option<String>;
    fn render_terminal_title(&mut self, _input_mode: InputMode) -> String;
    fn update_name(&mut self, name: &str);
    fn pid(&self) -> PaneId;
    fn reduce_height(&mut self, percent: f64);
    fn increase_height(&mut self, percent: f64);
    fn reduce_width(&mut self, percent: f64);
    fn increase_width(&mut self, percent: f64);
    fn push_down(&mut self, count: usize);
    fn push_right(&mut self, count: usize);
    fn pull_left(&mut self, count: usize);
    fn pull_up(&mut self, count: usize);
    fn dump_screen(&mut self, _client_id: ClientId) -> String {
        "".to_owned()
    }
    fn scroll_up(&mut self, count: usize, client_id: ClientId);
    fn scroll_down(&mut self, count: usize, client_id: ClientId);
    fn clear_scroll(&mut self);
    fn is_scrolled(&self) -> bool;
    fn active_at(&self) -> Instant;
    fn set_active_at(&mut self, instant: Instant);
    fn set_frame(&mut self, frame: bool);
    fn set_content_offset(&mut self, offset: Offset);
    fn cursor_shape_csi(&self) -> String {
        "\u{1b}[0 q".to_string() // default to non blinking block
    }
    fn contains(&self, position: &Position) -> bool {
        match self.geom_override() {
            Some(position_and_size) => position_and_size.contains(position),
            None => self.position_and_size().contains(position),
        }
    }
    fn start_selection(&mut self, _start: &Position, _client_id: ClientId) {}
    fn update_selection(&mut self, _position: &Position, _client_id: ClientId) {}
    fn end_selection(&mut self, _end: &Position, _client_id: ClientId) {}
    fn reset_selection(&mut self) {}
    fn get_selected_text(&self) -> Option<String> {
        None
    }

    fn right_boundary_x_coords(&self) -> usize {
        self.x() + self.cols()
    }
    fn bottom_boundary_y_coords(&self) -> usize {
        self.y() + self.rows()
    }
    fn is_right_of(&self, other: &dyn Pane) -> bool {
        self.x() > other.x()
    }
    fn is_directly_right_of(&self, other: &dyn Pane) -> bool {
        self.x() == other.x() + other.cols()
    }
    fn is_left_of(&self, other: &dyn Pane) -> bool {
        self.x() < other.x()
    }
    fn is_directly_left_of(&self, other: &dyn Pane) -> bool {
        self.x() + self.cols() == other.x()
    }
    fn is_below(&self, other: &dyn Pane) -> bool {
        self.y() > other.y()
    }
    fn is_directly_below(&self, other: &dyn Pane) -> bool {
        self.y() == other.y() + other.rows()
    }
    fn is_above(&self, other: &dyn Pane) -> bool {
        self.y() < other.y()
    }
    fn is_directly_above(&self, other: &dyn Pane) -> bool {
        self.y() + self.rows() == other.y()
    }
    fn horizontally_overlaps_with(&self, other: &dyn Pane) -> bool {
        (self.y() >= other.y() && self.y() < (other.y() + other.rows()))
            || ((self.y() + self.rows()) <= (other.y() + other.rows())
                && (self.y() + self.rows()) > other.y())
            || (self.y() <= other.y() && (self.y() + self.rows() >= (other.y() + other.rows())))
            || (other.y() <= self.y() && (other.y() + other.rows() >= (self.y() + self.rows())))
    }
    fn get_horizontal_overlap_with(&self, other: &dyn Pane) -> usize {
        std::cmp::min(self.y() + self.rows(), other.y() + other.rows())
            - std::cmp::max(self.y(), other.y())
    }
    fn vertically_overlaps_with(&self, other: &dyn Pane) -> bool {
        (self.x() >= other.x() && self.x() < (other.x() + other.cols()))
            || ((self.x() + self.cols()) <= (other.x() + other.cols())
                && (self.x() + self.cols()) > other.x())
            || (self.x() <= other.x() && (self.x() + self.cols() >= (other.x() + other.cols())))
            || (other.x() <= self.x() && (other.x() + other.cols() >= (self.x() + self.cols())))
    }
    fn get_vertical_overlap_with(&self, other: &dyn Pane) -> usize {
        std::cmp::min(self.x() + self.cols(), other.x() + other.cols())
            - std::cmp::max(self.x(), other.x())
    }
    fn can_reduce_height_by(&self, reduce_by: usize) -> bool {
        self.rows() > reduce_by && self.rows() - reduce_by >= self.min_height()
    }
    fn can_reduce_width_by(&self, reduce_by: usize) -> bool {
        self.cols() > reduce_by && self.cols() - reduce_by >= self.min_width()
    }
    fn min_width(&self) -> usize {
        MIN_TERMINAL_WIDTH
    }
    fn min_height(&self) -> usize {
        MIN_TERMINAL_HEIGHT
    }
    fn drain_messages_to_pty(&mut self) -> Vec<Vec<u8>> {
        // TODO: this is only relevant to terminal panes
        // we should probably refactor away from this trait at some point
        vec![]
    }
    fn drain_clipboard_update(&mut self) -> Option<String> {
        None
    }
    fn render_full_viewport(&mut self) {}
    fn relative_position(&self, position_on_screen: &Position) -> Position {
        position_on_screen.relative_to(self.get_content_y(), self.get_content_x())
    }
    fn position_is_on_frame(&self, position: &Position) -> bool {
        if !self.contains(position) {
            return false;
        }
        if (self.x()..self.get_content_x()).contains(&position.column()) {
            // position is on left border
            return true;
        }
        if (self.get_content_x() + self.get_content_columns()..(self.x() + self.cols()))
            .contains(&position.column())
        {
            // position is on right border
            return true;
        }
        if (self.y() as isize..self.get_content_y() as isize).contains(&position.line()) {
            // position is on top border
            return true;
        }
        if ((self.get_content_y() + self.get_content_rows()) as isize
            ..(self.y() + self.rows()) as isize)
            .contains(&position.line())
        {
            // position is on bottom border
            return true;
        }
        false
    }
    fn store_pane_name(&mut self);
    fn load_pane_name(&mut self);
    fn set_borderless(&mut self, borderless: bool);
    fn borderless(&self) -> bool;
    // TODO: this should probably be merged with the mouse_right_click
    fn handle_right_click(&mut self, _to: &Position, _client_id: ClientId) {}
    fn mouse_left_click(&self, _position: &Position, _is_held: bool) -> Option<String> {
        None
    }
    fn mouse_left_click_release(&self, _position: &Position) -> Option<String> {
        None
    }
    fn mouse_right_click(&self, _position: &Position, _is_held: bool) -> Option<String> {
        None
    }
    fn mouse_right_click_release(&self, _position: &Position) -> Option<String> {
        None
    }
    fn mouse_middle_click(&self, _position: &Position, _is_held: bool) -> Option<String> {
        None
    }
    fn mouse_middle_click_release(&self, _position: &Position) -> Option<String> {
        None
    }
    fn mouse_scroll_up(&self, _position: &Position) -> Option<String> {
        None
    }
    fn mouse_scroll_down(&self, _position: &Position) -> Option<String> {
        None
    }
    fn get_line_number(&self) -> Option<usize> {
        None
    }
    fn update_search_term(&mut self, _needle: &str) {
        // No-op by default (only terminal-panes currently have search capability)
    }
    fn search_down(&mut self) {
        // No-op by default (only terminal-panes currently have search capability)
    }
    fn search_up(&mut self) {
        // No-op by default (only terminal-panes currently have search capability)
    }
    fn toggle_search_case_sensitivity(&mut self) {
        // No-op by default (only terminal-panes currently have search capability)
    }
    fn toggle_search_whole_words(&mut self) {
        // No-op by default (only terminal-panes currently have search capability)
    }
    fn toggle_search_wrap(&mut self) {
        // No-op by default (only terminal-panes currently have search capability)
    }
    fn clear_search(&mut self) {
        // No-op by default (only terminal-panes currently have search capability)
    }
    fn is_alternate_mode_active(&self) -> bool {
        // False by default (only terminal-panes support alternate mode)
        false
    }
    fn hold(&mut self, _exit_status: Option<i32>, _run_command: RunCommand) {
        // No-op by default, only terminal panes support holding
    }
}

#[derive(Clone, Debug)]
pub enum AdjustedInput {
    WriteBytesToTerminal(Vec<u8>),
    ReRunCommandInThisPane(RunCommand),
    CloseThisPane,
}

impl Tab {
    // FIXME: Still too many arguments for clippy to be happy...
    #[allow(clippy::too_many_arguments)]
    pub fn new(
        index: usize,
        position: usize,
        name: String,
        display_area: Size,
        character_cell_size: Rc<RefCell<Option<SizeInPixels>>>,
        sixel_image_store: Rc<RefCell<SixelImageStore>>,
        os_api: Box<dyn ServerOsApi>,
        senders: ThreadSenders,
        max_panes: Option<usize>,
        style: Style,
        default_mode_info: ModeInfo,
        draw_pane_frames: bool,
        connected_clients_in_app: Rc<RefCell<HashSet<ClientId>>>,
        session_is_mirrored: bool,
        client_id: ClientId,
        copy_options: CopyOptions,
        terminal_emulator_colors: Rc<RefCell<Palette>>,
        terminal_emulator_color_codes: Rc<RefCell<HashMap<usize, String>>>,
    ) -> Self {
        let name = if name.is_empty() {
            format!("Tab #{}", index + 1)
        } else {
            name
        };

        let mut connected_clients = HashSet::new();
        connected_clients.insert(client_id);
        let viewport: Viewport = display_area.into();
        let viewport = Rc::new(RefCell::new(viewport));
        let display_area = Rc::new(RefCell::new(display_area));
        let connected_clients = Rc::new(RefCell::new(connected_clients));
        let mode_info = Rc::new(RefCell::new(HashMap::new()));

        let tiled_panes = TiledPanes::new(
            display_area.clone(),
            viewport.clone(),
            connected_clients.clone(),
            connected_clients_in_app.clone(),
            mode_info.clone(),
            character_cell_size.clone(),
            session_is_mirrored,
            draw_pane_frames,
            default_mode_info.clone(),
            style,
            os_api.clone(),
        );
        let floating_panes = FloatingPanes::new(
            display_area.clone(),
            viewport.clone(),
            connected_clients.clone(),
            connected_clients_in_app,
            mode_info.clone(),
            session_is_mirrored,
            default_mode_info.clone(),
            style,
        );

        let clipboard_provider = match copy_options.command {
            Some(command) => ClipboardProvider::Command(CopyCommand::new(command)),
            None => ClipboardProvider::Osc52(copy_options.clipboard),
        };

        Tab {
            index,
            position,
            tiled_panes,
            floating_panes,
            suppressed_panes: HashMap::new(),
            name: name.clone(),
            prev_name: name,
            max_panes,
            viewport,
            display_area,
            character_cell_size,
            sixel_image_store,
            synchronize_is_active: false,
            os_api,
            senders,
            should_clear_display_before_rendering: false,
            style,
            mode_info,
            default_mode_info,
            draw_pane_frames,
            pending_vte_events: HashMap::new(),
            connected_clients,
            selecting_with_mouse: false,
            link_handler: Rc::new(RefCell::new(LinkHandler::new())),
            clipboard_provider,
            focus_pane_id: None,
            copy_on_select: copy_options.copy_on_select,
            last_mouse_hold_position: None,
            terminal_emulator_colors,
            terminal_emulator_color_codes,
            pids_waiting_resize: HashSet::new(),
        }
    }

    pub fn apply_layout(
        &mut self,
        layout: PaneLayout,
<<<<<<< HEAD
        new_ids: Vec<u32>,
=======
        new_pids: Vec<RawFd>,
>>>>>>> cb926119
        tab_index: usize,
        client_id: ClientId,
    ) -> Result<()> {
        let err_context = || {
            format!(
                "failed to apply layout {layout:#?} in tab {tab_index} for client id {client_id}"
            )
        };
        if self.tiled_panes.has_panes() {
            log::error!(
                "Applying a layout to a tab with existing panes - this is not yet supported!"
            );
        }
        let (viewport_cols, viewport_rows) = {
            let viewport = self.viewport.borrow();
            (viewport.cols, viewport.rows)
        };
        let mut free_space = PaneGeom::default();
        free_space.cols.set_inner(viewport_cols);
        free_space.rows.set_inner(viewport_rows);

        let positions_in_layout = layout.position_panes_in_space(&free_space);

        let positions_and_size = positions_in_layout.iter();
        let mut new_ids = new_ids.iter();

        let mut focus_pane_id: Option<PaneId> = None;
        let mut set_focus_pane_id = |layout: &PaneLayout, pane_id: PaneId| {
            if layout.focus.unwrap_or(false) && focus_pane_id.is_none() {
                focus_pane_id = Some(pane_id);
            }
        };

        for (layout, position_and_size) in positions_and_size {
            // A plugin pane
            if let Some(Run::Plugin(run)) = layout.run.clone() {
                let (pid_tx, pid_rx) = channel();
                let pane_title = run.location.to_string();
                self.senders
                    .send_to_plugin(PluginInstruction::Load(pid_tx, run, tab_index, client_id))
                    .with_context(err_context)?;
                let pid = pid_rx.recv().with_context(err_context)?;
                let mut new_plugin = PluginPane::new(
                    pid,
                    *position_and_size,
                    self.senders
                        .to_plugin
                        .as_ref()
                        .with_context(err_context)?
                        .clone(),
                    pane_title,
                    layout.name.clone().unwrap_or_default(),
                );
                new_plugin.set_borderless(layout.borderless);
                self.tiled_panes
                    .add_pane_with_existing_geom(PaneId::Plugin(pid), Box::new(new_plugin));
                set_focus_pane_id(layout, PaneId::Plugin(pid));
            } else {
                // there are still panes left to fill, use the pids we received in this method
<<<<<<< HEAD
                if let Some(pid) = new_ids.next() {
                    let next_terminal_position = self.get_next_terminal_position();
                    let initial_title = match &layout.run {
                        Some(Run::Command(run_command)) => Some(run_command.to_string()),
                        _ => None,
                    };
                    let mut new_pane = TerminalPane::new(
                        *pid,
                        *position_and_size,
                        self.style,
                        next_terminal_position,
                        layout.name.clone().unwrap_or_default(),
                        self.link_handler.clone(),
                        self.character_cell_size.clone(),
                        self.sixel_image_store.clone(),
                        self.terminal_emulator_colors.clone(),
                        self.terminal_emulator_color_codes.clone(),
                        initial_title,
                    );
                    new_pane.set_borderless(layout.borderless);
                    self.tiled_panes
                        .add_pane_with_existing_geom(PaneId::Terminal(*pid), Box::new(new_pane));
                    set_focus_pane_id(layout, PaneId::Terminal(*pid));
                }
=======
                let pid = new_pids.next().with_context(err_context)?; // if this crashes it means we got less pids than there are panes in this layout
                let next_terminal_position = self.get_next_terminal_position();
                let mut new_pane = TerminalPane::new(
                    *pid,
                    *position_and_size,
                    self.style,
                    next_terminal_position,
                    layout.name.clone().unwrap_or_default(),
                    self.link_handler.clone(),
                    self.character_cell_size.clone(),
                    self.sixel_image_store.clone(),
                    self.terminal_emulator_colors.clone(),
                    self.terminal_emulator_color_codes.clone(),
                );
                new_pane.set_borderless(layout.borderless);
                self.tiled_panes
                    .add_pane_with_existing_geom(PaneId::Terminal(*pid), Box::new(new_pane));
                set_focus_pane_id(layout, PaneId::Terminal(*pid));
>>>>>>> cb926119
            }
        }
        for unused_pid in new_ids {
            // this is a bit of a hack and happens because we don't have any central location that
            // can query the screen as to how many panes it needs to create a layout
            // fixing this will require a bit of an architecture change
            self.senders
                .send_to_pty(PtyInstruction::ClosePane(PaneId::Terminal(*unused_pid)))
                .with_context(err_context)?;
        }
        // FIXME: This is another hack to crop the viewport to fixed-size panes. Once you can have
        // non-fixed panes that are part of the viewport, get rid of this!
        let display_area = {
            let display_area = self.display_area.borrow();
            *display_area
        };
        self.resize_whole_tab(display_area);
        let boundary_geoms = self.tiled_panes.fixed_pane_geoms();
        for geom in boundary_geoms {
            self.offset_viewport(&geom)
        }
        self.tiled_panes.set_pane_frames(self.draw_pane_frames);
        self.should_clear_display_before_rendering = true;

        if let Some(pane_id) = focus_pane_id {
            self.focus_pane_id = Some(pane_id);
            self.tiled_panes.focus_pane(pane_id, client_id);
        } else {
            // This is the end of the nasty viewport hack...
            let next_selectable_pane_id = self.tiled_panes.first_selectable_pane_id();
            match next_selectable_pane_id {
                Some(active_pane_id) => {
                    self.tiled_panes.focus_pane(active_pane_id, client_id);
                },
                None => {
                    // this is very likely a configuration error (layout with no selectable panes)
                    self.tiled_panes.clear_active_panes();
                },
            }
        }
        Ok(())
    }
    pub fn update_input_modes(&mut self) -> Result<()> {
        // this updates all plugins with the client's input mode
        let mode_infos = self.mode_info.borrow();
        for client_id in self.connected_clients.borrow().iter() {
            let mode_info = mode_infos.get(client_id).unwrap_or(&self.default_mode_info);
            self.senders
                .send_to_plugin(PluginInstruction::Update(
                    None,
                    Some(*client_id),
                    Event::ModeUpdate(mode_info.clone()),
                ))
                .with_context(|| {
                    format!(
                        "failed to update plugins with mode info {:?}",
                        mode_info.mode
                    )
                })?;
        }
        Ok(())
    }
    pub fn add_client(&mut self, client_id: ClientId, mode_info: Option<ModeInfo>) -> Result<()> {
        let other_clients_exist_in_tab = { !self.connected_clients.borrow().is_empty() };
        if other_clients_exist_in_tab {
            if let Some(first_active_floating_pane_id) =
                self.floating_panes.first_active_floating_pane_id()
            {
                self.floating_panes
                    .focus_pane(first_active_floating_pane_id, client_id);
            }
            if let Some(first_active_tiled_pane_id) = self.tiled_panes.first_active_pane_id() {
                self.tiled_panes
                    .focus_pane(first_active_tiled_pane_id, client_id);
            }
            self.connected_clients.borrow_mut().insert(client_id);
            self.mode_info.borrow_mut().insert(
                client_id,
                mode_info.unwrap_or_else(|| self.default_mode_info.clone()),
            );
        } else {
            let mut pane_ids: Vec<PaneId> = self.tiled_panes.pane_ids().copied().collect();
            if pane_ids.is_empty() {
                // no panes here, bye bye
                return Ok(());
            }
            let focus_pane_id = if let Some(id) = self.focus_pane_id {
                id
            } else {
                pane_ids.sort(); // TODO: make this predictable
                pane_ids.retain(|p| !self.tiled_panes.panes_to_hide_contains(*p));
                *(pane_ids.get(0).with_context(|| {
                    format!("failed to acquire id of focused pane while adding client {client_id}",)
                })?)
            };
            self.tiled_panes.focus_pane(focus_pane_id, client_id);
            self.connected_clients.borrow_mut().insert(client_id);
            self.mode_info.borrow_mut().insert(
                client_id,
                mode_info.unwrap_or_else(|| self.default_mode_info.clone()),
            );
        }
        self.set_force_render();
        self.update_input_modes()
            .with_context(|| format!("failed to add client {client_id} to tab"))
    }

    pub fn change_mode_info(&mut self, mode_info: ModeInfo, client_id: ClientId) {
        self.mode_info.borrow_mut().insert(client_id, mode_info);
    }

    pub fn add_multiple_clients(
        &mut self,
        client_ids_to_mode_infos: Vec<(ClientId, ModeInfo)>,
    ) -> Result<()> {
        for (client_id, client_mode_info) in client_ids_to_mode_infos {
            self.add_client(client_id, None)
                .context("failed to add clients")?;
            self.mode_info
                .borrow_mut()
                .insert(client_id, client_mode_info);
        }
        Ok(())
    }
    pub fn remove_client(&mut self, client_id: ClientId) {
        self.focus_pane_id = None;
        self.connected_clients.borrow_mut().remove(&client_id);
        self.set_force_render();
    }
    pub fn drain_connected_clients(
        &mut self,
        clients_to_drain: Option<Vec<ClientId>>,
    ) -> Vec<(ClientId, ModeInfo)> {
        // None => all clients
        let mut client_ids_to_mode_infos = vec![];
        let clients_to_drain = clients_to_drain
            .unwrap_or_else(|| self.connected_clients.borrow_mut().drain().collect());
        for client_id in clients_to_drain {
            client_ids_to_mode_infos.push(self.drain_single_client(client_id));
        }
        client_ids_to_mode_infos
    }
    pub fn drain_single_client(&mut self, client_id: ClientId) -> (ClientId, ModeInfo) {
        let client_mode_info = self
            .mode_info
            .borrow_mut()
            .remove(&client_id)
            .unwrap_or_else(|| self.default_mode_info.clone());
        self.connected_clients.borrow_mut().remove(&client_id);
        (client_id, client_mode_info)
    }
    pub fn has_no_connected_clients(&self) -> bool {
        self.connected_clients.borrow().is_empty()
    }
    pub fn toggle_pane_embed_or_floating(&mut self, client_id: ClientId) -> Result<()> {
        if self.tiled_panes.fullscreen_is_active() {
            self.tiled_panes.unset_fullscreen();
        }
        if self.floating_panes.panes_are_visible() {
            if let Some(focused_floating_pane_id) = self.floating_panes.active_pane_id(client_id) {
                if self.tiled_panes.has_room_for_new_pane() {
                    let floating_pane_to_embed = self
                        .close_pane(focused_floating_pane_id, true)
                        .with_context(|| format!(
                        "failed to find floating pane (ID: {focused_floating_pane_id:?}) to embed for client {client_id}",
                    ))?;
                    self.tiled_panes
                        .insert_pane(focused_floating_pane_id, floating_pane_to_embed);
                    self.should_clear_display_before_rendering = true;
                    self.tiled_panes
                        .focus_pane(focused_floating_pane_id, client_id);
                    self.floating_panes.toggle_show_panes(false);
                }
            }
        } else if let Some(focused_pane_id) = self.tiled_panes.focused_pane_id(client_id) {
            if let Some(new_pane_geom) = self.floating_panes.find_room_for_new_pane() {
                if self.get_selectable_tiled_panes().count() <= 1 {
                    // don't close the only pane on screen...
                    return Ok(());
                }
                if let Some(mut embedded_pane_to_float) = self.close_pane(focused_pane_id, true) {
                    embedded_pane_to_float.set_geom(new_pane_geom);
                    resize_pty!(embedded_pane_to_float, self.os_api);
                    embedded_pane_to_float.set_active_at(Instant::now());
                    self.floating_panes
                        .add_pane(focused_pane_id, embedded_pane_to_float);
                    self.floating_panes.focus_pane(focused_pane_id, client_id);
                    self.floating_panes.toggle_show_panes(true);
                }
            }
        }
        Ok(())
    }
    pub fn toggle_floating_panes(
        &mut self,
        client_id: ClientId,
        default_shell: Option<TerminalAction>,
    ) -> Result<()> {
        if self.floating_panes.panes_are_visible() {
            self.floating_panes.toggle_show_panes(false);
            self.set_force_render();
        } else {
            self.floating_panes.toggle_show_panes(true);
            match self.floating_panes.first_floating_pane_id() {
                Some(first_floating_pane_id) => {
                    if !self.floating_panes.active_panes_contain(&client_id) {
                        self.floating_panes
                            .focus_pane(first_floating_pane_id, client_id);
                    }
                },
                None => {
                    let should_float = true;
                    let instruction = PtyInstruction::SpawnTerminal(
                        default_shell,
                        Some(should_float),
                        ClientOrTabIndex::ClientId(client_id),
                    );
                    self.senders.send_to_pty(instruction).with_context(|| {
                        format!("failed to open a floating pane for client {client_id}")
                    })?;
                },
            }
            self.floating_panes.set_force_render();
        }
        self.set_force_render();
        Ok(())
    }
<<<<<<< HEAD
    pub fn new_pane(
        &mut self,
        pid: PaneId,
        initial_pane_title: Option<String>,
        should_float: Option<bool>,
        client_id: Option<ClientId>,
    ) {
        match should_float {
            Some(true) => self.floating_panes.toggle_show_panes(true),
            Some(false) => self.floating_panes.toggle_show_panes(false),
            None => {},
        };
        self.close_down_to_max_terminals();
=======

    pub fn show_floating_panes(&mut self) {
        self.floating_panes.toggle_show_panes(true);
        self.set_force_render();
    }

    pub fn hide_floating_panes(&mut self) {
        self.floating_panes.toggle_show_panes(false);
        self.set_force_render();
    }

    pub fn new_pane(&mut self, pid: PaneId, client_id: Option<ClientId>) -> Result<()> {
        self.close_down_to_max_terminals()
            .with_context(|| format!("failed to create new pane with id {pid:?}"))?;
>>>>>>> cb926119
        if self.floating_panes.panes_are_visible() {
            if let Some(new_pane_geom) = self.floating_panes.find_room_for_new_pane() {
                let next_terminal_position = self.get_next_terminal_position();
                if let PaneId::Terminal(term_pid) = pid {
                    let mut new_pane = TerminalPane::new(
                        term_pid,
                        new_pane_geom,
                        self.style,
                        next_terminal_position,
                        String::new(),
                        self.link_handler.clone(),
                        self.character_cell_size.clone(),
                        self.sixel_image_store.clone(),
                        self.terminal_emulator_colors.clone(),
                        self.terminal_emulator_color_codes.clone(),
                        initial_pane_title,
                    );
                    new_pane.set_content_offset(Offset::frame(1)); // floating panes always have a frame
                    resize_pty!(new_pane, self.os_api);
                    self.floating_panes.add_pane(pid, Box::new(new_pane));
                    self.floating_panes.focus_pane_for_all_clients(pid);
                }
            }
        } else {
            if self.tiled_panes.fullscreen_is_active() {
                self.tiled_panes.unset_fullscreen();
            }
            if self.tiled_panes.has_room_for_new_pane() {
                if let PaneId::Terminal(term_pid) = pid {
                    let next_terminal_position = self.get_next_terminal_position();
                    let new_terminal = TerminalPane::new(
                        term_pid,
                        PaneGeom::default(), // the initial size will be set later
                        self.style,
                        next_terminal_position,
                        String::new(),
                        self.link_handler.clone(),
                        self.character_cell_size.clone(),
                        self.sixel_image_store.clone(),
                        self.terminal_emulator_colors.clone(),
                        self.terminal_emulator_color_codes.clone(),
                        initial_pane_title,
                    );
                    self.tiled_panes.insert_pane(pid, Box::new(new_terminal));
                    self.should_clear_display_before_rendering = true;
                    if let Some(client_id) = client_id {
                        self.tiled_panes.focus_pane(pid, client_id);
                    }
                }
            }
        }
        Ok(())
    }
    pub fn suppress_active_pane(&mut self, pid: PaneId, client_id: ClientId) -> Result<()> {
        // this method creates a new pane from pid and replaces it with the active pane
        // the active pane is then suppressed (hidden and not rendered) until the current
        // created pane is closed, in which case it will be replaced back by it
        match pid {
            PaneId::Terminal(pid) => {
                let next_terminal_position = self.get_next_terminal_position(); // TODO: this is not accurate in this case
                let mut new_pane = TerminalPane::new(
                    pid,
                    PaneGeom::default(), // the initial size will be set later
                    self.style,
                    next_terminal_position,
                    String::new(),
                    self.link_handler.clone(),
                    self.character_cell_size.clone(),
                    self.sixel_image_store.clone(),
                    self.terminal_emulator_colors.clone(),
                    self.terminal_emulator_color_codes.clone(),
                    None,
                );
                new_pane.update_name("EDITING SCROLLBACK"); // we do this here and not in the
                                                            // constructor so it won't be overrided
                                                            // by the editor
                let replaced_pane = if self.floating_panes.panes_are_visible() {
                    self.floating_panes
                        .replace_active_pane(Box::new(new_pane), client_id)
                } else {
                    self.tiled_panes
                        .replace_active_pane(Box::new(new_pane), client_id)
                };
                match replaced_pane {
                    Some(replaced_pane) => {
                        self.suppressed_panes
                            .insert(PaneId::Terminal(pid), replaced_pane);
                        // this will be the newly replaced pane we just created
                        let current_active_pane =
                            self.get_active_pane(client_id).with_context(|| {
                                format!("failed to suppress active pane for client {client_id}")
                            })?;
                        resize_pty!(current_active_pane, self.os_api);
                    },
                    None => {
                        log::error!("Could not find editor pane to replace - is no pane focused?")
                    },
                }
            },
            PaneId::Plugin(_pid) => {
                // TBD, currently unsupported
            },
        }
        Ok(())
    }
<<<<<<< HEAD
    pub fn horizontal_split(
        &mut self,
        pid: PaneId,
        initial_pane_title: Option<String>,
        client_id: ClientId,
    ) {
=======

    pub fn horizontal_split(&mut self, pid: PaneId, client_id: ClientId) -> Result<()> {
        let err_context =
            || format!("failed to split pane {pid:?} horizontally for client {client_id}");

>>>>>>> cb926119
        if self.floating_panes.panes_are_visible() {
            return Ok(());
        }
        self.close_down_to_max_terminals()
            .with_context(err_context)?;
        if self.tiled_panes.fullscreen_is_active() {
            self.toggle_active_pane_fullscreen(client_id);
        }
        if self.tiled_panes.can_split_pane_horizontally(client_id) {
            if let PaneId::Terminal(term_pid) = pid {
                let next_terminal_position = self.get_next_terminal_position();
                let new_terminal = TerminalPane::new(
                    term_pid,
                    PaneGeom::default(), // the initial size will be set later
                    self.style,
                    next_terminal_position,
                    String::new(),
                    self.link_handler.clone(),
                    self.character_cell_size.clone(),
                    self.sixel_image_store.clone(),
                    self.terminal_emulator_colors.clone(),
                    self.terminal_emulator_color_codes.clone(),
                    initial_pane_title,
                );
                self.tiled_panes
                    .split_pane_horizontally(pid, Box::new(new_terminal), client_id);
                self.should_clear_display_before_rendering = true;
                self.tiled_panes.focus_pane(pid, client_id);
            }
        }
        Ok(())
    }
<<<<<<< HEAD
    pub fn vertical_split(
        &mut self,
        pid: PaneId,
        initial_pane_title: Option<String>,
        client_id: ClientId,
    ) {
=======

    pub fn vertical_split(&mut self, pid: PaneId, client_id: ClientId) -> Result<()> {
        let err_context =
            || format!("failed to split pane {pid:?} vertically for client {client_id}");

>>>>>>> cb926119
        if self.floating_panes.panes_are_visible() {
            return Ok(());
        }
        self.close_down_to_max_terminals()
            .with_context(err_context)?;
        if self.tiled_panes.fullscreen_is_active() {
            self.toggle_active_pane_fullscreen(client_id);
        }
        if self.tiled_panes.can_split_pane_vertically(client_id) {
            if let PaneId::Terminal(term_pid) = pid {
                let next_terminal_position = self.get_next_terminal_position();
                let new_terminal = TerminalPane::new(
                    term_pid,
                    PaneGeom::default(), // the initial size will be set later
                    self.style,
                    next_terminal_position,
                    String::new(),
                    self.link_handler.clone(),
                    self.character_cell_size.clone(),
                    self.sixel_image_store.clone(),
                    self.terminal_emulator_colors.clone(),
                    self.terminal_emulator_color_codes.clone(),
                    initial_pane_title,
                );
                self.tiled_panes
                    .split_pane_vertically(pid, Box::new(new_terminal), client_id);
                self.should_clear_display_before_rendering = true;
                self.tiled_panes.focus_pane(pid, client_id);
            }
        }
        Ok(())
    }

    pub fn get_active_pane(&self, client_id: ClientId) -> Option<&dyn Pane> {
        self.get_active_pane_id(client_id).and_then(|ap| {
            if self.floating_panes.panes_are_visible() {
                self.floating_panes.get_pane(ap).map(Box::as_ref)
            } else {
                self.tiled_panes.get_pane(ap).map(Box::as_ref)
            }
        })
    }
    pub fn get_active_pane_mut(&mut self, client_id: ClientId) -> Option<&mut Box<dyn Pane>> {
        self.get_active_pane_id(client_id).and_then(|ap| {
            if self.floating_panes.panes_are_visible() {
                self.floating_panes.get_pane_mut(ap)
            } else {
                self.tiled_panes.get_pane_mut(ap)
            }
        })
    }
    pub fn get_active_pane_or_floating_pane_mut(
        &mut self,
        client_id: ClientId,
    ) -> Option<&mut Box<dyn Pane>> {
        if self.floating_panes.panes_are_visible() && self.floating_panes.has_active_panes() {
            self.floating_panes.get_active_pane_mut(client_id)
        } else {
            self.get_active_pane_mut(client_id)
        }
    }
    pub fn get_active_pane_id(&self, client_id: ClientId) -> Option<PaneId> {
        if self.floating_panes.panes_are_visible() {
            self.floating_panes.get_active_pane_id(client_id)
        } else {
            self.tiled_panes.get_active_pane_id(client_id)
        }
    }
    fn get_active_terminal_id(&self, client_id: ClientId) -> Option<u32> {
        if let Some(PaneId::Terminal(pid)) = self.get_active_pane_id(client_id) {
            Some(pid)
        } else {
            None
        }
    }
    pub fn has_terminal_pid(&self, pid: u32) -> bool {
        self.tiled_panes.panes_contain(&PaneId::Terminal(pid))
            || self.floating_panes.panes_contain(&PaneId::Terminal(pid))
            || self
                .suppressed_panes
                .values()
                .any(|s_p| s_p.pid() == PaneId::Terminal(pid))
    }
<<<<<<< HEAD
    pub fn handle_pty_bytes(&mut self, pid: u32, bytes: VteBytes) {
=======
    pub fn handle_pty_bytes(&mut self, pid: RawFd, bytes: VteBytes) -> Result<()> {
        let err_context = || format!("failed to handle pty bytes from fd {pid}");

>>>>>>> cb926119
        if let Some(terminal_output) = self
            .tiled_panes
            .get_pane_mut(PaneId::Terminal(pid))
            .or_else(|| self.floating_panes.get_pane_mut(PaneId::Terminal(pid)))
            .or_else(|| {
                self.suppressed_panes
                    .values_mut()
                    .find(|s_p| s_p.pid() == PaneId::Terminal(pid))
            })
        {
            // If the pane is scrolled buffer the vte events
            if terminal_output.is_scrolled() {
                self.pending_vte_events.entry(pid).or_default().push(bytes);
                if let Some(evs) = self.pending_vte_events.get(&pid) {
                    // Reset scroll - and process all pending events for this pane
                    if evs.len() >= MAX_PENDING_VTE_EVENTS {
                        terminal_output.clear_scroll();
                        self.process_pending_vte_events(pid)
                            .with_context(err_context)?;
                    }
                }
                return Ok(());
            }
        }
        self.process_pty_bytes(pid, bytes).with_context(err_context)
    }
<<<<<<< HEAD
    pub fn process_pending_vte_events(&mut self, pid: u32) {
=======

    pub fn process_pending_vte_events(&mut self, pid: RawFd) -> Result<()> {
>>>>>>> cb926119
        if let Some(pending_vte_events) = self.pending_vte_events.get_mut(&pid) {
            let vte_events: Vec<VteBytes> = pending_vte_events.drain(..).collect();
            for vte_event in vte_events {
                self.process_pty_bytes(pid, vte_event)
                    .context("failed to process pending vte events")?;
            }
        }
        Ok(())
    }
<<<<<<< HEAD
    fn process_pty_bytes(&mut self, pid: u32, bytes: VteBytes) {
=======

    fn process_pty_bytes(&mut self, pid: RawFd, bytes: VteBytes) -> Result<()> {
        let err_context = || format!("failed to process pty bytes from pid {pid}");

>>>>>>> cb926119
        if let Some(terminal_output) = self
            .tiled_panes
            .get_pane_mut(PaneId::Terminal(pid))
            .or_else(|| self.floating_panes.get_pane_mut(PaneId::Terminal(pid)))
            .or_else(|| {
                self.suppressed_panes
                    .values_mut()
                    .find(|s_p| s_p.pid() == PaneId::Terminal(pid))
            })
        {
            if self.pids_waiting_resize.remove(&pid) {
                resize_pty!(terminal_output, self.os_api);
            }
            terminal_output.handle_pty_bytes(bytes);
            let messages_to_pty = terminal_output.drain_messages_to_pty();
            let clipboard_update = terminal_output.drain_clipboard_update();
            for message in messages_to_pty {
                self.write_to_pane_id(message, PaneId::Terminal(pid))
                    .with_context(err_context)?;
            }
            if let Some(string) = clipboard_update {
                self.write_selection_to_clipboard(&string)
                    .with_context(err_context)?;
            }
        }
        Ok(())
    }

    pub fn write_to_terminals_on_current_tab(&mut self, input_bytes: Vec<u8>) -> Result<()> {
        let pane_ids = self.get_static_and_floating_pane_ids();
        for pane_id in pane_ids {
            self.write_to_pane_id(input_bytes.clone(), pane_id)
                .context("failed to write to terminals on current tab")?;
        }
        Ok(())
    }

    pub fn write_to_active_terminal(
        &mut self,
        input_bytes: Vec<u8>,
        client_id: ClientId,
    ) -> Result<()> {
        let err_context = || {
            format!(
                "failed to write to active terminal for client {client_id} - msg: {input_bytes:?}"
            )
        };

        self.clear_search(client_id); // this is an inexpensive operation if empty, if we need more such cleanups we should consider moving this and the rest to some sort of cleanup method
        let pane_id = if self.floating_panes.panes_are_visible() {
            self.floating_panes
                .get_active_pane_id(client_id)
                .or_else(|| self.tiled_panes.get_active_pane_id(client_id))
                .ok_or_else(|| {
                    anyhow!(format!(
                        "failed to find active pane id for client {client_id}"
                    ))
                })
                .with_context(err_context)?
        } else {
            self.tiled_panes
                .get_active_pane_id(client_id)
                .with_context(err_context)?
        };
        // Can't use 'err_context' here since it borrows 'input_bytes'
        self.write_to_pane_id(input_bytes, pane_id)
            .with_context(|| format!("failed to write to active terminal for client {client_id}"))
    }

    pub fn write_to_terminal_at(
        &mut self,
        input_bytes: Vec<u8>,
        position: &Position,
    ) -> Result<()> {
        let err_context = || format!("failed to write to terminal at position {position:?}");

        if self.floating_panes.panes_are_visible() {
            let pane_id = self.floating_panes.get_pane_id_at(position, false);
            if let Some(pane_id) = pane_id {
                return self
                    .write_to_pane_id(input_bytes, pane_id)
                    .with_context(err_context);
            }
        }

        let pane_id = self
            .get_pane_id_at(position, false)
            .with_context(err_context)?;
        if let Some(pane_id) = pane_id {
            return self
                .write_to_pane_id(input_bytes, pane_id)
                .with_context(err_context);
        }
        Ok(())
    }

    pub fn write_to_pane_id(&mut self, input_bytes: Vec<u8>, pane_id: PaneId) -> Result<()> {
        let err_context = || format!("failed to write to pane with id {pane_id:?}");

        match pane_id {
            PaneId::Terminal(active_terminal_id) => {
                let active_terminal = self
                    .floating_panes
<<<<<<< HEAD
                    .get_mut(&pane_id)
                    .or_else(|| self.tiled_panes.get_pane_mut(pane_id))
                    .or_else(|| self.suppressed_panes.get_mut(&pane_id))
                    .unwrap();
                match active_terminal.adjust_input_to_terminal(input_bytes) {
                    Some(AdjustedInput::WriteBytesToTerminal(adjusted_input)) => {
                        self.senders
                            .send_to_pty_writer(PtyWriteInstruction::Write(
                                adjusted_input,
                                active_terminal_id,
                            ))
                            .unwrap();
                    },
                    Some(AdjustedInput::ReRunCommandInThisPane(command)) => {
                        self.pids_waiting_resize.insert(active_terminal_id);
                        self.senders
                            .send_to_pty(PtyInstruction::ReRunCommandInPane(
                                PaneId::Terminal(active_terminal_id),
                                command,
                            ))
                            .unwrap();
                    },
                    Some(AdjustedInput::CloseThisPane) => {
                        self.close_pane(PaneId::Terminal(active_terminal_id), false);
                    },
                    None => {},
                }
=======
                    .get(&pane_id)
                    .or_else(|| self.tiled_panes.get_pane(pane_id))
                    .or_else(|| self.suppressed_panes.get(&pane_id))
                    .ok_or_else(|| anyhow!(format!("failed to find pane with id {pane_id:?}")))
                    .with_context(err_context)?;
                let adjusted_input = active_terminal.adjust_input_to_terminal(input_bytes);

                self.senders
                    .send_to_pty_writer(PtyWriteInstruction::Write(
                        adjusted_input,
                        active_terminal_id,
                    ))
                    .with_context(err_context)?;
>>>>>>> cb926119
            },
            PaneId::Plugin(pid) => {
                for key in parse_keys(&input_bytes) {
                    self.senders
                        .send_to_plugin(PluginInstruction::Update(Some(pid), None, Event::Key(key)))
                        .with_context(err_context)?;
                }
            },
        }
        Ok(())
    }
    pub fn get_active_terminal_cursor_position(
        &self,
        client_id: ClientId,
    ) -> Option<(usize, usize)> {
        // (x, y)
        let active_pane_id = if self.floating_panes.panes_are_visible() {
            self.floating_panes
                .get_active_pane_id(client_id)
                .or_else(|| self.tiled_panes.get_active_pane_id(client_id))?
        } else {
            self.tiled_panes.get_active_pane_id(client_id)?
        };
        let active_terminal = &self
            .floating_panes
            .get(&active_pane_id)
            .or_else(|| self.tiled_panes.get_pane(active_pane_id))?;
        active_terminal
            .cursor_coordinates()
            .map(|(x_in_terminal, y_in_terminal)| {
                let x = active_terminal.x() + x_in_terminal;
                let y = active_terminal.y() + y_in_terminal;
                (x, y)
            })
    }
    pub fn toggle_active_pane_fullscreen(&mut self, client_id: ClientId) {
        if self.floating_panes.panes_are_visible() {
            return;
        }
        self.tiled_panes.toggle_active_pane_fullscreen(client_id);
    }
    pub fn is_fullscreen_active(&self) -> bool {
        self.tiled_panes.fullscreen_is_active()
    }
    pub fn are_floating_panes_visible(&self) -> bool {
        self.floating_panes.panes_are_visible()
    }
    pub fn switch_next_pane_fullscreen(&mut self, client_id: ClientId) {
        if !self.is_fullscreen_active() {
            return;
        }
        self.tiled_panes.switch_next_pane_fullscreen(client_id);
    }
    pub fn switch_prev_pane_fullscreen(&mut self, client_id: ClientId) {
        if !self.is_fullscreen_active() {
            return;
        }
        self.tiled_panes.switch_next_pane_fullscreen(client_id);
    }
    pub fn set_force_render(&mut self) {
        self.tiled_panes.set_force_render();
        self.floating_panes.set_force_render();
    }
    pub fn is_sync_panes_active(&self) -> bool {
        self.synchronize_is_active
    }
    pub fn toggle_sync_panes_is_active(&mut self) {
        self.synchronize_is_active = !self.synchronize_is_active;
    }
    pub fn mark_active_pane_for_rerender(&mut self, client_id: ClientId) {
        if let Some(active_pane) = self.get_active_pane_mut(client_id) {
            active_pane.set_should_render(true);
        }
    }
    fn update_active_panes_in_pty_thread(&self) -> Result<()> {
        // this is a bit hacky and we should ideally not keep this state in two different places at
        // some point
        let connected_clients: Vec<ClientId> =
            { self.connected_clients.borrow().iter().copied().collect() };
        for client_id in connected_clients {
            self.senders
                .send_to_pty(PtyInstruction::UpdateActivePane(
                    self.get_active_pane_id(client_id),
                    client_id,
                ))
                .with_context(|| format!("failed to update active pane for client {client_id}"))?;
        }
        Ok(())
    }

    pub fn render(&mut self, output: &mut Output, overlay: Option<String>) -> Result<()> {
        let err_context = || "failed to render tab".to_string();

        let connected_clients: HashSet<ClientId> =
            { self.connected_clients.borrow().iter().copied().collect() };
        if connected_clients.is_empty() || !self.tiled_panes.has_active_panes() {
            return Ok(());
        }
        self.update_active_panes_in_pty_thread()
            .with_context(err_context)?;

        let floating_panes_stack = self.floating_panes.stack();
        output.add_clients(
            &connected_clients,
            self.link_handler.clone(),
            floating_panes_stack,
        );

        self.hide_cursor_and_clear_display_as_needed(output);
        self.tiled_panes
            .render(output, self.floating_panes.panes_are_visible());
        if self.floating_panes.panes_are_visible() && self.floating_panes.has_active_panes() {
            self.floating_panes.render(output);
        }

        // FIXME: Once clients can be distinguished
        if let Some(overlay_vte) = &overlay {
            output.add_post_vte_instruction_to_multiple_clients(
                connected_clients.iter().copied(),
                overlay_vte,
            );
        }

        self.render_cursor(output);
        Ok(())
    }

    fn hide_cursor_and_clear_display_as_needed(&mut self, output: &mut Output) {
        let hide_cursor = "\u{1b}[?25l";
        let connected_clients: Vec<ClientId> =
            { self.connected_clients.borrow().iter().copied().collect() };
        output.add_pre_vte_instruction_to_multiple_clients(
            connected_clients.iter().copied(),
            hide_cursor,
        );
        if self.should_clear_display_before_rendering {
            let clear_display = "\u{1b}[2J";
            output.add_pre_vte_instruction_to_multiple_clients(
                connected_clients.iter().copied(),
                clear_display,
            );
            self.should_clear_display_before_rendering = false;
        }
    }
    fn render_cursor(&self, output: &mut Output) {
        let connected_clients: Vec<ClientId> =
            { self.connected_clients.borrow().iter().copied().collect() };
        for client_id in connected_clients {
            match self.get_active_terminal_cursor_position(client_id) {
                Some((cursor_position_x, cursor_position_y)) => {
                    let show_cursor = "\u{1b}[?25h";
                    let change_cursor_shape = self
                        .get_active_pane(client_id)
                        .map(|ap| ap.cursor_shape_csi())
                        .unwrap_or_default();
                    let goto_cursor_position = &format!(
                        "\u{1b}[{};{}H\u{1b}[m{}",
                        cursor_position_y + 1,
                        cursor_position_x + 1,
                        change_cursor_shape
                    ); // goto row/col
                    output.add_post_vte_instruction_to_client(client_id, show_cursor);
                    output.add_post_vte_instruction_to_client(client_id, goto_cursor_position);
                },
                None => {
                    let hide_cursor = "\u{1b}[?25l";
                    output.add_post_vte_instruction_to_client(client_id, hide_cursor);
                },
            }
        }
    }
    fn get_tiled_panes(&self) -> impl Iterator<Item = (&PaneId, &Box<dyn Pane>)> {
        self.tiled_panes.get_panes()
    }
    fn get_selectable_tiled_panes(&self) -> impl Iterator<Item = (&PaneId, &Box<dyn Pane>)> {
        self.get_tiled_panes().filter(|(_, p)| p.selectable())
    }
    fn get_next_terminal_position(&self) -> usize {
        let tiled_panes_count = self
            .tiled_panes
            .get_panes()
            .filter(|(k, _)| match k {
                PaneId::Plugin(_) => false,
                PaneId::Terminal(_) => true,
            })
            .count();
        let floating_panes_count = self
            .floating_panes
            .get_panes()
            .filter(|(k, _)| match k {
                PaneId::Plugin(_) => false,
                PaneId::Terminal(_) => true,
            })
            .count();
        tiled_panes_count + floating_panes_count + 1
    }
    pub fn has_selectable_panes(&self) -> bool {
        let selectable_tiled_panes = self.tiled_panes.get_panes().filter(|(_, p)| p.selectable());
        let selectable_floating_panes = self
            .floating_panes
            .get_panes()
            .filter(|(_, p)| p.selectable());
        selectable_tiled_panes.count() > 0 || selectable_floating_panes.count() > 0
    }
    pub fn has_selectable_tiled_panes(&self) -> bool {
        let selectable_tiled_panes = self.tiled_panes.get_panes().filter(|(_, p)| p.selectable());
        selectable_tiled_panes.count() > 0
    }
    pub fn resize_whole_tab(&mut self, new_screen_size: Size) {
        self.floating_panes.resize(new_screen_size);
        self.floating_panes.resize_pty_all_panes(&mut self.os_api); // we need to do this explicitly because floating_panes.resize does not do this
        self.tiled_panes.resize(new_screen_size);
        self.should_clear_display_before_rendering = true;
    }
    pub fn resize_left(&mut self, client_id: ClientId) {
        if self.floating_panes.panes_are_visible() {
            let successfully_resized = self
                .floating_panes
                .resize_active_pane_left(client_id, &mut self.os_api);
            if successfully_resized {
                self.set_force_render(); // we force render here to make sure the panes under the floating pane render and don't leave "garbage" in case of a decrease
            }
        } else {
            self.tiled_panes.resize_active_pane_left(client_id);
        }
    }
    pub fn resize_right(&mut self, client_id: ClientId) {
        if self.floating_panes.panes_are_visible() {
            let successfully_resized = self
                .floating_panes
                .resize_active_pane_right(client_id, &mut self.os_api);
            if successfully_resized {
                self.set_force_render(); // we force render here to make sure the panes under the floating pane render and don't leave "garbage" in case of a decrease
            }
        } else {
            self.tiled_panes.resize_active_pane_right(client_id);
        }
    }
    pub fn resize_down(&mut self, client_id: ClientId) {
        if self.floating_panes.panes_are_visible() {
            let successfully_resized = self
                .floating_panes
                .resize_active_pane_down(client_id, &mut self.os_api);
            if successfully_resized {
                self.set_force_render(); // we force render here to make sure the panes under the floating pane render and don't leave "garbage" in case of a decrease
            }
        } else {
            self.tiled_panes.resize_active_pane_down(client_id);
        }
    }
    pub fn resize_up(&mut self, client_id: ClientId) {
        if self.floating_panes.panes_are_visible() {
            let successfully_resized = self
                .floating_panes
                .resize_active_pane_up(client_id, &mut self.os_api);
            if successfully_resized {
                self.set_force_render(); // we force render here to make sure the panes under the floating pane render and don't leave "garbage" in case of a decrease
            }
        } else {
            self.tiled_panes.resize_active_pane_up(client_id);
        }
    }
    pub fn resize_increase(&mut self, client_id: ClientId) {
        if self.floating_panes.panes_are_visible() {
            let successfully_resized = self
                .floating_panes
                .resize_active_pane_increase(client_id, &mut self.os_api);
            if successfully_resized {
                self.set_force_render(); // we force render here to make sure the panes under the floating pane render and don't leave "garbage" in case of a decrease
            }
        } else {
            self.tiled_panes.resize_active_pane_increase(client_id);
        }
    }
    pub fn resize_decrease(&mut self, client_id: ClientId) {
        if self.floating_panes.panes_are_visible() {
            let successfully_resized = self
                .floating_panes
                .resize_active_pane_decrease(client_id, &mut self.os_api);
            if successfully_resized {
                self.set_force_render(); // we force render here to make sure the panes under the floating pane render and don't leave "garbage" in case of a decrease
            }
        } else {
            self.tiled_panes.resize_active_pane_decrease(client_id);
        }
    }
    fn set_pane_active_at(&mut self, pane_id: PaneId) {
        if let Some(pane) = self.tiled_panes.get_pane_mut(pane_id) {
            pane.set_active_at(Instant::now());
        } else if let Some(pane) = self.floating_panes.get_pane_mut(pane_id) {
            pane.set_active_at(Instant::now());
        }
    }
    pub fn focus_next_pane(&mut self, client_id: ClientId) {
        if !self.has_selectable_panes() {
            return;
        }
        if self.tiled_panes.fullscreen_is_active() {
            self.switch_next_pane_fullscreen(client_id);
            return;
        }
        self.tiled_panes.focus_next_pane(client_id);
    }
    pub fn focus_previous_pane(&mut self, client_id: ClientId) {
        if !self.has_selectable_panes() {
            return;
        }
        if self.tiled_panes.fullscreen_is_active() {
            self.switch_prev_pane_fullscreen(client_id);
            return;
        }
        self.tiled_panes.focus_previous_pane(client_id);
    }
    // returns a boolean that indicates whether the focus moved
    pub fn move_focus_left(&mut self, client_id: ClientId) -> bool {
        if self.floating_panes.panes_are_visible() {
            self.floating_panes.move_focus_left(
                client_id,
                &self.connected_clients.borrow().iter().copied().collect(),
            )
        } else {
            if !self.has_selectable_panes() {
                return false;
            }
            if self.tiled_panes.fullscreen_is_active() {
                self.switch_next_pane_fullscreen(client_id);
                return true;
            }
            self.tiled_panes.move_focus_left(client_id)
        }
    }
    pub fn move_focus_down(&mut self, client_id: ClientId) -> bool {
        if self.floating_panes.panes_are_visible() {
            self.floating_panes.move_focus_down(
                client_id,
                &self.connected_clients.borrow().iter().copied().collect(),
            )
        } else {
            if !self.has_selectable_panes() {
                return false;
            }
            if self.tiled_panes.fullscreen_is_active() {
                return false;
            }
            self.tiled_panes.move_focus_down(client_id)
        }
    }
    pub fn move_focus_up(&mut self, client_id: ClientId) -> bool {
        if self.floating_panes.panes_are_visible() {
            self.floating_panes.move_focus_up(
                client_id,
                &self.connected_clients.borrow().iter().copied().collect(),
            )
        } else {
            if !self.has_selectable_panes() {
                return false;
            }
            if self.tiled_panes.fullscreen_is_active() {
                return false;
            }
            self.tiled_panes.move_focus_up(client_id)
        }
    }
    // returns a boolean that indicates whether the focus moved
    pub fn move_focus_right(&mut self, client_id: ClientId) -> bool {
        if self.floating_panes.panes_are_visible() {
            self.floating_panes.move_focus_right(
                client_id,
                &self.connected_clients.borrow().iter().copied().collect(),
            )
        } else {
            if !self.has_selectable_panes() {
                return false;
            }
            if self.tiled_panes.fullscreen_is_active() {
                self.switch_next_pane_fullscreen(client_id);
                return true;
            }
            self.tiled_panes.move_focus_right(client_id)
        }
    }
    pub fn move_active_pane(&mut self, client_id: ClientId) {
        if !self.has_selectable_panes() {
            return;
        }
        if self.tiled_panes.fullscreen_is_active() {
            return;
        }
        self.tiled_panes.move_active_pane(client_id);
    }
    pub fn move_active_pane_down(&mut self, client_id: ClientId) {
        if self.floating_panes.panes_are_visible() {
            self.floating_panes.move_active_pane_down(client_id);
            self.set_force_render(); // we force render here to make sure the panes under the floating pane render and don't leave "garbage" behind
        } else {
            if !self.has_selectable_panes() {
                return;
            }
            if self.tiled_panes.fullscreen_is_active() {
                return;
            }
            self.tiled_panes.move_active_pane_down(client_id);
        }
    }
    pub fn move_active_pane_up(&mut self, client_id: ClientId) {
        if self.floating_panes.panes_are_visible() {
            self.floating_panes.move_active_pane_up(client_id);
            self.set_force_render(); // we force render here to make sure the panes under the floating pane render and don't leave "garbage" behind
        } else {
            if !self.has_selectable_panes() {
                return;
            }
            if self.tiled_panes.fullscreen_is_active() {
                return;
            }
            self.tiled_panes.move_active_pane_up(client_id);
        }
    }
    pub fn move_active_pane_right(&mut self, client_id: ClientId) {
        if self.floating_panes.panes_are_visible() {
            self.floating_panes.move_active_pane_right(client_id);
            self.set_force_render(); // we force render here to make sure the panes under the floating pane render and don't leave "garbage" behind
        } else {
            if !self.has_selectable_panes() {
                return;
            }
            if self.tiled_panes.fullscreen_is_active() {
                return;
            }
            self.tiled_panes.move_active_pane_right(client_id);
        }
    }
    pub fn move_active_pane_left(&mut self, client_id: ClientId) {
        if self.floating_panes.panes_are_visible() {
            self.floating_panes.move_active_pane_left(client_id);
            self.set_force_render(); // we force render here to make sure the panes under the floating pane render and don't leave "garbage" behind
        } else {
            if !self.has_selectable_panes() {
                return;
            }
            if self.tiled_panes.fullscreen_is_active() {
                return;
            }
            self.tiled_panes.move_active_pane_left(client_id);
        }
    }
    fn close_down_to_max_terminals(&mut self) -> Result<()> {
        if let Some(max_panes) = self.max_panes {
            let terminals = self.get_tiled_pane_ids();
            for &pid in terminals.iter().skip(max_panes - 1) {
                self.senders
                    .send_to_pty(PtyInstruction::ClosePane(pid))
                    .context("failed to close down to max terminals")?;
                self.close_pane(pid, false);
            }
        }
        Ok(())
    }
    pub fn get_tiled_pane_ids(&self) -> Vec<PaneId> {
        self.get_tiled_panes().map(|(&pid, _)| pid).collect()
    }
    pub fn get_all_pane_ids(&self) -> Vec<PaneId> {
        // this is here just as a naming thing to make things more explicit
        self.get_static_and_floating_pane_ids()
    }
    pub fn get_static_and_floating_pane_ids(&self) -> Vec<PaneId> {
        self.tiled_panes
            .pane_ids()
            .chain(self.floating_panes.pane_ids())
            .copied()
            .collect()
    }
    pub fn set_pane_selectable(&mut self, id: PaneId, selectable: bool) {
        if let Some(pane) = self.tiled_panes.get_pane_mut(id) {
            pane.set_selectable(selectable);
            if !selectable {
                // there are some edge cases in which this causes a hard crash when there are no
                // other selectable panes - ideally this should never happen unless it's a
                // configuration error - but this *does* sometimes happen with the default
                // configuration as well since we set this at run time. I left this here because
                // this should very rarely happen and I hope in my heart that we will stop setting
                // this at runtime in the default configuration at some point
                //
                // If however this is not the case and we find this does cause crashes, we can
                // solve it by adding a "dangling_clients" struct to Tab which we would fill with
                // the relevant client ids in this case and drain as soon as a new selectable pane
                // is opened
                self.tiled_panes.move_clients_out_of_pane(id);
            }
        }
    }
    pub fn close_pane(
        &mut self,
        id: PaneId,
        ignore_suppressed_panes: bool,
    ) -> Option<Box<dyn Pane>> {
        // we need to ignore suppressed panes when we toggle a pane to be floating/embedded(tiled)
        // this is because in that case, while we do use this logic, we're not actually closing the
        // pane, we're moving it
        //
        // TODO: separate the "close_pane" logic and the "move_pane_somewhere_else" logic, they're
        // overloaded here and that's not great
        if !ignore_suppressed_panes && self.suppressed_panes.contains_key(&id) {
            return self.replace_pane_with_suppressed_pane(id);
        }
        if self.floating_panes.panes_contain(&id) {
            let closed_pane = self.floating_panes.remove_pane(id);
            self.floating_panes.move_clients_out_of_pane(id);
            if !self.floating_panes.has_panes() {
                self.floating_panes.toggle_show_panes(false);
            }
            self.set_force_render();
            self.floating_panes.set_force_render();
            closed_pane
        } else {
            if self.tiled_panes.fullscreen_is_active() {
                self.tiled_panes.unset_fullscreen();
            }
            let closed_pane = self.tiled_panes.remove_pane(id);
            self.set_force_render();
            self.tiled_panes.set_force_render();
            closed_pane
        }
    }
    pub fn hold_pane(&mut self, id: PaneId, exit_status: Option<i32>, run_command: RunCommand) {
        if self.floating_panes.panes_contain(&id) {
            self.floating_panes.hold_pane(id, exit_status, run_command);
        } else {
            self.tiled_panes.hold_pane(id, exit_status, run_command);
        }
    }
    pub fn replace_pane_with_suppressed_pane(&mut self, pane_id: PaneId) -> Option<Box<dyn Pane>> {
        self.suppressed_panes
            .remove(&pane_id)
            .and_then(|suppressed_pane| {
                let suppressed_pane_id = suppressed_pane.pid();
                let replaced_pane = if self.are_floating_panes_visible() {
                    self.floating_panes.replace_pane(pane_id, suppressed_pane)
                } else {
                    self.tiled_panes.replace_pane(pane_id, suppressed_pane)
                };
                if let Some(suppressed_pane) = self
                    .floating_panes
                    .get_pane(suppressed_pane_id)
                    .or_else(|| self.tiled_panes.get_pane(suppressed_pane_id))
                {
                    // You may be thinking: why aren't we using the original "suppressed_pane" here,
                    // isn't it the same one?
                    //
                    // Yes, you are right! However, we moved it into its correct environment above
                    // (either floating_panes or tiled_panes) where it received a new geometry based on
                    // the pane there we replaced. Now, we need to update its pty about its new size.
                    // We couldn't do that before, and we can't use the original moved item now - so we
                    // need to refetch it
                    resize_pty!(suppressed_pane, self.os_api);
                }
                replaced_pane
            })
    }
    pub fn close_focused_pane(&mut self, client_id: ClientId) -> Result<()> {
        let err_context = |pane_id| {
            format!("failed to close focused pane (ID {pane_id:?}) for client {client_id}")
        };

        if self.floating_panes.panes_are_visible() {
            if let Some(active_floating_pane_id) = self.floating_panes.active_pane_id(client_id) {
                self.close_pane(active_floating_pane_id, false);
                self.senders
                    .send_to_pty(PtyInstruction::ClosePane(active_floating_pane_id))
                    .with_context(|| err_context(active_floating_pane_id))?;
                return Ok(());
            }
        }
        if let Some(active_pane_id) = self.tiled_panes.get_active_pane_id(client_id) {
            self.close_pane(active_pane_id, false);
            self.senders
                .send_to_pty(PtyInstruction::ClosePane(active_pane_id))
                .with_context(|| err_context(active_pane_id))?;
        }
        Ok(())
    }
    pub fn dump_active_terminal_screen(&mut self, file: Option<String>, client_id: ClientId) {
        if let Some(active_pane) = self.get_active_pane_or_floating_pane_mut(client_id) {
            let dump = active_pane.dump_screen(client_id);
            self.os_api.write_to_file(dump, file);
        }
    }
    pub fn edit_scrollback(&mut self, client_id: ClientId) -> Result<()> {
        let mut file = temp_dir();
        file.push(format!("{}.dump", Uuid::new_v4()));
        self.dump_active_terminal_screen(Some(String::from(file.to_string_lossy())), client_id);
        let line_number = self
            .get_active_pane(client_id)
            .and_then(|a_t| a_t.get_line_number());
        self.senders
            .send_to_pty(PtyInstruction::OpenInPlaceEditor(
                file,
                line_number,
                client_id,
            ))
            .with_context(|| format!("failed to edit scrollback for client {client_id}"))
    }
    pub fn scroll_active_terminal_up(&mut self, client_id: ClientId) {
        if let Some(active_pane) = self.get_active_pane_or_floating_pane_mut(client_id) {
            active_pane.scroll_up(1, client_id);
        }
    }

    pub fn scroll_active_terminal_down(&mut self, client_id: ClientId) -> Result<()> {
        let err_context = || format!("failed to scroll down active pane for client {client_id}");

        if let Some(active_pane) = self.get_active_pane_or_floating_pane_mut(client_id) {
            active_pane.scroll_down(1, client_id);
            if !active_pane.is_scrolled() {
                if let PaneId::Terminal(raw_fd) = active_pane.pid() {
                    self.process_pending_vte_events(raw_fd)
                        .with_context(err_context)?;
                }
            }
        }
        Ok(())
    }

    pub fn scroll_active_terminal_up_page(&mut self, client_id: ClientId) {
        if let Some(active_pane) = self.get_active_pane_or_floating_pane_mut(client_id) {
            // prevent overflow when row == 0
            let scroll_rows = active_pane.rows().max(1) - 1;
            active_pane.scroll_up(scroll_rows, client_id);
        }
    }

    pub fn scroll_active_terminal_down_page(&mut self, client_id: ClientId) -> Result<()> {
        let err_context =
            || format!("failed to scroll down one page in active pane for client {client_id}");

        if let Some(active_pane) = self.get_active_pane_or_floating_pane_mut(client_id) {
            let scroll_rows = active_pane.get_content_rows();
            active_pane.scroll_down(scroll_rows, client_id);
            if !active_pane.is_scrolled() {
                if let PaneId::Terminal(raw_fd) = active_pane.pid() {
                    self.process_pending_vte_events(raw_fd)
                        .with_context(err_context)?;
                }
            }
        }
        Ok(())
    }

    pub fn scroll_active_terminal_up_half_page(&mut self, client_id: ClientId) {
        if let Some(active_pane) = self.get_active_pane_or_floating_pane_mut(client_id) {
            // prevent overflow when row == 0
            let scroll_rows = (active_pane.rows().max(1) - 1) / 2;
            active_pane.scroll_up(scroll_rows, client_id);
        }
    }

    pub fn scroll_active_terminal_down_half_page(&mut self, client_id: ClientId) -> Result<()> {
        let err_context =
            || format!("failed to scroll down half a page in active pane for client {client_id}");

        if let Some(active_pane) = self.get_active_pane_or_floating_pane_mut(client_id) {
            let scroll_rows = (active_pane.rows().max(1) - 1) / 2;
            active_pane.scroll_down(scroll_rows, client_id);
            if !active_pane.is_scrolled() {
                if let PaneId::Terminal(raw_fd) = active_pane.pid() {
                    self.process_pending_vte_events(raw_fd)
                        .with_context(err_context)?;
                }
            }
        }
        Ok(())
    }

    pub fn scroll_active_terminal_to_bottom(&mut self, client_id: ClientId) -> Result<()> {
        let err_context =
            || format!("failed to scroll to bottom in active pane for client {client_id}");

        if let Some(active_pane) = self.get_active_pane_or_floating_pane_mut(client_id) {
            active_pane.clear_scroll();
            if !active_pane.is_scrolled() {
                if let PaneId::Terminal(raw_fd) = active_pane.pid() {
                    self.process_pending_vte_events(raw_fd)
                        .with_context(err_context)?;
                }
            }
        }
        Ok(())
    }

    pub fn clear_active_terminal_scroll(&mut self, client_id: ClientId) -> Result<()> {
        // TODO: is this a thing?
        let err_context =
            || format!("failed to clear scroll in active pane for client {client_id}");

        if let Some(active_pane) = self.get_active_pane_or_floating_pane_mut(client_id) {
            active_pane.clear_scroll();
            if !active_pane.is_scrolled() {
                if let PaneId::Terminal(raw_fd) = active_pane.pid() {
                    self.process_pending_vte_events(raw_fd)
                        .with_context(err_context)?;
                }
            }
        }
        Ok(())
    }

    pub fn handle_scrollwheel_up(
        &mut self,
        point: &Position,
        lines: usize,
        client_id: ClientId,
    ) -> Result<()> {
        let err_context = || {
            format!("failed to handle scrollwheel up at position {point:?} for client {client_id}")
        };

        if let Some(pane) = self.get_pane_at(point, false).with_context(err_context)? {
            let relative_position = pane.relative_position(point);
            if let Some(mouse_event) = pane.mouse_scroll_up(&relative_position) {
                self.write_to_terminal_at(mouse_event.into_bytes(), point)
                    .with_context(err_context)?;
            } else if pane.is_alternate_mode_active() {
                // faux scrolling, send UP n times
                // do n separate writes to make sure the sequence gets adjusted for cursor keys mode
                for _ in 0..lines {
                    self.write_to_terminal_at("\u{1b}[A".as_bytes().to_owned(), point)
                        .with_context(err_context)?;
                }
            } else {
                pane.scroll_up(lines, client_id);
            }
        }
        Ok(())
    }

    pub fn handle_scrollwheel_down(
        &mut self,
        point: &Position,
        lines: usize,
        client_id: ClientId,
    ) -> Result<()> {
        let err_context = || {
            format!(
                "failed to handle scrollwheel down at position {point:?} for client {client_id}"
            )
        };

        if let Some(pane) = self.get_pane_at(point, false).with_context(err_context)? {
            let relative_position = pane.relative_position(point);
            if let Some(mouse_event) = pane.mouse_scroll_down(&relative_position) {
                self.write_to_terminal_at(mouse_event.into_bytes(), point)
                    .with_context(err_context)?;
            } else if pane.is_alternate_mode_active() {
                // faux scrolling, send DOWN n times
                // do n separate writes to make sure the sequence gets adjusted for cursor keys mode
                for _ in 0..lines {
                    self.write_to_terminal_at("\u{1b}[B".as_bytes().to_owned(), point)
                        .with_context(err_context)?;
                }
            } else {
                pane.scroll_down(lines, client_id);
                if !pane.is_scrolled() {
                    if let PaneId::Terminal(pid) = pane.pid() {
                        self.process_pending_vte_events(pid)
                            .with_context(err_context)?;
                    }
                }
            }
        }
        Ok(())
    }

    fn get_pane_at(
        &mut self,
        point: &Position,
        search_selectable: bool,
    ) -> Result<Option<&mut Box<dyn Pane>>> {
        if self.floating_panes.panes_are_visible() {
            if let Some(pane_id) = self.floating_panes.get_pane_id_at(point, search_selectable) {
                return Ok(self.floating_panes.get_pane_mut(pane_id));
            }
        }
        if let Some(pane_id) = self
            .get_pane_id_at(point, search_selectable)
            .with_context(|| format!("failed to get pane at position {point:?}"))?
        {
            Ok(self.tiled_panes.get_pane_mut(pane_id))
        } else {
            Ok(None)
        }
    }

    fn get_pane_id_at(&self, point: &Position, search_selectable: bool) -> Result<Option<PaneId>> {
        let err_context = || format!("failed to get id of pane at position {point:?}");

        if self.tiled_panes.fullscreen_is_active()
            && self
                .is_position_inside_viewport(point)
                .with_context(err_context)?
        {
            // TODO: instead of doing this, record the pane that is in fullscreen
            let first_client_id = self
                .connected_clients
                .borrow()
                .iter()
                .copied()
                .next()
                .with_context(err_context)?;
            return Ok(self.tiled_panes.get_active_pane_id(first_client_id));
        }
        if search_selectable {
            Ok(self
                .get_selectable_tiled_panes()
                .find(|(_, p)| p.contains(point))
                .map(|(&id, _)| id))
        } else {
            Ok(self
                .get_tiled_panes()
                .find(|(_, p)| p.contains(point))
                .map(|(&id, _)| id))
        }
    }

    pub fn handle_left_click(&mut self, position: &Position, client_id: ClientId) -> Result<()> {
        let err_context = || {
            format!(
                "failed to handle mouse left click at position {position:?} for client {client_id}"
            )
        };

        self.focus_pane_at(position, client_id)
            .with_context(err_context)?;

        let search_selectable = false;
        if self.floating_panes.panes_are_visible()
            && self
                .floating_panes
                .move_pane_with_mouse(*position, search_selectable)
        {
            self.set_force_render();
            return Ok(());
        }

        if let Some(pane) = self
            .get_pane_at(position, false)
            .with_context(err_context)?
        {
            let relative_position = pane.relative_position(position);
            if let Some(mouse_event) = pane.mouse_left_click(&relative_position, false) {
                if !pane.position_is_on_frame(position) {
                    self.write_to_active_terminal(mouse_event.into_bytes(), client_id)
                        .with_context(err_context)?;
                }
            } else {
                pane.start_selection(&relative_position, client_id);
                if let PaneId::Terminal(_) = pane.pid() {
                    self.selecting_with_mouse = true;
                }
            }
        };
        Ok(())
    }

    pub fn handle_right_click(&mut self, position: &Position, client_id: ClientId) -> Result<()> {
        let err_context = || {
            format!(
                "failed to handle mouse right click at position {position:?} for client {client_id}"
            )
        };

        self.focus_pane_at(position, client_id)
            .with_context(err_context)?;

        if let Some(pane) = self
            .get_pane_at(position, false)
            .with_context(err_context)?
        {
            let relative_position = pane.relative_position(position);
            if let Some(mouse_event) = pane.mouse_right_click(&relative_position, false) {
                if !pane.position_is_on_frame(position) {
                    self.write_to_active_terminal(mouse_event.into_bytes(), client_id)
                        .with_context(err_context)?;
                }
            } else {
                pane.handle_right_click(&relative_position, client_id);
            }
        };
        Ok(())
    }

    pub fn handle_middle_click(&mut self, position: &Position, client_id: ClientId) -> Result<()> {
        let err_context = || {
            format!(
                "failed to handle mouse middle click at position {position:?} for client {client_id}"
            )
        };

        self.focus_pane_at(position, client_id)
            .with_context(err_context)?;

        if let Some(pane) = self
            .get_pane_at(position, false)
            .with_context(err_context)?
        {
            let relative_position = pane.relative_position(position);
            if let Some(mouse_event) = pane.mouse_middle_click(&relative_position, false) {
                if !pane.position_is_on_frame(position) {
                    self.write_to_active_terminal(mouse_event.into_bytes(), client_id)
                        .with_context(err_context)?;
                }
            }
        };
        Ok(())
    }

    fn focus_pane_at(&mut self, point: &Position, client_id: ClientId) -> Result<()> {
        let err_context =
            || format!("failed to focus pane at position {point:?} for client {client_id}");

        if self.floating_panes.panes_are_visible() {
            if let Some(clicked_pane) = self.floating_panes.get_pane_id_at(point, true) {
                self.floating_panes.focus_pane(clicked_pane, client_id);
                self.set_pane_active_at(clicked_pane);
                return Ok(());
            }
        }
        if let Some(clicked_pane) = self.get_pane_id_at(point, true).with_context(err_context)? {
            self.tiled_panes.focus_pane(clicked_pane, client_id);
            self.set_pane_active_at(clicked_pane);
            if self.floating_panes.panes_are_visible() {
                self.floating_panes.toggle_show_panes(false);
                self.set_force_render();
            }
        }
        Ok(())
    }

    pub fn handle_right_mouse_release(
        &mut self,
        position: &Position,
        client_id: ClientId,
    ) -> Result<()> {
        let err_context = || {
            format!("failed to handle right mouse release at position {position:?} for client {client_id}")
        };

        self.last_mouse_hold_position = None;
        let active_pane = self.get_active_pane_or_floating_pane_mut(client_id);
        if let Some(active_pane) = active_pane {
            let mut relative_position = active_pane.relative_position(position);
            relative_position.change_column(
                (relative_position.column())
                    .max(0)
                    .min(active_pane.get_content_columns()),
            );

            relative_position.change_line(
                (relative_position.line())
                    .max(0)
                    .min(active_pane.get_content_rows() as isize),
            );

            if let Some(mouse_event) = active_pane.mouse_right_click_release(&relative_position) {
                self.write_to_active_terminal(mouse_event.into_bytes(), client_id)
                    .with_context(err_context)?;
            }
        }
        Ok(())
    }

    pub fn handle_middle_mouse_release(
        &mut self,
        position: &Position,
        client_id: ClientId,
    ) -> Result<()> {
        let err_context = || {
            format!("failed to handle middle mouse release at position {position:?} for client {client_id}")
        };

        self.last_mouse_hold_position = None;
        let active_pane = self.get_active_pane_or_floating_pane_mut(client_id);
        if let Some(active_pane) = active_pane {
            let mut relative_position = active_pane.relative_position(position);
            relative_position.change_column(
                (relative_position.column())
                    .max(0)
                    .min(active_pane.get_content_columns()),
            );

            relative_position.change_line(
                (relative_position.line())
                    .max(0)
                    .min(active_pane.get_content_rows() as isize),
            );

            if let Some(mouse_event) = active_pane.mouse_middle_click_release(&relative_position) {
                self.write_to_active_terminal(mouse_event.into_bytes(), client_id)
                    .with_context(err_context)?;
            }
        }
        Ok(())
    }

    pub fn handle_left_mouse_release(
        &mut self,
        position: &Position,
        client_id: ClientId,
    ) -> Result<()> {
        let err_context = || {
            format!("failed to handle left mouse release at position {position:?} for client {client_id}")
        };

        self.last_mouse_hold_position = None;

        if self.floating_panes.panes_are_visible()
            && self.floating_panes.pane_is_being_moved_with_mouse()
        {
            self.floating_panes.stop_moving_pane_with_mouse(*position);
            return Ok(());
        }

        // read these here to avoid use of borrowed `*self`, since we are holding active_pane
        let selecting = self.selecting_with_mouse;
        let copy_on_release = self.copy_on_select;
        let active_pane = self.get_active_pane_or_floating_pane_mut(client_id);

        if let Some(active_pane) = active_pane {
            let mut relative_position = active_pane.relative_position(position);
            relative_position.change_column(
                (relative_position.column())
                    .max(0)
                    .min(active_pane.get_content_columns()),
            );

            relative_position.change_line(
                (relative_position.line())
                    .max(0)
                    .min(active_pane.get_content_rows() as isize),
            );

            if let Some(mouse_event) = active_pane.mouse_left_click_release(&relative_position) {
                self.write_to_active_terminal(mouse_event.into_bytes(), client_id)
                    .with_context(err_context)?;
            } else {
                let relative_position = active_pane.relative_position(position);
                if let PaneId::Terminal(_) = active_pane.pid() {
                    if selecting && copy_on_release {
                        active_pane.end_selection(&relative_position, client_id);
                        let selected_text = active_pane.get_selected_text();
                        active_pane.reset_selection();

                        if let Some(selected_text) = selected_text {
                            self.write_selection_to_clipboard(&selected_text)
                                .with_context(err_context)?;
                        }
                    }
                } else {
                    active_pane.end_selection(&relative_position, client_id);
                }

                self.selecting_with_mouse = false;
            }
        }
        Ok(())
    }

    pub fn handle_mouse_hold_left(
        &mut self,
        position_on_screen: &Position,
        client_id: ClientId,
    ) -> Result<bool> {
        let err_context = || {
            format!("failed to handle left mouse hold at position {position_on_screen:?} for client {client_id}")
        };

        // return value indicates whether we should trigger a render
        // determine if event is repeated to enable smooth scrolling
        let is_repeated = if let Some(last_position) = self.last_mouse_hold_position {
            position_on_screen == &last_position
        } else {
            false
        };
        self.last_mouse_hold_position = Some(*position_on_screen);

        let search_selectable = true;

        if self.floating_panes.panes_are_visible()
            && self.floating_panes.pane_is_being_moved_with_mouse()
            && self
                .floating_panes
                .move_pane_with_mouse(*position_on_screen, search_selectable)
        {
            self.set_force_render();
            return Ok(!is_repeated); // we don't need to re-render in this case if the pane did not move
                                     // return;
        }

        let selecting = self.selecting_with_mouse;
        let active_pane = self.get_active_pane_or_floating_pane_mut(client_id);

        if let Some(active_pane) = active_pane {
            let mut relative_position = active_pane.relative_position(position_on_screen);
            if !is_repeated {
                // ensure that coordinates are valid
                relative_position.change_column(
                    (relative_position.column())
                        .max(0)
                        .min(active_pane.get_content_columns()),
                );

                relative_position.change_line(
                    (relative_position.line())
                        .max(0)
                        .min(active_pane.get_content_rows() as isize),
                );
                if let Some(mouse_event) = active_pane.mouse_left_click(&relative_position, true) {
                    self.write_to_active_terminal(mouse_event.into_bytes(), client_id)
                        .with_context(err_context)?;
                    return Ok(true); // we need to re-render in this case so the selection disappears
                }
            } else if selecting {
                active_pane.update_selection(&relative_position, client_id);
                return Ok(true); // we need to re-render in this case so the selection is updated
            }
        }
        Ok(false) // we shouldn't even get here, but might as well not needlessly render if we do
    }

    pub fn handle_mouse_hold_right(
        &mut self,
        position_on_screen: &Position,
        client_id: ClientId,
    ) -> Result<bool> {
        let err_context = || {
            format!("failed to handle left mouse hold at position {position_on_screen:?} for client {client_id}")
        };

        // return value indicates whether we should trigger a render
        // determine if event is repeated to enable smooth scrolling
        let is_repeated = if let Some(last_position) = self.last_mouse_hold_position {
            position_on_screen == &last_position
        } else {
            false
        };
        self.last_mouse_hold_position = Some(*position_on_screen);

        let active_pane = self.get_active_pane_or_floating_pane_mut(client_id);

        if let Some(active_pane) = active_pane {
            let mut relative_position = active_pane.relative_position(position_on_screen);
            if !is_repeated {
                relative_position.change_column(
                    (relative_position.column())
                        .max(0)
                        .min(active_pane.get_content_columns()),
                );

                relative_position.change_line(
                    (relative_position.line())
                        .max(0)
                        .min(active_pane.get_content_rows() as isize),
                );
                if let Some(mouse_event) = active_pane.mouse_right_click(&relative_position, true) {
                    self.write_to_active_terminal(mouse_event.into_bytes(), client_id)
                        .with_context(err_context)?;
                    return Ok(true); // we need to re-render in this case so the selection disappears
                }
            }
        }
        Ok(false) // we shouldn't even get here, but might as well not needlessly render if we do
    }

    pub fn handle_mouse_hold_middle(
        &mut self,
        position_on_screen: &Position,
        client_id: ClientId,
<<<<<<< HEAD
    ) -> bool {
=======
    ) -> Result<bool> {
        let err_context = || {
            format!("failed to handle left mouse hold at position {position_on_screen:?} for client {client_id}")
        };

>>>>>>> cb926119
        // return value indicates whether we should trigger a render
        // determine if event is repeated to enable smooth scrolling
        let is_repeated = if let Some(last_position) = self.last_mouse_hold_position {
            position_on_screen == &last_position
        } else {
            false
        };
        self.last_mouse_hold_position = Some(*position_on_screen);

        let active_pane = self.get_active_pane_or_floating_pane_mut(client_id);

        if let Some(active_pane) = active_pane {
            let mut relative_position = active_pane.relative_position(position_on_screen);
            if !is_repeated {
                relative_position.change_column(
                    (relative_position.column())
                        .max(0)
                        .min(active_pane.get_content_columns()),
                );

                relative_position.change_line(
                    (relative_position.line())
                        .max(0)
                        .min(active_pane.get_content_rows() as isize),
                );
                if let Some(mouse_event) = active_pane.mouse_middle_click(&relative_position, true)
                {
<<<<<<< HEAD
                    self.write_to_active_terminal(mouse_event.into_bytes(), client_id);
                    return true; // we need to re-render in this case so the selection disappears
=======
                    self.write_to_active_terminal(mouse_event.into_bytes(), client_id)
                        .with_context(err_context)?;
                    return Ok(true); // we need to re-render in this case so the selection disappears
>>>>>>> cb926119
                }
            }
        }
        Ok(false) // we shouldn't even get here, but might as well not needlessly render if we do
    }

    pub fn copy_selection(&self, client_id: ClientId) -> Result<()> {
        let selected_text = self
            .get_active_pane(client_id)
            .and_then(|p| p.get_selected_text());
        if let Some(selected_text) = selected_text {
            self.write_selection_to_clipboard(&selected_text)
                .with_context(|| {
                    format!("failed to write selection to clipboard for client {client_id}")
                })?;
            self.senders
                .send_to_plugin(PluginInstruction::Update(
                    None,
                    None,
                    Event::CopyToClipboard(self.clipboard_provider.as_copy_destination()),
                ))
                .with_context(|| {
                    format!("failed to inform plugins about copy selection for client {client_id}")
                })
                .non_fatal();
        }
        Ok(())
    }

    fn write_selection_to_clipboard(&self, selection: &str) -> Result<()> {
        let mut output = Output::default();
        let connected_clients: HashSet<ClientId> =
            { self.connected_clients.borrow().iter().copied().collect() };
        output.add_clients(&connected_clients, self.link_handler.clone(), None);
        let client_ids = connected_clients.iter().copied();
        let clipboard_event =
            match self
                .clipboard_provider
                .set_content(selection, &mut output, client_ids)
            {
                Ok(_) => {
                    let serialized_output = output.serialize();
                    self.senders
                        .send_to_server(ServerInstruction::Render(Some(serialized_output)))
                        .context("failed to write selection to clipboard")?;
                    Event::CopyToClipboard(self.clipboard_provider.as_copy_destination())
                },
                Err(err) => {
                    log::error!("could not write selection to clipboard: {}", err);
                    Event::SystemClipboardFailure
                },
            };
        self.senders
            .send_to_plugin(PluginInstruction::Update(None, None, clipboard_event))
            .context("failed to notify plugins about new clipboard event")
            .non_fatal();

        Ok(())
    }
    fn offset_viewport(&mut self, position_and_size: &Viewport) {
        let mut viewport = self.viewport.borrow_mut();
        if position_and_size.x == viewport.x
            && position_and_size.x + position_and_size.cols == viewport.x + viewport.cols
        {
            if position_and_size.y == viewport.y {
                viewport.y += position_and_size.rows;
                viewport.rows -= position_and_size.rows;
            } else if position_and_size.y + position_and_size.rows == viewport.y + viewport.rows {
                viewport.rows -= position_and_size.rows;
            }
        }
        if position_and_size.y == viewport.y
            && position_and_size.y + position_and_size.rows == viewport.y + viewport.rows
        {
            if position_and_size.x == viewport.x {
                viewport.x += position_and_size.cols;
                viewport.cols -= position_and_size.cols;
            } else if position_and_size.x + position_and_size.cols == viewport.x + viewport.cols {
                viewport.cols -= position_and_size.cols;
            }
        }
    }

    pub fn visible(&self, visible: bool) -> Result<()> {
        let pids_in_this_tab = self.tiled_panes.pane_ids().filter_map(|p| match p {
            PaneId::Plugin(pid) => Some(pid),
            _ => None,
        });
        for pid in pids_in_this_tab {
            self.senders
                .send_to_plugin(PluginInstruction::Update(
                    Some(*pid),
                    None,
                    Event::Visible(visible),
                ))
                .with_context(|| format!("failed to set visibility of tab to {visible}"))?;
        }
        Ok(())
    }

    pub fn update_active_pane_name(&mut self, buf: Vec<u8>, client_id: ClientId) -> Result<()> {
        let err_context =
            || format!("failed to update name of active pane to '{buf:?}' for client {client_id}");

        if let Some(active_terminal_id) = self.get_active_terminal_id(client_id) {
            let active_terminal = if self.are_floating_panes_visible() {
                self.floating_panes
                    .get_pane_mut(PaneId::Terminal(active_terminal_id))
            } else {
                self.tiled_panes
                    .get_pane_mut(PaneId::Terminal(active_terminal_id))
            }
            .with_context(err_context)?;

            // It only allows printable unicode, delete and backspace keys.
            let is_updatable = buf.iter().all(|u| matches!(u, 0x20..=0x7E | 0x08 | 0x7F));
            if is_updatable {
                let s = str::from_utf8(&buf).with_context(err_context)?;
                active_terminal.update_name(s);
            }
        }
        Ok(())
    }

    pub fn undo_active_rename_pane(&mut self, client_id: ClientId) -> Result<()> {
        if let Some(active_terminal_id) = self.get_active_terminal_id(client_id) {
            let active_terminal = if self.are_floating_panes_visible() {
                self.floating_panes
                    .get_pane_mut(PaneId::Terminal(active_terminal_id))
            } else {
                self.tiled_panes
                    .get_pane_mut(PaneId::Terminal(active_terminal_id))
            }
            .with_context(|| {
                format!("failed to undo rename of active pane for client {client_id}")
            })?;

            active_terminal.load_pane_name();
        }
        Ok(())
    }

    pub fn is_position_inside_viewport(&self, point: &Position) -> Result<bool> {
        let Position {
            line: Line(line),
            column: Column(column),
        } = *point;
        let line: usize = line.try_into().with_context(|| {
            format!("failed to determine if position {point:?} is inside viewport")
        })?;

        let viewport = self.viewport.borrow();
        Ok(line >= viewport.y
            && column >= viewport.x
            && line <= viewport.y + viewport.rows
            && column <= viewport.x + viewport.cols)
    }

    pub fn set_pane_frames(&mut self, should_set_pane_frames: bool) {
        self.tiled_panes.set_pane_frames(should_set_pane_frames);
        self.should_clear_display_before_rendering = true;
        self.set_force_render();
    }
    pub fn panes_to_hide_count(&self) -> usize {
        self.tiled_panes.panes_to_hide_count()
    }

    pub fn update_search_term(&mut self, buf: Vec<u8>, client_id: ClientId) -> Result<()> {
        if let Some(active_pane) = self.get_active_pane_or_floating_pane_mut(client_id) {
            // It only allows printable unicode, delete and backspace keys.
            let is_updatable = buf.iter().all(|u| matches!(u, 0x20..=0x7E | 0x08 | 0x7F));
            if is_updatable {
                let s = str::from_utf8(&buf).with_context(|| {
                    format!("failed to update search term to '{buf:?}' for client {client_id}")
                })?;
                active_pane.update_search_term(s);
            }
        }
        Ok(())
    }

    pub fn search_down(&mut self, client_id: ClientId) {
        if let Some(active_pane) = self.get_active_pane_or_floating_pane_mut(client_id) {
            active_pane.search_down();
        }
    }

    pub fn search_up(&mut self, client_id: ClientId) {
        if let Some(active_pane) = self.get_active_pane_or_floating_pane_mut(client_id) {
            active_pane.search_up();
        }
    }

    pub fn toggle_search_case_sensitivity(&mut self, client_id: ClientId) {
        if let Some(active_pane) = self.get_active_pane_or_floating_pane_mut(client_id) {
            active_pane.toggle_search_case_sensitivity();
        }
    }

    pub fn toggle_search_wrap(&mut self, client_id: ClientId) {
        if let Some(active_pane) = self.get_active_pane_or_floating_pane_mut(client_id) {
            active_pane.toggle_search_wrap();
        }
    }

    pub fn toggle_search_whole_words(&mut self, client_id: ClientId) {
        if let Some(active_pane) = self.get_active_pane_or_floating_pane_mut(client_id) {
            active_pane.toggle_search_whole_words();
        }
    }

    pub fn clear_search(&mut self, client_id: ClientId) {
        if let Some(active_pane) = self.get_active_pane_or_floating_pane_mut(client_id) {
            active_pane.clear_search();
        }
    }
}

#[cfg(test)]
#[path = "./unit/tab_tests.rs"]
mod tab_tests;

#[cfg(test)]
#[path = "./unit/tab_integration_tests.rs"]
mod tab_integration_tests;<|MERGE_RESOLUTION|>--- conflicted
+++ resolved
@@ -7,11 +7,8 @@
 use copy_command::CopyCommand;
 use std::env::temp_dir;
 use uuid::Uuid;
-<<<<<<< HEAD
 use zellij_utils::input::command::RunCommand;
-=======
 use zellij_utils::errors::prelude::*;
->>>>>>> cb926119
 use zellij_utils::position::{Column, Line};
 use zellij_utils::{position::Position, serde};
 
@@ -473,11 +470,7 @@
     pub fn apply_layout(
         &mut self,
         layout: PaneLayout,
-<<<<<<< HEAD
         new_ids: Vec<u32>,
-=======
-        new_pids: Vec<RawFd>,
->>>>>>> cb926119
         tab_index: usize,
         client_id: ClientId,
     ) -> Result<()> {
@@ -537,7 +530,6 @@
                 set_focus_pane_id(layout, PaneId::Plugin(pid));
             } else {
                 // there are still panes left to fill, use the pids we received in this method
-<<<<<<< HEAD
                 if let Some(pid) = new_ids.next() {
                     let next_terminal_position = self.get_next_terminal_position();
                     let initial_title = match &layout.run {
@@ -562,26 +554,6 @@
                         .add_pane_with_existing_geom(PaneId::Terminal(*pid), Box::new(new_pane));
                     set_focus_pane_id(layout, PaneId::Terminal(*pid));
                 }
-=======
-                let pid = new_pids.next().with_context(err_context)?; // if this crashes it means we got less pids than there are panes in this layout
-                let next_terminal_position = self.get_next_terminal_position();
-                let mut new_pane = TerminalPane::new(
-                    *pid,
-                    *position_and_size,
-                    self.style,
-                    next_terminal_position,
-                    layout.name.clone().unwrap_or_default(),
-                    self.link_handler.clone(),
-                    self.character_cell_size.clone(),
-                    self.sixel_image_store.clone(),
-                    self.terminal_emulator_colors.clone(),
-                    self.terminal_emulator_color_codes.clone(),
-                );
-                new_pane.set_borderless(layout.borderless);
-                self.tiled_panes
-                    .add_pane_with_existing_geom(PaneId::Terminal(*pid), Box::new(new_pane));
-                set_focus_pane_id(layout, PaneId::Terminal(*pid));
->>>>>>> cb926119
             }
         }
         for unused_pid in new_ids {
@@ -809,36 +781,20 @@
         self.set_force_render();
         Ok(())
     }
-<<<<<<< HEAD
     pub fn new_pane(
         &mut self,
         pid: PaneId,
         initial_pane_title: Option<String>,
         should_float: Option<bool>,
         client_id: Option<ClientId>,
-    ) {
+    ) -> Result<()> {
         match should_float {
             Some(true) => self.floating_panes.toggle_show_panes(true),
             Some(false) => self.floating_panes.toggle_show_panes(false),
             None => {},
         };
-        self.close_down_to_max_terminals();
-=======
-
-    pub fn show_floating_panes(&mut self) {
-        self.floating_panes.toggle_show_panes(true);
-        self.set_force_render();
-    }
-
-    pub fn hide_floating_panes(&mut self) {
-        self.floating_panes.toggle_show_panes(false);
-        self.set_force_render();
-    }
-
-    pub fn new_pane(&mut self, pid: PaneId, client_id: Option<ClientId>) -> Result<()> {
         self.close_down_to_max_terminals()
             .with_context(|| format!("failed to create new pane with id {pid:?}"))?;
->>>>>>> cb926119
         if self.floating_panes.panes_are_visible() {
             if let Some(new_pane_geom) = self.floating_panes.find_room_for_new_pane() {
                 let next_terminal_position = self.get_next_terminal_position();
@@ -944,20 +900,14 @@
         }
         Ok(())
     }
-<<<<<<< HEAD
     pub fn horizontal_split(
         &mut self,
         pid: PaneId,
         initial_pane_title: Option<String>,
         client_id: ClientId,
-    ) {
-=======
-
-    pub fn horizontal_split(&mut self, pid: PaneId, client_id: ClientId) -> Result<()> {
+    ) -> Result<()> {
         let err_context =
             || format!("failed to split pane {pid:?} horizontally for client {client_id}");
-
->>>>>>> cb926119
         if self.floating_panes.panes_are_visible() {
             return Ok(());
         }
@@ -990,20 +940,14 @@
         }
         Ok(())
     }
-<<<<<<< HEAD
     pub fn vertical_split(
         &mut self,
         pid: PaneId,
         initial_pane_title: Option<String>,
         client_id: ClientId,
-    ) {
-=======
-
-    pub fn vertical_split(&mut self, pid: PaneId, client_id: ClientId) -> Result<()> {
+    ) -> Result<()> {
         let err_context =
             || format!("failed to split pane {pid:?} vertically for client {client_id}");
-
->>>>>>> cb926119
         if self.floating_panes.panes_are_visible() {
             return Ok(());
         }
@@ -1087,13 +1031,8 @@
                 .values()
                 .any(|s_p| s_p.pid() == PaneId::Terminal(pid))
     }
-<<<<<<< HEAD
-    pub fn handle_pty_bytes(&mut self, pid: u32, bytes: VteBytes) {
-=======
-    pub fn handle_pty_bytes(&mut self, pid: RawFd, bytes: VteBytes) -> Result<()> {
+    pub fn handle_pty_bytes(&mut self, pid: u32, bytes: VteBytes) -> Result<()> {
         let err_context = || format!("failed to handle pty bytes from fd {pid}");
-
->>>>>>> cb926119
         if let Some(terminal_output) = self
             .tiled_panes
             .get_pane_mut(PaneId::Terminal(pid))
@@ -1120,12 +1059,7 @@
         }
         self.process_pty_bytes(pid, bytes).with_context(err_context)
     }
-<<<<<<< HEAD
-    pub fn process_pending_vte_events(&mut self, pid: u32) {
-=======
-
-    pub fn process_pending_vte_events(&mut self, pid: RawFd) -> Result<()> {
->>>>>>> cb926119
+    pub fn process_pending_vte_events(&mut self, pid: u32) -> Result<()> {
         if let Some(pending_vte_events) = self.pending_vte_events.get_mut(&pid) {
             let vte_events: Vec<VteBytes> = pending_vte_events.drain(..).collect();
             for vte_event in vte_events {
@@ -1135,14 +1069,8 @@
         }
         Ok(())
     }
-<<<<<<< HEAD
-    fn process_pty_bytes(&mut self, pid: u32, bytes: VteBytes) {
-=======
-
-    fn process_pty_bytes(&mut self, pid: RawFd, bytes: VteBytes) -> Result<()> {
+    fn process_pty_bytes(&mut self, pid: u32, bytes: VteBytes) -> Result<()> {
         let err_context = || format!("failed to process pty bytes from pid {pid}");
-
->>>>>>> cb926119
         if let Some(terminal_output) = self
             .tiled_panes
             .get_pane_mut(PaneId::Terminal(pid))
@@ -1246,11 +1174,11 @@
             PaneId::Terminal(active_terminal_id) => {
                 let active_terminal = self
                     .floating_panes
-<<<<<<< HEAD
                     .get_mut(&pane_id)
                     .or_else(|| self.tiled_panes.get_pane_mut(pane_id))
                     .or_else(|| self.suppressed_panes.get_mut(&pane_id))
-                    .unwrap();
+                    .ok_or_else(|| anyhow!(format!("failed to find pane with id {pane_id:?}")))
+                    .with_context(err_context)?;
                 match active_terminal.adjust_input_to_terminal(input_bytes) {
                     Some(AdjustedInput::WriteBytesToTerminal(adjusted_input)) => {
                         self.senders
@@ -1258,7 +1186,7 @@
                                 adjusted_input,
                                 active_terminal_id,
                             ))
-                            .unwrap();
+                            .with_context(err_context)?;
                     },
                     Some(AdjustedInput::ReRunCommandInThisPane(command)) => {
                         self.pids_waiting_resize.insert(active_terminal_id);
@@ -1267,28 +1195,13 @@
                                 PaneId::Terminal(active_terminal_id),
                                 command,
                             ))
-                            .unwrap();
+                            .with_context(err_context)?;
                     },
                     Some(AdjustedInput::CloseThisPane) => {
                         self.close_pane(PaneId::Terminal(active_terminal_id), false);
                     },
                     None => {},
                 }
-=======
-                    .get(&pane_id)
-                    .or_else(|| self.tiled_panes.get_pane(pane_id))
-                    .or_else(|| self.suppressed_panes.get(&pane_id))
-                    .ok_or_else(|| anyhow!(format!("failed to find pane with id {pane_id:?}")))
-                    .with_context(err_context)?;
-                let adjusted_input = active_terminal.adjust_input_to_terminal(input_bytes);
-
-                self.senders
-                    .send_to_pty_writer(PtyWriteInstruction::Write(
-                        adjusted_input,
-                        active_terminal_id,
-                    ))
-                    .with_context(err_context)?;
->>>>>>> cb926119
             },
             PaneId::Plugin(pid) => {
                 for key in parse_keys(&input_bytes) {
@@ -2465,15 +2378,10 @@
         &mut self,
         position_on_screen: &Position,
         client_id: ClientId,
-<<<<<<< HEAD
-    ) -> bool {
-=======
     ) -> Result<bool> {
         let err_context = || {
             format!("failed to handle left mouse hold at position {position_on_screen:?} for client {client_id}")
         };
-
->>>>>>> cb926119
         // return value indicates whether we should trigger a render
         // determine if event is repeated to enable smooth scrolling
         let is_repeated = if let Some(last_position) = self.last_mouse_hold_position {
@@ -2501,14 +2409,9 @@
                 );
                 if let Some(mouse_event) = active_pane.mouse_middle_click(&relative_position, true)
                 {
-<<<<<<< HEAD
-                    self.write_to_active_terminal(mouse_event.into_bytes(), client_id);
-                    return true; // we need to re-render in this case so the selection disappears
-=======
                     self.write_to_active_terminal(mouse_event.into_bytes(), client_id)
                         .with_context(err_context)?;
                     return Ok(true); // we need to re-render in this case so the selection disappears
->>>>>>> cb926119
                 }
             }
         }
