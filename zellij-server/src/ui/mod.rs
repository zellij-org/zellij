--- conflicted
+++ resolved
@@ -1,8 +1,3 @@
 pub mod boundaries;
-<<<<<<< HEAD
-pub mod pane_resizer;
-=======
 pub mod pane_boundaries_frame;
-pub mod pane_resizer;
-pub mod pane_resizer_beta;
->>>>>>> fde38dcb
+pub mod pane_resizer;