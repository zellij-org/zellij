--- conflicted
+++ resolved
@@ -56,12 +56,8 @@
 async-std = { version = "1.3.0", features = ["unstable"] }
 notify-debouncer-full = "0.1.0"
 humantime = "2.1.0"
-<<<<<<< HEAD
 futures = "0.3.28"
-surf = "2.3.2"
-=======
 surf = { version = "2.3.2", default-features = false, features = ["h1-client-rustls"] }
->>>>>>> 35d93189
 
 [dev-dependencies]
 insta = { version = "1.6.0", features = ["backtrace"] }
