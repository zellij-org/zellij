--- conflicted
+++ resolved
@@ -37,12 +37,8 @@
 log4rs = "1.0.0"
 unicode-width = "0.1.8"
 miette = { version = "3.3.0", features = ["fancy"] }
-<<<<<<< HEAD
-termwiz = "0.15.0"
 regex = "1.5.5"
-=======
 termwiz = "0.16.0"
->>>>>>> 028885c8
 
 
 [dependencies.async-std]
