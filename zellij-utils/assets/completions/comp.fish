function __fish_complete_sessions
    zellij list-sessions --short --no-formatting 2>/dev/null
end
complete -c zellij -n "__fish_seen_subcommand_from attach" -f -a "(__fish_complete_sessions)" -d "Session"
complete -c zellij -n "__fish_seen_subcommand_from a" -f -a "(__fish_complete_sessions)" -d "Session"
complete -c zellij -n "__fish_seen_subcommand_from kill-session" -f -a "(__fish_complete_sessions)" -d "Session"
complete -c zellij -n "__fish_seen_subcommand_from k" -f -a "(__fish_complete_sessions)" -d "Session"
complete -c zellij -n "__fish_seen_subcommand_from setup" -l "generate-completion" -x -a "bash elvish fish zsh powershell" -d "Shell"
function zr
  command zellij run --name "$argv" -- fish -c "$argv"
end
function zrf
  command zellij run --name "$argv" --floating -- fish -c "$argv"
end
function zri
  command zellij run --name "$argv" --in-place -- fish -c "$argv"
end
function ze
  command zellij edit $argv
end
function zef
  command zellij edit --floating $argv
end
<<<<<<< HEAD
function zei
  command zellij edit --in-place $argv
end
=======

# the zpipe alias and its completions
function __fish_complete_aliases
  zellij list-aliases 2>/dev/null
end
function zpipe
  if count $argv > /dev/null
    command zellij pipe -p $argv
  else
    command zellij pipe
  end
end
complete -c zpipe -f -a "(__fish_complete_aliases)" -d "Zpipes"
>>>>>>> 1958e946
<|MERGE_RESOLUTION|>--- conflicted
+++ resolved
@@ -21,11 +21,9 @@
 function zef
   command zellij edit --floating $argv
 end
-<<<<<<< HEAD
 function zei
   command zellij edit --in-place $argv
 end
-=======
 
 # the zpipe alias and its completions
 function __fish_complete_aliases
@@ -38,5 +36,4 @@
     command zellij pipe
   end
 end
-complete -c zpipe -f -a "(__fish_complete_aliases)" -d "Zpipes"
->>>>>>> 1958e946
+complete -c zpipe -f -a "(__fish_complete_aliases)" -d "Zpipes"