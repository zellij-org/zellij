//! Zellij program-wide constants.

use crate::home::find_default_config_dir;
use directories::ProjectDirs;
use include_dir::{include_dir, Dir};
use lazy_static::lazy_static;
use std::{path::PathBuf, sync::OnceLock};
use uuid::Uuid;

pub const ZELLIJ_CONFIG_FILE_ENV: &str = "ZELLIJ_CONFIG_FILE";
pub const ZELLIJ_CONFIG_DIR_ENV: &str = "ZELLIJ_CONFIG_DIR";
pub const ZELLIJ_LAYOUT_DIR_ENV: &str = "ZELLIJ_LAYOUT_DIR";
pub const VERSION: &str = env!("CARGO_PKG_VERSION");
pub const DEFAULT_SCROLL_BUFFER_SIZE: usize = 10_000;
pub static SCROLL_BUFFER_SIZE: OnceLock<usize> = OnceLock::new();
pub static DEBUG_MODE: OnceLock<bool> = OnceLock::new();

pub const SYSTEM_DEFAULT_CONFIG_DIR: &str = "/etc/zellij";
pub const SYSTEM_DEFAULT_DATA_DIR_PREFIX: &str = system_default_data_dir();

pub static ZELLIJ_DEFAULT_THEMES: Dir = include_dir!("$CARGO_MANIFEST_DIR/assets/themes");

pub fn session_info_cache_file_name(session_name: &str) -> PathBuf {
    session_info_folder_for_session(session_name).join("session-metadata.kdl")
}

pub fn session_layout_cache_file_name(session_name: &str) -> PathBuf {
    session_info_folder_for_session(session_name).join("session-layout.kdl")
}

pub fn session_info_folder_for_session(session_name: &str) -> PathBuf {
    ZELLIJ_SESSION_INFO_CACHE_DIR.join(session_name)
}

pub fn create_config_and_cache_folders() {
    if let Err(e) = std::fs::create_dir_all(&ZELLIJ_CACHE_DIR.as_path()) {
        log::error!("Failed to create cache dir: {:?}", e);
    }
    if let Some(config_dir) = find_default_config_dir() {
        if let Err(e) = std::fs::create_dir_all(&config_dir.as_path()) {
            log::error!("Failed to create config dir: {:?}", e);
        }
    }
    // while session_info is a child of cache currently, it won't necessarily always be this way,
    // and so it's explicitly created here
    if let Err(e) = std::fs::create_dir_all(&ZELLIJ_SESSION_INFO_CACHE_DIR.as_path()) {
        log::error!("Failed to create session_info cache dir: {:?}", e);
    }
}

const fn system_default_data_dir() -> &'static str {
    if let Some(data_dir) = std::option_env!("PREFIX") {
        data_dir
    } else {
        "/usr"
    }
}

lazy_static! {
    pub static ref ZELLIJ_PROJ_DIR: ProjectDirs =
        ProjectDirs::from("org", "Zellij Contributors", "Zellij").unwrap();
    pub static ref ZELLIJ_CACHE_DIR: PathBuf = ZELLIJ_PROJ_DIR.cache_dir().to_path_buf();
    pub static ref ZELLIJ_SESSION_CACHE_DIR: PathBuf = ZELLIJ_PROJ_DIR
        .cache_dir()
        .to_path_buf()
        .join(format!("{}", Uuid::new_v4()));
    pub static ref ZELLIJ_PLUGIN_PERMISSIONS_CACHE: PathBuf =
        ZELLIJ_CACHE_DIR.join("permissions.kdl");
    pub static ref ZELLIJ_SESSION_INFO_CACHE_DIR: PathBuf =
        ZELLIJ_CACHE_DIR.join(VERSION).join("session_info");
    pub static ref ZELLIJ_STDIN_CACHE_FILE: PathBuf =
        ZELLIJ_CACHE_DIR.join(VERSION).join("stdin_cache");
    pub static ref ZELLIJ_PLUGIN_ARTIFACT_DIR: PathBuf = ZELLIJ_CACHE_DIR.join(VERSION);
    pub static ref ZELLIJ_SEEN_RELEASE_NOTES_CACHE_FILE: PathBuf =
        ZELLIJ_CACHE_DIR.join(VERSION).join("seen_release_notes");
}

pub const FEATURES: &[&str] = &[
    #[cfg(feature = "disable_automatic_asset_installation")]
    "disable_automatic_asset_installation",
];

#[cfg(not(target_family = "wasm"))]
pub use not_wasm::*;

#[cfg(not(target_family = "wasm"))]
mod not_wasm {
    use lazy_static::lazy_static;
    use std::collections::HashMap;
    use std::path::PathBuf;

    // Convenience macro to add plugins to the asset map (see `ASSET_MAP`)
    //
    // Plugins are taken from:
    //
    // - `zellij-utils/assets/plugins`: When building in release mode OR when the
    //   `plugins_from_target` feature IS NOT set
    // - `zellij-utils/../target/wasm32-wasip1/debug`: When building in debug mode AND the
    //   `plugins_from_target` feature IS set
    macro_rules! add_plugin {
        ($assets:expr, $plugin:literal) => {
            $assets.insert(
                PathBuf::from("plugins").join($plugin),
                #[cfg(any(not(feature = "plugins_from_target"), not(debug_assertions)))]
                include_bytes!(concat!(
                    env!("CARGO_MANIFEST_DIR"),
                    "/assets/plugins/",
                    $plugin
                ))
                .to_vec(),
                #[cfg(all(feature = "plugins_from_target", debug_assertions))]
                include_bytes!(concat!(
                    env!("CARGO_MANIFEST_DIR"),
                    "/../target/wasm32-wasip1/debug/",
                    $plugin
                ))
                .to_vec(),
            );
        };
    }

    lazy_static! {
        // Zellij asset map
        pub static ref ASSET_MAP: HashMap<PathBuf, Vec<u8>> = {
            let mut assets = std::collections::HashMap::new();
            add_plugin!(assets, "compact-bar.wasm");
            add_plugin!(assets, "status-bar.wasm");
            add_plugin!(assets, "tab-bar.wasm");
            add_plugin!(assets, "strider.wasm");
            add_plugin!(assets, "session-manager.wasm");
            add_plugin!(assets, "configuration.wasm");
            add_plugin!(assets, "plugin-manager.wasm");
            add_plugin!(assets, "about.wasm");
<<<<<<< HEAD
            add_plugin!(assets, "share.wasm");
=======
            add_plugin!(assets, "multiple-select.wasm");
>>>>>>> 226f5dc8
            assets
        };
    }
}

#[cfg(unix)]
pub use unix_only::*;

#[cfg(unix)]
mod unix_only {
    use super::*;
    use crate::envs;
    pub use crate::shared::set_permissions;
    use lazy_static::lazy_static;
    use nix::unistd::Uid;
    use std::env::temp_dir;

    pub const ZELLIJ_SOCK_MAX_LENGTH: usize = 108;

    lazy_static! {
        static ref UID: Uid = Uid::current();
        pub static ref ZELLIJ_TMP_DIR: PathBuf = temp_dir().join(format!("zellij-{}", *UID));
        pub static ref ZELLIJ_TMP_LOG_DIR: PathBuf = ZELLIJ_TMP_DIR.join("zellij-log");
        pub static ref ZELLIJ_TMP_LOG_FILE: PathBuf = ZELLIJ_TMP_LOG_DIR.join("zellij.log");
        pub static ref ZELLIJ_SOCK_DIR: PathBuf = {
            let mut ipc_dir = envs::get_socket_dir().map_or_else(
                |_| {
                    ZELLIJ_PROJ_DIR
                        .runtime_dir()
                        .map_or_else(|| ZELLIJ_TMP_DIR.clone(), |p| p.to_owned())
                },
                PathBuf::from,
            );
            ipc_dir.push(VERSION);
            ipc_dir
        };
    }
}<|MERGE_RESOLUTION|>--- conflicted
+++ resolved
@@ -131,11 +131,8 @@
             add_plugin!(assets, "configuration.wasm");
             add_plugin!(assets, "plugin-manager.wasm");
             add_plugin!(assets, "about.wasm");
-<<<<<<< HEAD
             add_plugin!(assets, "share.wasm");
-=======
             add_plugin!(assets, "multiple-select.wasm");
->>>>>>> 226f5dc8
             assets
         };
     }
