//! The way terminal input is handled.

pub mod actions;
pub mod command;
pub mod config;
pub mod keybinds;
pub mod layout;
pub mod mouse;
pub mod options;
pub mod plugins;
pub mod theme;

use termion::input::TermRead;
use zellij_tile::data::{InputMode, Key, ModeInfo, Palette, PluginCapabilities};

/// Creates a [`ModeInfo`] struct indicating the current [`InputMode`] and its keybinds
/// (as pairs of [`String`]s).
pub fn get_mode_info(
    mode: InputMode,
    palette: Palette,
    capabilities: PluginCapabilities,
) -> ModeInfo {
    let keybinds = match mode {
        InputMode::Normal | InputMode::Locked => Vec::new(),
<<<<<<< HEAD
        InputMode::Resize => vec![
            ("←↓↑→".to_string(), "Resize".to_string()),
            ("+-".to_string(), "Increase/Decrease size".to_string())
        ],
        InputMode::Move => vec![("←↓↑→".to_string(), "Move".to_string())],
=======
        InputMode::Resize => vec![("←↓↑→".to_string(), "Resize".to_string())],
        InputMode::Move => vec![
            ("←↓↑→".to_string(), "Move".to_string()),
            ("n/Tab".to_string(), "Next Pane".to_string()),
        ],
>>>>>>> 13f3e747
        InputMode::Pane => vec![
            ("←↓↑→".to_string(), "Move focus".to_string()),
            ("p".to_string(), "Next".to_string()),
            ("n".to_string(), "New".to_string()),
            ("d".to_string(), "Down split".to_string()),
            ("r".to_string(), "Right split".to_string()),
            ("x".to_string(), "Close".to_string()),
            ("f".to_string(), "Fullscreen".to_string()),
            ("z".to_string(), "Frames".to_string()),
        ],
        InputMode::Tab => vec![
            ("←↓↑→".to_string(), "Move focus".to_string()),
            ("n".to_string(), "New".to_string()),
            ("x".to_string(), "Close".to_string()),
            ("r".to_string(), "Rename".to_string()),
            ("s".to_string(), "Sync".to_string()),
            ("Tab".to_string(), "Toggle".to_string()),
        ],
        InputMode::Scroll => vec![
            ("↓↑".to_string(), "Scroll".to_string()),
            ("PgUp/PgDn".to_string(), "Scroll Page".to_string()),
        ],
        InputMode::RenameTab => vec![("Enter".to_string(), "when done".to_string())],
        InputMode::Session => vec![("d".to_string(), "Detach".to_string())],
    };

    let session_name = std::env::var("ZELLIJ_SESSION_NAME").ok();

    ModeInfo {
        mode,
        keybinds,
        palette,
        capabilities,
        session_name,
    }
}

pub fn parse_keys(input_bytes: &[u8]) -> Vec<Key> {
    input_bytes.keys().flatten().map(cast_termion_key).collect()
}

// FIXME: This is an absolutely cursed function that should be destroyed as soon
// as an alternative that doesn't touch zellij-tile can be developed...
pub fn cast_termion_key(event: termion::event::Key) -> Key {
    match event {
        termion::event::Key::Backspace => Key::Backspace,
        termion::event::Key::Left => Key::Left,
        termion::event::Key::Right => Key::Right,
        termion::event::Key::Up => Key::Up,
        termion::event::Key::Down => Key::Down,
        termion::event::Key::Home => Key::Home,
        termion::event::Key::End => Key::End,
        termion::event::Key::PageUp => Key::PageUp,
        termion::event::Key::PageDown => Key::PageDown,
        termion::event::Key::BackTab => Key::BackTab,
        termion::event::Key::Delete => Key::Delete,
        termion::event::Key::Insert => Key::Insert,
        termion::event::Key::F(n) => Key::F(n),
        termion::event::Key::Char(c) => Key::Char(c),
        termion::event::Key::Alt(c) => Key::Alt(c),
        termion::event::Key::Ctrl(c) => Key::Ctrl(c),
        termion::event::Key::Null => Key::Null,
        termion::event::Key::Esc => Key::Esc,
        _ => {
            unimplemented!("Encountered an unknown key!")
        }
    }
}<|MERGE_RESOLUTION|>--- conflicted
+++ resolved
@@ -22,19 +22,14 @@
 ) -> ModeInfo {
     let keybinds = match mode {
         InputMode::Normal | InputMode::Locked => Vec::new(),
-<<<<<<< HEAD
         InputMode::Resize => vec![
             ("←↓↑→".to_string(), "Resize".to_string()),
             ("+-".to_string(), "Increase/Decrease size".to_string())
         ],
-        InputMode::Move => vec![("←↓↑→".to_string(), "Move".to_string())],
-=======
-        InputMode::Resize => vec![("←↓↑→".to_string(), "Resize".to_string())],
         InputMode::Move => vec![
             ("←↓↑→".to_string(), "Move".to_string()),
             ("n/Tab".to_string(), "Next Pane".to_string()),
         ],
->>>>>>> 13f3e747
         InputMode::Pane => vec![
             ("←↓↑→".to_string(), "Move focus".to_string()),
             ("p".to_string(), "Next".to_string()),
