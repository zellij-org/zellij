mod kdl_layout_parser;
use crate::data::{
    BareKey, Direction, FloatingPaneCoordinates, InputMode, KeyWithModifier, LayoutInfo,
    MultiplayerColors, Palette, PaletteColor, PaneInfo, PaneManifest, PermissionType, Resize,
    SessionInfo, StyleDeclaration, Styling, TabInfo, WebSharing, DEFAULT_STYLES,
};
use crate::envs::EnvironmentVariables;
use crate::home::{find_default_config_dir, get_layout_dir};
use crate::input::config::{Config, ConfigError, KdlError};
use crate::input::keybinds::Keybinds;
use crate::input::layout::{
    Layout, PluginUserConfiguration, RunPlugin, RunPluginOrAlias, SplitSize,
};
use crate::input::options::{Clipboard, OnForceClose, Options};
use crate::input::permission::{GrantedPermission, PermissionCache};
use crate::input::plugins::PluginAliases;
use crate::input::theme::{FrameConfig, Theme, Themes, UiConfig};
use crate::input::web_client::WebClientConfig;
use kdl_layout_parser::KdlLayoutParser;
use std::collections::{BTreeMap, BTreeSet, HashMap, HashSet};
use std::net::{IpAddr, Ipv4Addr};
use strum::IntoEnumIterator;
use uuid::Uuid;

use miette::NamedSource;

use kdl::{KdlDocument, KdlEntry, KdlNode, KdlValue};

use std::path::PathBuf;
use std::str::FromStr;

use crate::input::actions::{Action, SearchDirection, SearchOption};
use crate::input::command::RunCommandAction;

#[macro_export]
macro_rules! parse_kdl_action_arguments {
    ( $action_name:expr, $action_arguments:expr, $action_node:expr ) => {{
        if !$action_arguments.is_empty() {
            Err(ConfigError::new_kdl_error(
                format!("Action '{}' must have arguments", $action_name),
                $action_node.span().offset(),
                $action_node.span().len(),
            ))
        } else {
            match $action_name {
                "Quit" => Ok(Action::Quit),
                "FocusNextPane" => Ok(Action::FocusNextPane),
                "FocusPreviousPane" => Ok(Action::FocusPreviousPane),
                "SwitchFocus" => Ok(Action::SwitchFocus),
                "EditScrollback" => Ok(Action::EditScrollback),
                "ScrollUp" => Ok(Action::ScrollUp),
                "ScrollDown" => Ok(Action::ScrollDown),
                "ScrollToBottom" => Ok(Action::ScrollToBottom),
                "ScrollToTop" => Ok(Action::ScrollToTop),
                "PageScrollUp" => Ok(Action::PageScrollUp),
                "PageScrollDown" => Ok(Action::PageScrollDown),
                "HalfPageScrollUp" => Ok(Action::HalfPageScrollUp),
                "HalfPageScrollDown" => Ok(Action::HalfPageScrollDown),
                "ToggleFocusFullscreen" => Ok(Action::ToggleFocusFullscreen),
                "TogglePaneFrames" => Ok(Action::TogglePaneFrames),
                "ToggleActiveSyncTab" => Ok(Action::ToggleActiveSyncTab),
                "TogglePaneEmbedOrFloating" => Ok(Action::TogglePaneEmbedOrFloating),
                "ToggleFloatingPanes" => Ok(Action::ToggleFloatingPanes),
                "CloseFocus" => Ok(Action::CloseFocus),
                "UndoRenamePane" => Ok(Action::UndoRenamePane),
                "NoOp" => Ok(Action::NoOp),
                "GoToNextTab" => Ok(Action::GoToNextTab),
                "GoToPreviousTab" => Ok(Action::GoToPreviousTab),
                "CloseTab" => Ok(Action::CloseTab),
                "ToggleTab" => Ok(Action::ToggleTab),
                "UndoRenameTab" => Ok(Action::UndoRenameTab),
                "Detach" => Ok(Action::Detach),
                "Copy" => Ok(Action::Copy),
                "Confirm" => Ok(Action::Confirm),
                "Deny" => Ok(Action::Deny),
                "ToggleMouseMode" => Ok(Action::ToggleMouseMode),
                "PreviousSwapLayout" => Ok(Action::PreviousSwapLayout),
                "NextSwapLayout" => Ok(Action::NextSwapLayout),
                "Clear" => Ok(Action::ClearScreen),
                _ => Err(ConfigError::new_kdl_error(
                    format!("Unsupported action: {:?}", $action_name),
                    $action_node.span().offset(),
                    $action_node.span().len(),
                )),
            }
        }
    }};
}

#[macro_export]
macro_rules! parse_kdl_action_u8_arguments {
    ( $action_name:expr, $action_arguments:expr, $action_node:expr ) => {{
        let mut bytes = vec![];
        for kdl_entry in $action_arguments.iter() {
            match kdl_entry.value().as_i64() {
                Some(int_value) => bytes.push(int_value as u8),
                None => {
                    return Err(ConfigError::new_kdl_error(
                        format!("Arguments for '{}' must be integers", $action_name),
                        kdl_entry.span().offset(),
                        kdl_entry.span().len(),
                    ));
                },
            }
        }
        Action::new_from_bytes($action_name, bytes, $action_node)
    }};
}

#[macro_export]
macro_rules! kdl_parsing_error {
    ( $message:expr, $entry:expr ) => {
        ConfigError::new_kdl_error($message, $entry.span().offset(), $entry.span().len())
    };
}

#[macro_export]
macro_rules! kdl_entries_as_i64 {
    ( $node:expr ) => {
        $node
            .entries()
            .iter()
            .map(|kdl_node| kdl_node.value().as_i64())
    };
}

#[macro_export]
macro_rules! kdl_first_entry_as_string {
    ( $node:expr ) => {
        $node
            .entries()
            .iter()
            .next()
            .and_then(|s| s.value().as_string())
    };
}

#[macro_export]
macro_rules! kdl_first_entry_as_i64 {
    ( $node:expr ) => {
        $node
            .entries()
            .iter()
            .next()
            .and_then(|i| i.value().as_i64())
    };
}

#[macro_export]
macro_rules! kdl_first_entry_as_bool {
    ( $node:expr ) => {
        $node
            .entries()
            .iter()
            .next()
            .and_then(|i| i.value().as_bool())
    };
}

#[macro_export]
macro_rules! entry_count {
    ( $node:expr ) => {{
        $node.entries().iter().len()
    }};
}

#[macro_export]
macro_rules! parse_kdl_action_char_or_string_arguments {
    ( $action_name:expr, $action_arguments:expr, $action_node:expr ) => {{
        let mut chars_to_write = String::new();
        for kdl_entry in $action_arguments.iter() {
            match kdl_entry.value().as_string() {
                Some(string_value) => chars_to_write.push_str(string_value),
                None => {
                    return Err(ConfigError::new_kdl_error(
                        format!("All entries for action '{}' must be strings", $action_name),
                        kdl_entry.span().offset(),
                        kdl_entry.span().len(),
                    ))
                },
            }
        }
        Action::new_from_string($action_name, chars_to_write, $action_node)
    }};
}

#[macro_export]
macro_rules! kdl_arg_is_truthy {
    ( $kdl_node:expr, $arg_name:expr ) => {
        match $kdl_node.get($arg_name) {
            Some(arg) => match arg.value().as_bool() {
                Some(value) => value,
                None => {
                    return Err(ConfigError::new_kdl_error(
                        format!("Argument must be true or false, found: {}", arg.value()),
                        arg.span().offset(),
                        arg.span().len(),
                    ))
                },
            },
            None => false,
        }
    };
}

#[macro_export]
macro_rules! kdl_children_nodes_or_error {
    ( $kdl_node:expr, $error:expr ) => {
        $kdl_node
            .children()
            .ok_or(ConfigError::new_kdl_error(
                $error.into(),
                $kdl_node.span().offset(),
                $kdl_node.span().len(),
            ))?
            .nodes()
    };
}

#[macro_export]
macro_rules! kdl_children_nodes {
    ( $kdl_node:expr ) => {
        $kdl_node.children().map(|c| c.nodes())
    };
}

#[macro_export]
macro_rules! kdl_property_nodes {
    ( $kdl_node:expr ) => {{
        $kdl_node
            .entries()
            .iter()
            .filter_map(|e| e.name())
            .map(|e| e.value())
    }};
}

#[macro_export]
macro_rules! kdl_children_or_error {
    ( $kdl_node:expr, $error:expr ) => {
        $kdl_node.children().ok_or(ConfigError::new_kdl_error(
            $error.into(),
            $kdl_node.span().offset(),
            $kdl_node.span().len(),
        ))?
    };
}

#[macro_export]
macro_rules! kdl_children {
    ( $kdl_node:expr ) => {
        $kdl_node.children().iter().copied().collect()
    };
}

#[macro_export]
macro_rules! kdl_get_string_property_or_child_value {
    ( $kdl_node:expr, $name:expr ) => {
        $kdl_node
            .get($name)
            .and_then(|e| e.value().as_string())
            .or_else(|| {
                $kdl_node
                    .children()
                    .and_then(|c| c.get($name))
                    .and_then(|c| c.get(0))
                    .and_then(|c| c.value().as_string())
            })
    };
}

#[macro_export]
macro_rules! kdl_string_arguments {
    ( $kdl_node:expr ) => {{
        let res: Result<Vec<_>, _> = $kdl_node
            .entries()
            .iter()
            .map(|e| {
                e.value().as_string().ok_or(ConfigError::new_kdl_error(
                    "Not a string".into(),
                    e.span().offset(),
                    e.span().len(),
                ))
            })
            .collect();
        res?
    }};
}

#[macro_export]
macro_rules! kdl_property_names {
    ( $kdl_node:expr ) => {{
        $kdl_node
            .entries()
            .iter()
            .filter_map(|e| e.name())
            .map(|e| e.value())
    }};
}

#[macro_export]
macro_rules! kdl_argument_values {
    ( $kdl_node:expr ) => {
        $kdl_node.entries().iter().collect()
    };
}

#[macro_export]
macro_rules! kdl_name {
    ( $kdl_node:expr ) => {
        $kdl_node.name().value()
    };
}

#[macro_export]
macro_rules! kdl_document_name {
    ( $kdl_node:expr ) => {
        $kdl_node.node().name().value()
    };
}

#[macro_export]
macro_rules! keys_from_kdl {
    ( $kdl_node:expr ) => {
        kdl_string_arguments!($kdl_node)
            .iter()
            .map(|k| {
                KeyWithModifier::from_str(k).map_err(|_| {
                    ConfigError::new_kdl_error(
                        format!("Invalid key: '{}'", k),
                        $kdl_node.span().offset(),
                        $kdl_node.span().len(),
                    )
                })
            })
            .collect::<Result<_, _>>()?
    };
}

#[macro_export]
macro_rules! actions_from_kdl {
    ( $kdl_node:expr, $config_options:expr ) => {
        kdl_children_nodes_or_error!($kdl_node, "no actions found for key_block")
            .iter()
            .map(|kdl_action| Action::try_from((kdl_action, $config_options)))
            .collect::<Result<_, _>>()?
    };
}

pub fn kdl_arguments_that_are_strings<'a>(
    arguments: impl Iterator<Item = &'a KdlEntry>,
) -> Result<Vec<String>, ConfigError> {
    let mut args: Vec<String> = vec![];
    for kdl_entry in arguments {
        match kdl_entry.value().as_string() {
            Some(string_value) => args.push(string_value.to_string()),
            None => {
                return Err(ConfigError::new_kdl_error(
                    format!("Argument must be a string"),
                    kdl_entry.span().offset(),
                    kdl_entry.span().len(),
                ));
            },
        }
    }
    Ok(args)
}

pub fn kdl_arguments_that_are_digits<'a>(
    arguments: impl Iterator<Item = &'a KdlEntry>,
) -> Result<Vec<i64>, ConfigError> {
    let mut args: Vec<i64> = vec![];
    for kdl_entry in arguments {
        match kdl_entry.value().as_i64() {
            Some(digit_value) => {
                args.push(digit_value);
            },
            None => {
                return Err(ConfigError::new_kdl_error(
                    format!("Argument must be a digit"),
                    kdl_entry.span().offset(),
                    kdl_entry.span().len(),
                ));
            },
        }
    }
    Ok(args)
}

pub fn kdl_child_string_value_for_entry<'a>(
    command_metadata: &'a KdlDocument,
    entry_name: &'a str,
) -> Option<&'a str> {
    command_metadata
        .get(entry_name)
        .and_then(|cwd| cwd.entries().iter().next())
        .and_then(|cwd_value| cwd_value.value().as_string())
}

pub fn kdl_child_bool_value_for_entry<'a>(
    command_metadata: &'a KdlDocument,
    entry_name: &'a str,
) -> Option<bool> {
    command_metadata
        .get(entry_name)
        .and_then(|cwd| cwd.entries().iter().next())
        .and_then(|cwd_value| cwd_value.value().as_bool())
}

impl Action {
    pub fn new_from_bytes(
        action_name: &str,
        bytes: Vec<u8>,
        action_node: &KdlNode,
    ) -> Result<Self, ConfigError> {
        match action_name {
            "Write" => Ok(Action::Write {
                key_with_modifier: None,
                bytes,
                is_kitty_keyboard_protocol: false,
            }),
            "PaneNameInput" => Ok(Action::PaneNameInput { input: bytes }),
            "TabNameInput" => Ok(Action::TabNameInput { input: bytes }),
            "SearchInput" => Ok(Action::SearchInput { input: bytes }),
            "GoToTab" => {
                let tab_index = *bytes.get(0).ok_or_else(|| {
                    ConfigError::new_kdl_error(
                        format!("Missing tab index"),
                        action_node.span().offset(),
                        action_node.span().len(),
                    )
                })? as u32;
                Ok(Action::GoToTab { index: tab_index })
            },
            _ => Err(ConfigError::new_kdl_error(
                "Failed to parse action".into(),
                action_node.span().offset(),
                action_node.span().len(),
            )),
        }
    }
    pub fn new_from_string(
        action_name: &str,
        string: String,
        action_node: &KdlNode,
    ) -> Result<Self, ConfigError> {
        match action_name {
            "WriteChars" => Ok(Action::WriteChars { chars: string }),
            "SwitchToMode" => match InputMode::from_str(string.as_str()) {
                Ok(input_mode) => Ok(Action::SwitchToMode { input_mode }),
                Err(_e) => {
                    return Err(ConfigError::new_kdl_error(
                        format!("Unknown InputMode '{}'", string),
                        action_node.span().offset(),
                        action_node.span().len(),
                    ))
                },
            },
            "Resize" => {
                let mut resize: Option<Resize> = None;
                let mut direction: Option<Direction> = None;
                for word in string.to_ascii_lowercase().split_whitespace() {
                    match Resize::from_str(word) {
                        Ok(value) => resize = Some(value),
                        Err(_) => match Direction::from_str(word) {
                            Ok(value) => direction = Some(value),
                            Err(_) => {
                                return Err(ConfigError::new_kdl_error(
                                    format!(
                                    "failed to read either of resize type or direction from '{}'",
                                    word
                                ),
                                    action_node.span().offset(),
                                    action_node.span().len(),
                                ))
                            },
                        },
                    }
                }
                let resize = resize.unwrap_or(Resize::Increase);
                Ok(Action::Resize { resize, direction })
            },
            "MoveFocus" => {
                let direction = Direction::from_str(string.as_str()).map_err(|_| {
                    ConfigError::new_kdl_error(
                        format!("Invalid direction: '{}'", string),
                        action_node.span().offset(),
                        action_node.span().len(),
                    )
                })?;
                Ok(Action::MoveFocus { direction })
            },
            "MoveFocusOrTab" => {
                let direction = Direction::from_str(string.as_str()).map_err(|_| {
                    ConfigError::new_kdl_error(
                        format!("Invalid direction: '{}'", string),
                        action_node.span().offset(),
                        action_node.span().len(),
                    )
                })?;
                Ok(Action::MoveFocusOrTab { direction })
            },
            "MoveTab" => {
                let direction = Direction::from_str(string.as_str()).map_err(|_| {
                    ConfigError::new_kdl_error(
                        format!("Invalid direction: '{}'", string),
                        action_node.span().offset(),
                        action_node.span().len(),
                    )
                })?;
                if direction.is_vertical() {
                    Err(ConfigError::new_kdl_error(
                        format!("Invalid horizontal direction: '{}'", string),
                        action_node.span().offset(),
                        action_node.span().len(),
                    ))
                } else {
                    Ok(Action::MoveTab { direction })
                }
            },
            "MovePane" => {
                if string.is_empty() {
                    return Ok(Action::MovePane { direction: None });
                } else {
                    let direction = Direction::from_str(string.as_str()).map_err(|_| {
                        ConfigError::new_kdl_error(
                            format!("Invalid direction: '{}'", string),
                            action_node.span().offset(),
                            action_node.span().len(),
                        )
                    })?;
                    Ok(Action::MovePane {
                        direction: Some(direction),
                    })
                }
            },
            "MovePaneBackwards" => Ok(Action::MovePaneBackwards),
            "DumpScreen" => Ok(Action::DumpScreen {
                file_path: string,
                include_scrollback: false,
            }),
            "DumpLayout" => Ok(Action::DumpLayout),
            "NewPane" => {
                if string.is_empty() {
                    return Ok(Action::NewPane {
                        direction: None,
                        pane_name: None,
                        start_suppressed: false,
                    });
                } else if string == "stacked" {
                    return Ok(Action::NewStackedPane {
                        command: None,
                        pane_name: None,
                    });
                } else {
                    let direction = Direction::from_str(string.as_str()).map_err(|_| {
                        ConfigError::new_kdl_error(
                            format!("Invalid direction: '{}'", string),
                            action_node.span().offset(),
                            action_node.span().len(),
                        )
                    })?;
                    Ok(Action::NewPane {
                        direction: Some(direction),
                        pane_name: None,
                        start_suppressed: false,
                    })
                }
            },
            "SearchToggleOption" => {
                let toggle_option = SearchOption::from_str(string.as_str()).map_err(|_| {
                    ConfigError::new_kdl_error(
                        format!("Invalid direction: '{}'", string),
                        action_node.span().offset(),
                        action_node.span().len(),
                    )
                })?;
                Ok(Action::SearchToggleOption {
                    option: toggle_option,
                })
            },
            "Search" => {
                let search_direction =
                    SearchDirection::from_str(string.as_str()).map_err(|_| {
                        ConfigError::new_kdl_error(
                            format!("Invalid direction: '{}'", string),
                            action_node.span().offset(),
                            action_node.span().len(),
                        )
                    })?;
                Ok(Action::Search {
                    direction: search_direction,
                })
            },
            "RenameSession" => Ok(Action::RenameSession { name: string }),
            _ => Err(ConfigError::new_kdl_error(
                format!("Unsupported action: {}", action_name),
                action_node.span().offset(),
                action_node.span().len(),
            )),
        }
    }
    pub fn to_kdl(&self) -> Option<KdlNode> {
        match self {
            Action::Quit => Some(KdlNode::new("Quit")),
            Action::Write {
                key_with_modifier: _key,
                bytes,
                is_kitty_keyboard_protocol: _is_kitty,
            } => {
                let mut node = KdlNode::new("Write");
                for byte in bytes {
                    node.push(KdlValue::Base10(*byte as i64));
                }
                Some(node)
            },
            Action::WriteChars { chars: string } => {
                let mut node = KdlNode::new("WriteChars");
                node.push(string.clone());
                Some(node)
            },
            Action::SwitchToMode { input_mode } => {
                let mut node = KdlNode::new("SwitchToMode");
                node.push(format!("{:?}", input_mode).to_lowercase());
                Some(node)
            },
            Action::Resize {
                resize,
                direction: resize_direction,
            } => {
                let mut node = KdlNode::new("Resize");
                let resize = match resize {
                    Resize::Increase => "Increase",
                    Resize::Decrease => "Decrease",
                };
                if let Some(resize_direction) = resize_direction {
                    let resize_direction = match resize_direction {
                        Direction::Left => "left",
                        Direction::Right => "right",
                        Direction::Up => "up",
                        Direction::Down => "down",
                    };
                    node.push(format!("{} {}", resize, resize_direction));
                } else {
                    node.push(format!("{}", resize));
                }
                Some(node)
            },
            Action::FocusNextPane => Some(KdlNode::new("FocusNextPane")),
            Action::FocusPreviousPane => Some(KdlNode::new("FocusPreviousPane")),
            Action::SwitchFocus => Some(KdlNode::new("SwitchFocus")),
            Action::MoveFocus { direction } => {
                let mut node = KdlNode::new("MoveFocus");
                let direction = match direction {
                    Direction::Left => "left",
                    Direction::Right => "right",
                    Direction::Up => "up",
                    Direction::Down => "down",
                };
                node.push(direction);
                Some(node)
            },
            Action::MoveFocusOrTab { direction } => {
                let mut node = KdlNode::new("MoveFocusOrTab");
                let direction = match direction {
                    Direction::Left => "left",
                    Direction::Right => "right",
                    Direction::Up => "up",
                    Direction::Down => "down",
                };
                node.push(direction);
                Some(node)
            },
            Action::MovePane { direction } => {
                let mut node = KdlNode::new("MovePane");
                if let Some(direction) = direction {
                    let direction = match direction {
                        Direction::Left => "left",
                        Direction::Right => "right",
                        Direction::Up => "up",
                        Direction::Down => "down",
                    };
                    node.push(direction);
                }
                Some(node)
            },
            Action::MovePaneBackwards => Some(KdlNode::new("MovePaneBackwards")),
            Action::DumpScreen {
                file_path: file,
                include_scrollback: _,
            } => {
                let mut node = KdlNode::new("DumpScreen");
                node.push(file.clone());
                Some(node)
            },
            Action::DumpLayout => Some(KdlNode::new("DumpLayout")),
            Action::EditScrollback => Some(KdlNode::new("EditScrollback")),
            Action::ScrollUp => Some(KdlNode::new("ScrollUp")),
            Action::ScrollDown => Some(KdlNode::new("ScrollDown")),
            Action::ScrollToBottom => Some(KdlNode::new("ScrollToBottom")),
            Action::ScrollToTop => Some(KdlNode::new("ScrollToTop")),
            Action::PageScrollUp => Some(KdlNode::new("PageScrollUp")),
            Action::PageScrollDown => Some(KdlNode::new("PageScrollDown")),
            Action::HalfPageScrollUp => Some(KdlNode::new("HalfPageScrollUp")),
            Action::HalfPageScrollDown => Some(KdlNode::new("HalfPageScrollDown")),
            Action::ToggleFocusFullscreen => Some(KdlNode::new("ToggleFocusFullscreen")),
            Action::TogglePaneFrames => Some(KdlNode::new("TogglePaneFrames")),
            Action::ToggleActiveSyncTab => Some(KdlNode::new("ToggleActiveSyncTab")),
            Action::NewPane {
                direction,
                pane_name: _,
                start_suppressed: _,
            } => {
                let mut node = KdlNode::new("NewPane");
                if let Some(direction) = direction {
                    let direction = match direction {
                        Direction::Left => "left",
                        Direction::Right => "right",
                        Direction::Up => "up",
                        Direction::Down => "down",
                    };
                    node.push(direction);
                }
                Some(node)
            },
            Action::TogglePaneEmbedOrFloating => Some(KdlNode::new("TogglePaneEmbedOrFloating")),
            Action::ToggleFloatingPanes => Some(KdlNode::new("ToggleFloatingPanes")),
            Action::CloseFocus => Some(KdlNode::new("CloseFocus")),
            Action::PaneNameInput { input: bytes } => {
                let mut node = KdlNode::new("PaneNameInput");
                for byte in bytes {
                    node.push(KdlValue::Base10(*byte as i64));
                }
                Some(node)
            },
            Action::UndoRenamePane => Some(KdlNode::new("UndoRenamePane")),
            Action::NewTab {
                tiled_layout: _,
                floating_layouts: _,
                swap_tiled_layouts: _,
                swap_floating_layouts: _,
                tab_name: name,
                should_change_focus_to_new_tab,
                cwd,
            } => {
                let mut node = KdlNode::new("NewTab");
                let mut children = KdlDocument::new();
                if let Some(name) = name {
                    let mut name_node = KdlNode::new("name");
                    if !should_change_focus_to_new_tab {
                        let mut should_change_focus_to_new_tab_node =
                            KdlNode::new("should_change_focus_to_new_tab");
                        should_change_focus_to_new_tab_node.push(KdlValue::Bool(false));
                        children
                            .nodes_mut()
                            .push(should_change_focus_to_new_tab_node);
                    }
                    name_node.push(name.clone());
                    children.nodes_mut().push(name_node);
                }
                if let Some(cwd) = cwd {
                    let mut cwd_node = KdlNode::new("cwd");
                    cwd_node.push(cwd.display().to_string());
                    children.nodes_mut().push(cwd_node);
                }
                if name.is_some() || cwd.is_some() {
                    node.set_children(children);
                }
                Some(node)
            },
            Action::GoToNextTab => Some(KdlNode::new("GoToNextTab")),
            Action::GoToPreviousTab => Some(KdlNode::new("GoToPreviousTab")),
            Action::CloseTab => Some(KdlNode::new("CloseTab")),
            Action::GoToTab { index } => {
                let mut node = KdlNode::new("GoToTab");
                node.push(KdlValue::Base10(*index as i64));
                Some(node)
            },
            Action::ToggleTab => Some(KdlNode::new("ToggleTab")),
            Action::TabNameInput { input: bytes } => {
                let mut node = KdlNode::new("TabNameInput");
                for byte in bytes {
                    node.push(KdlValue::Base10(*byte as i64));
                }
                Some(node)
            },
            Action::UndoRenameTab => Some(KdlNode::new("UndoRenameTab")),
            Action::MoveTab { direction } => {
                let mut node = KdlNode::new("MoveTab");
                let direction = match direction {
                    Direction::Left => "left",
                    Direction::Right => "right",
                    Direction::Up => "up",
                    Direction::Down => "down",
                };
                node.push(direction);
                Some(node)
            },
            Action::NewTiledPane {
                direction,
                command: run_command_action,
                pane_name: name,
            } => {
                let mut node = KdlNode::new("Run");
                let mut node_children = KdlDocument::new();
                if let Some(run_command_action) = run_command_action {
                    node.push(run_command_action.command.display().to_string());
                    for arg in &run_command_action.args {
                        node.push(arg.clone());
                    }
                    if let Some(cwd) = &run_command_action.cwd {
                        let mut cwd_node = KdlNode::new("cwd");
                        cwd_node.push(cwd.display().to_string());
                        node_children.nodes_mut().push(cwd_node);
                    }
                    if run_command_action.hold_on_start {
                        let mut hos_node = KdlNode::new("hold_on_start");
                        hos_node.push(KdlValue::Bool(true));
                        node_children.nodes_mut().push(hos_node);
                    }
                    if !run_command_action.hold_on_close {
                        let mut hoc_node = KdlNode::new("hold_on_close");
                        hoc_node.push(KdlValue::Bool(false));
                        node_children.nodes_mut().push(hoc_node);
                    }
                }
                if let Some(name) = name {
                    let mut name_node = KdlNode::new("name");
                    name_node.push(name.clone());
                    node_children.nodes_mut().push(name_node);
                }
                if let Some(direction) = direction {
                    let mut direction_node = KdlNode::new("direction");
                    let direction = match direction {
                        Direction::Left => "left",
                        Direction::Right => "right",
                        Direction::Up => "up",
                        Direction::Down => "down",
                    };
                    direction_node.push(direction);
                    node_children.nodes_mut().push(direction_node);
                }
                if !node_children.nodes().is_empty() {
                    node.set_children(node_children);
                }
                Some(node)
            },
            Action::NewFloatingPane {
                command: run_command_action,
                pane_name: name,
                coordinates: floating_pane_coordinates,
            } => {
                let mut node = KdlNode::new("Run");
                let mut node_children = KdlDocument::new();
                let mut floating_pane = KdlNode::new("floating");
                floating_pane.push(KdlValue::Bool(true));
                node_children.nodes_mut().push(floating_pane);
                if let Some(run_command_action) = run_command_action {
                    node.push(run_command_action.command.display().to_string());
                    for arg in &run_command_action.args {
                        node.push(arg.clone());
                    }
                    if let Some(cwd) = &run_command_action.cwd {
                        let mut cwd_node = KdlNode::new("cwd");
                        cwd_node.push(cwd.display().to_string());
                        node_children.nodes_mut().push(cwd_node);
                    }
                    if run_command_action.hold_on_start {
                        let mut hos_node = KdlNode::new("hold_on_start");
                        hos_node.push(KdlValue::Bool(true));
                        node_children.nodes_mut().push(hos_node);
                    }
                    if !run_command_action.hold_on_close {
                        let mut hoc_node = KdlNode::new("hold_on_close");
                        hoc_node.push(KdlValue::Bool(false));
                        node_children.nodes_mut().push(hoc_node);
                    }
                }
                if let Some(floating_pane_coordinates) = floating_pane_coordinates {
                    if let Some(x) = floating_pane_coordinates.x {
                        let mut x_node = KdlNode::new("x");
                        match x {
                            SplitSize::Percent(x) => {
                                x_node.push(format!("{}%", x));
                            },
                            SplitSize::Fixed(x) => {
                                x_node.push(KdlValue::Base10(x as i64));
                            },
                        };
                        node_children.nodes_mut().push(x_node);
                    }
                    if let Some(y) = floating_pane_coordinates.y {
                        let mut y_node = KdlNode::new("y");
                        match y {
                            SplitSize::Percent(y) => {
                                y_node.push(format!("{}%", y));
                            },
                            SplitSize::Fixed(y) => {
                                y_node.push(KdlValue::Base10(y as i64));
                            },
                        };
                        node_children.nodes_mut().push(y_node);
                    }
                    if let Some(width) = floating_pane_coordinates.width {
                        let mut width_node = KdlNode::new("width");
                        match width {
                            SplitSize::Percent(width) => {
                                width_node.push(format!("{}%", width));
                            },
                            SplitSize::Fixed(width) => {
                                width_node.push(KdlValue::Base10(width as i64));
                            },
                        };
                        node_children.nodes_mut().push(width_node);
                    }
                    if let Some(height) = floating_pane_coordinates.height {
                        let mut height_node = KdlNode::new("height");
                        match height {
                            SplitSize::Percent(height) => {
                                height_node.push(format!("{}%", height));
                            },
                            SplitSize::Fixed(height) => {
                                height_node.push(KdlValue::Base10(height as i64));
                            },
                        };
                        node_children.nodes_mut().push(height_node);
                    }
                }
                if let Some(name) = name {
                    let mut name_node = KdlNode::new("name");
                    name_node.push(name.clone());
                    node_children.nodes_mut().push(name_node);
                }
                if !node_children.nodes().is_empty() {
                    node.set_children(node_children);
                }
                Some(node)
            },
            Action::NewInPlacePane {
                command: run_command_action,
                pane_name: name,
            } => {
                let mut node = KdlNode::new("Run");
                let mut node_children = KdlDocument::new();
                if let Some(run_command_action) = run_command_action {
                    node.push(run_command_action.command.display().to_string());
                    for arg in &run_command_action.args {
                        node.push(arg.clone());
                    }
                    let mut in_place_node = KdlNode::new("in_place");
                    in_place_node.push(KdlValue::Bool(true));
                    node_children.nodes_mut().push(in_place_node);
                    if let Some(cwd) = &run_command_action.cwd {
                        let mut cwd_node = KdlNode::new("cwd");
                        cwd_node.push(cwd.display().to_string());
                        node_children.nodes_mut().push(cwd_node);
                    }
                    if run_command_action.hold_on_start {
                        let mut hos_node = KdlNode::new("hold_on_start");
                        hos_node.push(KdlValue::Bool(true));
                        node_children.nodes_mut().push(hos_node);
                    }
                    if !run_command_action.hold_on_close {
                        let mut hoc_node = KdlNode::new("hold_on_close");
                        hoc_node.push(KdlValue::Bool(false));
                        node_children.nodes_mut().push(hoc_node);
                    }
                }
                if let Some(name) = name {
                    let mut name_node = KdlNode::new("name");
                    name_node.push(name.clone());
                    node_children.nodes_mut().push(name_node);
                }
                if !node_children.nodes().is_empty() {
                    node.set_children(node_children);
                }
                Some(node)
            },
            Action::NewStackedPane {
                command: run_command_action,
                pane_name: name,
            } => match run_command_action {
                Some(run_command_action) => {
                    let mut node = KdlNode::new("Run");
                    let mut node_children = KdlDocument::new();
                    node.push(run_command_action.command.display().to_string());
                    for arg in &run_command_action.args {
                        node.push(arg.clone());
                    }
                    let mut stacked_node = KdlNode::new("stacked");
                    stacked_node.push(KdlValue::Bool(true));
                    node_children.nodes_mut().push(stacked_node);
                    if let Some(cwd) = &run_command_action.cwd {
                        let mut cwd_node = KdlNode::new("cwd");
                        cwd_node.push(cwd.display().to_string());
                        node_children.nodes_mut().push(cwd_node);
                    }
                    if run_command_action.hold_on_start {
                        let mut hos_node = KdlNode::new("hold_on_start");
                        hos_node.push(KdlValue::Bool(true));
                        node_children.nodes_mut().push(hos_node);
                    }
                    if !run_command_action.hold_on_close {
                        let mut hoc_node = KdlNode::new("hold_on_close");
                        hoc_node.push(KdlValue::Bool(false));
                        node_children.nodes_mut().push(hoc_node);
                    }
                    if let Some(name) = name {
                        let mut name_node = KdlNode::new("name");
                        name_node.push(name.clone());
                        node_children.nodes_mut().push(name_node);
                    }
                    if !node_children.nodes().is_empty() {
                        node.set_children(node_children);
                    }
                    Some(node)
                },
                None => {
                    let mut node = KdlNode::new("NewPane");
                    node.push("stacked");
                    Some(node)
                },
            },
            Action::Detach => Some(KdlNode::new("Detach")),
            Action::SwitchSession {
                name,
                tab_position,
                pane_id,
                layout,
                cwd,
            } => {
                let mut node = KdlNode::new("SwitchSession");
                node.push(KdlEntry::new_prop("name", name.clone()));
                if let Some(pos) = tab_position {
                    node.push(KdlEntry::new_prop("tab_position", *pos as i64));
                }
                if let Some((id, is_plugin)) = pane_id {
                    node.push(KdlEntry::new_prop("pane_id", *id as i64));
                    if *is_plugin {
                        node.push(KdlEntry::new_prop("is_plugin", true));
                    }
                }
                if let Some(layout_info) = layout {
                    node.push(KdlEntry::new_prop("layout", layout_info.name()));
                }
                if let Some(cwd_path) = cwd {
                    node.push(KdlEntry::new_prop(
                        "cwd",
                        cwd_path.to_string_lossy().to_string(),
                    ));
                }
                Some(node)
            },
            Action::LaunchOrFocusPlugin {
                plugin: run_plugin_or_alias,
                should_float,
                move_to_focused_tab,
                should_open_in_place,
                skip_cache: skip_plugin_cache,
            } => {
                let mut node = KdlNode::new("LaunchOrFocusPlugin");
                let mut node_children = KdlDocument::new();
                let location = run_plugin_or_alias.location_string();
                node.push(location);
                if *should_float {
                    let mut should_float_node = KdlNode::new("floating");
                    should_float_node.push(KdlValue::Bool(true));
                    node_children.nodes_mut().push(should_float_node);
                }
                if *move_to_focused_tab {
                    let mut move_to_focused_tab_node = KdlNode::new("move_to_focused_tab");
                    move_to_focused_tab_node.push(KdlValue::Bool(true));
                    node_children.nodes_mut().push(move_to_focused_tab_node);
                }
                if *should_open_in_place {
                    let mut should_open_in_place_node = KdlNode::new("in_place");
                    should_open_in_place_node.push(KdlValue::Bool(true));
                    node_children.nodes_mut().push(should_open_in_place_node);
                }
                if *skip_plugin_cache {
                    let mut skip_plugin_cache_node = KdlNode::new("skip_plugin_cache");
                    skip_plugin_cache_node.push(KdlValue::Bool(true));
                    node_children.nodes_mut().push(skip_plugin_cache_node);
                }
                if let Some(configuration) = run_plugin_or_alias.get_configuration() {
                    for (config_key, config_value) in configuration.inner().iter() {
                        let mut node = KdlNode::new(config_key.clone());
                        node.push(config_value.clone());
                        node_children.nodes_mut().push(node);
                    }
                }
                if !node_children.nodes().is_empty() {
                    node.set_children(node_children);
                }
                Some(node)
            },
            Action::LaunchPlugin {
                plugin: run_plugin_or_alias,
                should_float,
                should_open_in_place,
                skip_cache: skip_plugin_cache,
                cwd,
            } => {
                let mut node = KdlNode::new("LaunchPlugin");
                let mut node_children = KdlDocument::new();
                let location = run_plugin_or_alias.location_string();
                node.push(location);
                if *should_float {
                    let mut should_float_node = KdlNode::new("floating");
                    should_float_node.push(KdlValue::Bool(true));
                    node_children.nodes_mut().push(should_float_node);
                }
                if *should_open_in_place {
                    let mut should_open_in_place_node = KdlNode::new("in_place");
                    should_open_in_place_node.push(KdlValue::Bool(true));
                    node_children.nodes_mut().push(should_open_in_place_node);
                }
                if *skip_plugin_cache {
                    let mut skip_plugin_cache_node = KdlNode::new("skip_plugin_cache");
                    skip_plugin_cache_node.push(KdlValue::Bool(true));
                    node_children.nodes_mut().push(skip_plugin_cache_node);
                }
                if let Some(cwd) = &cwd {
                    let mut cwd_node = KdlNode::new("cwd");
                    cwd_node.push(cwd.display().to_string());
                    node_children.nodes_mut().push(cwd_node);
                } else if let Some(cwd) = run_plugin_or_alias.get_initial_cwd() {
                    let mut cwd_node = KdlNode::new("cwd");
                    cwd_node.push(cwd.display().to_string());
                    node_children.nodes_mut().push(cwd_node);
                }
                if let Some(configuration) = run_plugin_or_alias.get_configuration() {
                    for (config_key, config_value) in configuration.inner().iter() {
                        let mut node = KdlNode::new(config_key.clone());
                        node.push(config_value.clone());
                        node_children.nodes_mut().push(node);
                    }
                }
                if !node_children.nodes().is_empty() {
                    node.set_children(node_children);
                }
                Some(node)
            },
            Action::Copy => Some(KdlNode::new("Copy")),
            Action::SearchInput { input: bytes } => {
                let mut node = KdlNode::new("SearchInput");
                for byte in bytes {
                    node.push(KdlValue::Base10(*byte as i64));
                }
                Some(node)
            },
            Action::Search {
                direction: search_direction,
            } => {
                let mut node = KdlNode::new("Search");
                let direction = match search_direction {
                    SearchDirection::Down => "down",
                    SearchDirection::Up => "up",
                };
                node.push(direction);
                Some(node)
            },
            Action::SearchToggleOption {
                option: search_toggle_option,
            } => {
                let mut node = KdlNode::new("SearchToggleOption");
                node.push(format!("{:?}", search_toggle_option));
                Some(node)
            },
            Action::ToggleMouseMode => Some(KdlNode::new("ToggleMouseMode")),
            Action::PreviousSwapLayout => Some(KdlNode::new("PreviousSwapLayout")),
            Action::NextSwapLayout => Some(KdlNode::new("NextSwapLayout")),
            Action::BreakPane => Some(KdlNode::new("BreakPane")),
            Action::BreakPaneRight => Some(KdlNode::new("BreakPaneRight")),
            Action::BreakPaneLeft => Some(KdlNode::new("BreakPaneLeft")),
            Action::KeybindPipe {
                name,
                payload,
                args: _, // currently unsupported
                plugin,
                configuration,
                launch_new,
                skip_cache,
                floating,
                in_place: _, // currently unsupported
                cwd,
                pane_title,
                plugin_id,
            } => {
                if plugin_id.is_some() {
                    log::warn!("Not serializing temporary keybinding MessagePluginId");
                    return None;
                }
                let mut node = KdlNode::new("MessagePlugin");
                let mut node_children = KdlDocument::new();
                if let Some(plugin) = plugin {
                    node.push(plugin.clone());
                }
                if let Some(name) = name {
                    let mut name_node = KdlNode::new("name");
                    name_node.push(name.clone());
                    node_children.nodes_mut().push(name_node);
                }
                if let Some(cwd) = cwd {
                    let mut cwd_node = KdlNode::new("cwd");
                    cwd_node.push(cwd.display().to_string());
                    node_children.nodes_mut().push(cwd_node);
                }
                if let Some(payload) = payload {
                    let mut payload_node = KdlNode::new("payload");
                    payload_node.push(payload.clone());
                    node_children.nodes_mut().push(payload_node);
                }
                if *launch_new {
                    let mut launch_new_node = KdlNode::new("launch_new");
                    launch_new_node.push(KdlValue::Bool(true));
                    node_children.nodes_mut().push(launch_new_node);
                }
                if *skip_cache {
                    let mut skip_cache_node = KdlNode::new("skip_cache");
                    skip_cache_node.push(KdlValue::Bool(true));
                    node_children.nodes_mut().push(skip_cache_node);
                }
                if let Some(floating) = floating {
                    let mut floating_node = KdlNode::new("floating");
                    floating_node.push(KdlValue::Bool(*floating));
                    node_children.nodes_mut().push(floating_node);
                }
                if let Some(title) = pane_title {
                    let mut title_node = KdlNode::new("title");
                    title_node.push(title.clone());
                    node_children.nodes_mut().push(title_node);
                }
                if let Some(configuration) = configuration {
                    // we do this because the constructor removes the relevant config fields from
                    // above, otherwise we would have duplicates
                    let configuration = PluginUserConfiguration::new(configuration.clone());
                    let configuration = configuration.inner();
                    for (config_key, config_value) in configuration.iter() {
                        let mut node = KdlNode::new(config_key.clone());
                        node.push(config_value.clone());
                        node_children.nodes_mut().push(node);
                    }
                }
                if !node_children.nodes().is_empty() {
                    node.set_children(node_children);
                }
                Some(node)
            },
            Action::TogglePanePinned => Some(KdlNode::new("TogglePanePinned")),
            Action::TogglePaneInGroup => Some(KdlNode::new("TogglePaneInGroup")),
            Action::ToggleGroupMarking => Some(KdlNode::new("ToggleGroupMarking")),
            _ => None,
        }
    }
}

impl TryFrom<(&str, &KdlDocument)> for PaletteColor {
    type Error = ConfigError;

    fn try_from(
        (color_name, theme_colors): (&str, &KdlDocument),
    ) -> Result<PaletteColor, Self::Error> {
        let color = theme_colors
            .get(color_name)
            .ok_or(ConfigError::new_kdl_error(
                format!("Missing theme color: {}", color_name),
                theme_colors.span().offset(),
                theme_colors.span().len(),
            ))?;
        let entry_count = entry_count!(color);
        let is_rgb = || entry_count == 3;
        let is_three_digit_hex = || {
            match kdl_first_entry_as_string!(color) {
                // 4 including the '#' character
                Some(s) => entry_count == 1 && s.starts_with('#') && s.len() == 4,
                None => false,
            }
        };
        let is_six_digit_hex = || {
            match kdl_first_entry_as_string!(color) {
                // 7 including the '#' character
                Some(s) => entry_count == 1 && s.starts_with('#') && s.len() == 7,
                None => false,
            }
        };
        let is_eight_bit = || kdl_first_entry_as_i64!(color).is_some() && entry_count == 1;
        if is_rgb() {
            let mut channels = kdl_entries_as_i64!(color);
            let r = channels.next().unwrap().ok_or(ConfigError::new_kdl_error(
                format!("invalid rgb color"),
                color.span().offset(),
                color.span().len(),
            ))? as u8;
            let g = channels.next().unwrap().ok_or(ConfigError::new_kdl_error(
                format!("invalid rgb color"),
                color.span().offset(),
                color.span().len(),
            ))? as u8;
            let b = channels.next().unwrap().ok_or(ConfigError::new_kdl_error(
                format!("invalid rgb color"),
                color.span().offset(),
                color.span().len(),
            ))? as u8;
            Ok(PaletteColor::Rgb((r, g, b)))
        } else if is_three_digit_hex() {
            // eg. #fff (hex, will be converted to rgb)
            let mut s = String::from(kdl_first_entry_as_string!(color).unwrap());
            s.remove(0);
            let r = u8::from_str_radix(&s[0..1], 16).map_err(|_| {
                ConfigError::new_kdl_error(
                    "Failed to parse hex color".into(),
                    color.span().offset(),
                    color.span().len(),
                )
            })? * 0x11;
            let g = u8::from_str_radix(&s[1..2], 16).map_err(|_| {
                ConfigError::new_kdl_error(
                    "Failed to parse hex color".into(),
                    color.span().offset(),
                    color.span().len(),
                )
            })? * 0x11;
            let b = u8::from_str_radix(&s[2..3], 16).map_err(|_| {
                ConfigError::new_kdl_error(
                    "Failed to parse hex color".into(),
                    color.span().offset(),
                    color.span().len(),
                )
            })? * 0x11;
            Ok(PaletteColor::Rgb((r, g, b)))
        } else if is_six_digit_hex() {
            // eg. #ffffff (hex, will be converted to rgb)
            let mut s = String::from(kdl_first_entry_as_string!(color).unwrap());
            s.remove(0);
            let r = u8::from_str_radix(&s[0..2], 16).map_err(|_| {
                ConfigError::new_kdl_error(
                    "Failed to parse hex color".into(),
                    color.span().offset(),
                    color.span().len(),
                )
            })?;
            let g = u8::from_str_radix(&s[2..4], 16).map_err(|_| {
                ConfigError::new_kdl_error(
                    "Failed to parse hex color".into(),
                    color.span().offset(),
                    color.span().len(),
                )
            })?;
            let b = u8::from_str_radix(&s[4..6], 16).map_err(|_| {
                ConfigError::new_kdl_error(
                    "Failed to parse hex color".into(),
                    color.span().offset(),
                    color.span().len(),
                )
            })?;
            Ok(PaletteColor::Rgb((r, g, b)))
        } else if is_eight_bit() {
            let n = kdl_first_entry_as_i64!(color).ok_or(ConfigError::new_kdl_error(
                "Failed to parse color".into(),
                color.span().offset(),
                color.span().len(),
            ))?;
            Ok(PaletteColor::EightBit(n as u8))
        } else {
            Err(ConfigError::new_kdl_error(
                "Failed to parse color".into(),
                color.span().offset(),
                color.span().len(),
            ))
        }
    }
}

impl PaletteColor {
    pub fn to_kdl(&self, color_name: &str) -> KdlNode {
        let mut node = KdlNode::new(color_name);
        match self {
            PaletteColor::Rgb((r, g, b)) => {
                node.push(KdlValue::Base10(*r as i64));
                node.push(KdlValue::Base10(*g as i64));
                node.push(KdlValue::Base10(*b as i64));
            },
            PaletteColor::EightBit(color_index) => {
                node.push(KdlValue::Base10(*color_index as i64));
            },
        }
        node
    }
}

impl StyleDeclaration {
    pub fn to_kdl(&self, declaration_name: &str) -> KdlNode {
        let mut node = KdlNode::new(declaration_name);
        let mut doc = KdlDocument::new();

        doc.nodes_mut().push(self.base.to_kdl("base"));
        doc.nodes_mut().push(self.background.to_kdl("background"));
        doc.nodes_mut().push(self.emphasis_0.to_kdl("emphasis_0"));
        doc.nodes_mut().push(self.emphasis_1.to_kdl("emphasis_1"));
        doc.nodes_mut().push(self.emphasis_2.to_kdl("emphasis_2"));
        doc.nodes_mut().push(self.emphasis_3.to_kdl("emphasis_3"));
        node.set_children(doc);
        node
    }
}

impl MultiplayerColors {
    pub fn to_kdl(&self) -> KdlNode {
        let mut node = KdlNode::new("multiplayer_user_colors");
        let mut doc = KdlDocument::new();
        doc.nodes_mut().push(self.player_1.to_kdl("player_1"));
        doc.nodes_mut().push(self.player_2.to_kdl("player_2"));
        doc.nodes_mut().push(self.player_3.to_kdl("player_3"));
        doc.nodes_mut().push(self.player_4.to_kdl("player_4"));
        doc.nodes_mut().push(self.player_5.to_kdl("player_5"));
        doc.nodes_mut().push(self.player_6.to_kdl("player_6"));
        doc.nodes_mut().push(self.player_7.to_kdl("player_7"));
        doc.nodes_mut().push(self.player_8.to_kdl("player_8"));
        doc.nodes_mut().push(self.player_9.to_kdl("player_9"));
        doc.nodes_mut().push(self.player_10.to_kdl("player_10"));
        node.set_children(doc);
        node
    }
}

impl TryFrom<(&KdlNode, &Options)> for Action {
    type Error = ConfigError;
    fn try_from((kdl_action, config_options): (&KdlNode, &Options)) -> Result<Self, Self::Error> {
        let action_name = kdl_name!(kdl_action);
        let action_arguments: Vec<&KdlEntry> = kdl_argument_values!(kdl_action);
        let action_children: Vec<&KdlDocument> = kdl_children!(kdl_action);
        match action_name {
            "Quit" => parse_kdl_action_arguments!(action_name, action_arguments, kdl_action),
            "FocusNextPane" => {
                parse_kdl_action_arguments!(action_name, action_arguments, kdl_action)
            },
            "FocusPreviousPane" => {
                parse_kdl_action_arguments!(action_name, action_arguments, kdl_action)
            },
            "SwitchFocus" => parse_kdl_action_arguments!(action_name, action_arguments, kdl_action),
            "EditScrollback" => {
                parse_kdl_action_arguments!(action_name, action_arguments, kdl_action)
            },
            "ScrollUp" => parse_kdl_action_arguments!(action_name, action_arguments, kdl_action),
            "ScrollDown" => parse_kdl_action_arguments!(action_name, action_arguments, kdl_action),
            "ScrollToBottom" => {
                parse_kdl_action_arguments!(action_name, action_arguments, kdl_action)
            },
            "ScrollToTop" => {
                parse_kdl_action_arguments!(action_name, action_arguments, kdl_action)
            },
            "PageScrollUp" => {
                parse_kdl_action_arguments!(action_name, action_arguments, kdl_action)
            },
            "PageScrollDown" => {
                parse_kdl_action_arguments!(action_name, action_arguments, kdl_action)
            },
            "HalfPageScrollUp" => {
                parse_kdl_action_arguments!(action_name, action_arguments, kdl_action)
            },
            "HalfPageScrollDown" => {
                parse_kdl_action_arguments!(action_name, action_arguments, kdl_action)
            },
            "ToggleFocusFullscreen" => {
                parse_kdl_action_arguments!(action_name, action_arguments, kdl_action)
            },
            "TogglePaneFrames" => {
                parse_kdl_action_arguments!(action_name, action_arguments, kdl_action)
            },
            "ToggleActiveSyncTab" => {
                parse_kdl_action_arguments!(action_name, action_arguments, kdl_action)
            },
            "TogglePaneEmbedOrFloating" => {
                parse_kdl_action_arguments!(action_name, action_arguments, kdl_action)
            },
            "ToggleFloatingPanes" => {
                parse_kdl_action_arguments!(action_name, action_arguments, kdl_action)
            },
            "CloseFocus" => parse_kdl_action_arguments!(action_name, action_arguments, kdl_action),
            "UndoRenamePane" => {
                parse_kdl_action_arguments!(action_name, action_arguments, kdl_action)
            },
            "NoOp" => parse_kdl_action_arguments!(action_name, action_arguments, kdl_action),
            "GoToNextTab" => parse_kdl_action_arguments!(action_name, action_arguments, kdl_action),
            "GoToPreviousTab" => {
                parse_kdl_action_arguments!(action_name, action_arguments, kdl_action)
            },
            "CloseTab" => parse_kdl_action_arguments!(action_name, action_arguments, kdl_action),
            "ToggleTab" => parse_kdl_action_arguments!(action_name, action_arguments, kdl_action),
            "UndoRenameTab" => {
                parse_kdl_action_arguments!(action_name, action_arguments, kdl_action)
            },
            "ToggleMouseMode" => {
                parse_kdl_action_arguments!(action_name, action_arguments, kdl_action)
            },
            "Detach" => parse_kdl_action_arguments!(action_name, action_arguments, kdl_action),
            "SwitchSession" => {
                let name = kdl_get_string_property_or_child_value!(kdl_action, "name")
                    .map(|s| s.to_string())
                    .ok_or(ConfigError::new_kdl_error(
                        "SwitchSession action requires a 'name' property".into(),
                        kdl_action.span().offset(),
                        kdl_action.span().len(),
                    ))?;
                let tab_position =
                    crate::kdl_get_int_property_or_child_value!(kdl_action, "tab_position")
                        .map(|i| i as usize);
                let pane_id = crate::kdl_get_int_property_or_child_value!(kdl_action, "pane_id")
                    .map(|i| i as u32);
                let is_plugin =
                    crate::kdl_get_bool_property_or_child_value!(kdl_action, "is_plugin")
                        .unwrap_or(false);
                let pane_id_tuple = pane_id.map(|id| (id, is_plugin));

                // Parse layout
                let layout = if let Some(layout_str) =
                    kdl_get_string_property_or_child_value!(kdl_action, "layout")
                {
                    let layout_path = PathBuf::from(layout_str);
                    let layout_dir = config_options
                        .layout_dir
                        .clone()
                        .or_else(|| get_layout_dir(find_default_config_dir()));
                    LayoutInfo::from_config(&layout_dir, &Some(layout_path))
                } else {
                    None
                };

                // Parse cwd
                let cwd =
                    kdl_get_string_property_or_child_value!(kdl_action, "cwd").map(PathBuf::from);

                Ok(Action::SwitchSession {
                    name,
                    tab_position,
                    pane_id: pane_id_tuple,
                    layout,
                    cwd,
                })
            },
            "Copy" => parse_kdl_action_arguments!(action_name, action_arguments, kdl_action),
            "Clear" => parse_kdl_action_arguments!(action_name, action_arguments, kdl_action),
            "Confirm" => parse_kdl_action_arguments!(action_name, action_arguments, kdl_action),
            "Deny" => parse_kdl_action_arguments!(action_name, action_arguments, kdl_action),
            "Write" => parse_kdl_action_u8_arguments!(action_name, action_arguments, kdl_action),
            "WriteChars" => parse_kdl_action_char_or_string_arguments!(
                action_name,
                action_arguments,
                kdl_action
            ),
            "SwitchToMode" => parse_kdl_action_char_or_string_arguments!(
                action_name,
                action_arguments,
                kdl_action
            ),
            "Search" => parse_kdl_action_char_or_string_arguments!(
                action_name,
                action_arguments,
                kdl_action
            ),
            "Resize" => parse_kdl_action_char_or_string_arguments!(
                action_name,
                action_arguments,
                kdl_action
            ),
            "ResizeNew" => parse_kdl_action_char_or_string_arguments!(
                action_name,
                action_arguments,
                kdl_action
            ),
            "MoveFocus" => parse_kdl_action_char_or_string_arguments!(
                action_name,
                action_arguments,
                kdl_action
            ),
            "MoveTab" => parse_kdl_action_char_or_string_arguments!(
                action_name,
                action_arguments,
                kdl_action
            ),
            "MoveFocusOrTab" => parse_kdl_action_char_or_string_arguments!(
                action_name,
                action_arguments,
                kdl_action
            ),
            "MovePane" => parse_kdl_action_char_or_string_arguments!(
                action_name,
                action_arguments,
                kdl_action
            ),
            "MovePaneBackwards" => parse_kdl_action_char_or_string_arguments!(
                action_name,
                action_arguments,
                kdl_action
            ),
            "DumpScreen" => parse_kdl_action_char_or_string_arguments!(
                action_name,
                action_arguments,
                kdl_action
            ),
            "DumpLayout" => parse_kdl_action_char_or_string_arguments!(
                action_name,
                action_arguments,
                kdl_action
            ),
            "NewPane" => parse_kdl_action_char_or_string_arguments!(
                action_name,
                action_arguments,
                kdl_action
            ),
            "PaneNameInput" => {
                parse_kdl_action_u8_arguments!(action_name, action_arguments, kdl_action)
            },
            "NewTab" => {
                let command_metadata = action_children.iter().next();
                if command_metadata.is_none() {
                    return Ok(Action::NewTab {
                        tiled_layout: None,
                        floating_layouts: vec![],
                        swap_tiled_layouts: None,
                        swap_floating_layouts: None,
                        tab_name: None,
                        should_change_focus_to_new_tab: true,
                        cwd: None,
                    });
                }

                let current_dir = std::env::current_dir().unwrap_or_else(|_| PathBuf::from("."));

                let layout = command_metadata
                    .and_then(|c_m| kdl_child_string_value_for_entry(c_m, "layout"))
                    .map(|layout_string| PathBuf::from(layout_string))
                    .or_else(|| config_options.default_layout.clone());
                let cwd = command_metadata
                    .and_then(|c_m| kdl_child_string_value_for_entry(c_m, "cwd"))
                    .map(|cwd_string| PathBuf::from(cwd_string))
                    .map(|cwd| current_dir.join(cwd));
                let name = command_metadata
                    .and_then(|c_m| kdl_child_string_value_for_entry(c_m, "name"))
                    .map(|name_string| name_string.to_string());

                let layout_dir = config_options
                    .layout_dir
                    .clone()
                    .or_else(|| get_layout_dir(find_default_config_dir()));
                let (path_to_raw_layout, raw_layout, swap_layouts) =
                    Layout::stringified_from_path_or_default(layout.as_ref(), layout_dir).map_err(
                        |e| {
                            ConfigError::new_kdl_error(
                                format!("Failed to load layout: {}", e),
                                kdl_action.span().offset(),
                                kdl_action.span().len(),
                            )
                        },
                    )?;

                let layout = Layout::from_str(
                    &raw_layout,
                    path_to_raw_layout,
                    swap_layouts.as_ref().map(|(f, p)| (f.as_str(), p.as_str())),
                    cwd.clone(),
                )
                .map_err(|e| {
                    ConfigError::new_kdl_error(
                        format!("Failed to load layout: {}", e),
                        kdl_action.span().offset(),
                        kdl_action.span().len(),
                    )
                })?;

                let swap_tiled_layouts = Some(layout.swap_tiled_layouts.clone());
                let swap_floating_layouts = Some(layout.swap_floating_layouts.clone());

                let mut tabs = layout.tabs();
                if tabs.len() > 1 {
                    return Err(ConfigError::new_kdl_error(
                        "Tab layout cannot itself have tabs".to_string(),
                        kdl_action.span().offset(),
                        kdl_action.span().len(),
                    ));
                } else if !tabs.is_empty() {
                    let (tab_name, layout, floating_panes_layout) = tabs.drain(..).next().unwrap();
                    let name = tab_name.or(name);
                    let should_change_focus_to_new_tab = layout.focus.unwrap_or(true);

                    Ok(Action::NewTab {
                        tiled_layout: Some(layout),
                        floating_layouts: floating_panes_layout,
                        swap_tiled_layouts,
                        swap_floating_layouts,
                        tab_name: name,
                        should_change_focus_to_new_tab,
                        cwd,
                    })
                } else {
                    let (layout, floating_panes_layout) = layout.new_tab();
                    let should_change_focus_to_new_tab = layout.focus.unwrap_or(true);

                    Ok(Action::NewTab {
                        tiled_layout: Some(layout),
                        floating_layouts: floating_panes_layout,
                        swap_tiled_layouts,
                        swap_floating_layouts,
                        tab_name: name,
                        should_change_focus_to_new_tab,
                        cwd,
                    })
                }
            },
            "GoToTab" => parse_kdl_action_u8_arguments!(action_name, action_arguments, kdl_action),
            "TabNameInput" => {
                parse_kdl_action_u8_arguments!(action_name, action_arguments, kdl_action)
            },
            "SearchInput" => {
                parse_kdl_action_u8_arguments!(action_name, action_arguments, kdl_action)
            },
            "SearchToggleOption" => parse_kdl_action_char_or_string_arguments!(
                action_name,
                action_arguments,
                kdl_action
            ),
            "Run" => {
                let arguments = action_arguments.iter().copied();
                let mut args = kdl_arguments_that_are_strings(arguments)?;
                if args.is_empty() {
                    return Err(ConfigError::new_kdl_error(
                        "No command found in Run action".into(),
                        kdl_action.span().offset(),
                        kdl_action.span().len(),
                    ));
                }
                let command = args.remove(0);
                let command_metadata = action_children.iter().next();
                let cwd = command_metadata
                    .and_then(|c_m| kdl_child_string_value_for_entry(c_m, "cwd"))
                    .map(|cwd_string| PathBuf::from(cwd_string));
                let name = command_metadata
                    .and_then(|c_m| kdl_child_string_value_for_entry(c_m, "name"))
                    .map(|name_string| name_string.to_string());
                let direction = command_metadata
                    .and_then(|c_m| kdl_child_string_value_for_entry(c_m, "direction"))
                    .and_then(|direction_string| Direction::from_str(direction_string).ok());
                let hold_on_close = command_metadata
                    .and_then(|c_m| kdl_child_bool_value_for_entry(c_m, "close_on_exit"))
                    .and_then(|close_on_exit| Some(!close_on_exit))
                    .unwrap_or(true);
                let hold_on_start = command_metadata
                    .and_then(|c_m| kdl_child_bool_value_for_entry(c_m, "start_suspended"))
                    .unwrap_or(false);
                let floating = command_metadata
                    .and_then(|c_m| kdl_child_bool_value_for_entry(c_m, "floating"))
                    .unwrap_or(false);
                let in_place = command_metadata
                    .and_then(|c_m| kdl_child_bool_value_for_entry(c_m, "in_place"))
                    .unwrap_or(false);
                let stacked = command_metadata
                    .and_then(|c_m| kdl_child_bool_value_for_entry(c_m, "stacked"))
                    .unwrap_or(false);
                let run_command_action = RunCommandAction {
                    command: PathBuf::from(command),
                    args,
                    cwd,
                    direction,
                    hold_on_close,
                    hold_on_start,
                    ..Default::default()
                };
                let x = command_metadata
                    .and_then(|c_m| kdl_child_string_value_for_entry(c_m, "x"))
                    .map(|s| s.to_owned());
                let y = command_metadata
                    .and_then(|c_m| kdl_child_string_value_for_entry(c_m, "y"))
                    .map(|s| s.to_owned());
                let width = command_metadata
                    .and_then(|c_m| kdl_child_string_value_for_entry(c_m, "width"))
                    .map(|s| s.to_owned());
                let height = command_metadata
                    .and_then(|c_m| kdl_child_string_value_for_entry(c_m, "height"))
                    .map(|s| s.to_owned());
                let pinned =
                    command_metadata.and_then(|c_m| kdl_child_bool_value_for_entry(c_m, "pinned"));
                if floating {
                    Ok(Action::NewFloatingPane {
                        command: Some(run_command_action),
                        pane_name: name,
                        coordinates: FloatingPaneCoordinates::new(x, y, width, height, pinned),
                    })
                } else if in_place {
                    Ok(Action::NewInPlacePane {
                        command: Some(run_command_action),
                        pane_name: name,
                    })
                } else if stacked {
                    Ok(Action::NewStackedPane {
                        command: Some(run_command_action),
                        pane_name: name,
                    })
                } else {
                    Ok(Action::NewTiledPane {
                        direction,
                        command: Some(run_command_action),
                        pane_name: name,
                    })
                }
            },
            "LaunchOrFocusPlugin" => {
                let arguments = action_arguments.iter().copied();
                let mut args = kdl_arguments_that_are_strings(arguments)?;
                if args.is_empty() {
                    return Err(ConfigError::new_kdl_error(
                        "No plugin found to launch in LaunchOrFocusPlugin".into(),
                        kdl_action.span().offset(),
                        kdl_action.span().len(),
                    ));
                }
                let plugin_path = args.remove(0);

                let command_metadata = action_children.iter().next();
                let should_float = command_metadata
                    .and_then(|c_m| kdl_child_bool_value_for_entry(c_m, "floating"))
                    .unwrap_or(false);
                let move_to_focused_tab = command_metadata
                    .and_then(|c_m| kdl_child_bool_value_for_entry(c_m, "move_to_focused_tab"))
                    .unwrap_or(false);
                let should_open_in_place = command_metadata
                    .and_then(|c_m| kdl_child_bool_value_for_entry(c_m, "in_place"))
                    .unwrap_or(false);
                let skip_plugin_cache = command_metadata
                    .and_then(|c_m| kdl_child_bool_value_for_entry(c_m, "skip_plugin_cache"))
                    .unwrap_or(false);
                let current_dir = std::env::current_dir().unwrap_or_else(|_| PathBuf::from("."));
                let configuration = KdlLayoutParser::parse_plugin_user_configuration(&kdl_action)?;
                let initial_cwd = kdl_get_string_property_or_child_value!(kdl_action, "cwd")
                    .map(|s| PathBuf::from(s));
                let run_plugin_or_alias = RunPluginOrAlias::from_url(
                    &plugin_path,
                    &Some(configuration.inner().clone()),
                    None,
                    Some(current_dir),
                )
                .map_err(|e| {
                    ConfigError::new_kdl_error(
                        format!("Failed to parse plugin: {}", e),
                        kdl_action.span().offset(),
                        kdl_action.span().len(),
                    )
                })?
                .with_initial_cwd(initial_cwd);
                Ok(Action::LaunchOrFocusPlugin {
                    plugin: run_plugin_or_alias,
                    should_float,
                    move_to_focused_tab,
                    should_open_in_place,
                    skip_cache: skip_plugin_cache,
                })
            },
            "LaunchPlugin" => {
                let arguments = action_arguments.iter().copied();
                let mut args = kdl_arguments_that_are_strings(arguments)?;
                if args.is_empty() {
                    return Err(ConfigError::new_kdl_error(
                        "No plugin found to launch in LaunchPlugin".into(),
                        kdl_action.span().offset(),
                        kdl_action.span().len(),
                    ));
                }
                let plugin_path = args.remove(0);

                let command_metadata = action_children.iter().next();
                let should_float = command_metadata
                    .and_then(|c_m| kdl_child_bool_value_for_entry(c_m, "floating"))
                    .unwrap_or(false);
                let should_open_in_place = command_metadata
                    .and_then(|c_m| kdl_child_bool_value_for_entry(c_m, "in_place"))
                    .unwrap_or(false);
                let skip_plugin_cache = command_metadata
                    .and_then(|c_m| kdl_child_bool_value_for_entry(c_m, "skip_plugin_cache"))
                    .unwrap_or(false);
                let current_dir = std::env::current_dir().unwrap_or_else(|_| PathBuf::from("."));
                let configuration = KdlLayoutParser::parse_plugin_user_configuration(&kdl_action)?;
                let run_plugin_or_alias = RunPluginOrAlias::from_url(
                    &plugin_path,
                    &Some(configuration.inner().clone()),
                    None,
                    Some(current_dir),
                )
                .map_err(|e| {
                    ConfigError::new_kdl_error(
                        format!("Failed to parse plugin: {}", e),
                        kdl_action.span().offset(),
                        kdl_action.span().len(),
                    )
                })?;
                Ok(Action::LaunchPlugin {
                    plugin: run_plugin_or_alias,
                    should_float,
                    should_open_in_place,
                    skip_cache: skip_plugin_cache,
                    cwd: None, // we explicitly do not send the current dir here so that it will be
                               // filled from the active pane == better UX
                })
            },
            "PreviousSwapLayout" => Ok(Action::PreviousSwapLayout),
            "NextSwapLayout" => Ok(Action::NextSwapLayout),
            "BreakPane" => Ok(Action::BreakPane),
            "BreakPaneRight" => Ok(Action::BreakPaneRight),
            "BreakPaneLeft" => Ok(Action::BreakPaneLeft),
            "RenameSession" => parse_kdl_action_char_or_string_arguments!(
                action_name,
                action_arguments,
                kdl_action
            ),
            "MessagePlugin" => {
                let arguments = action_arguments.iter().copied();
                let mut args = kdl_arguments_that_are_strings(arguments)?;
                let plugin_path = if args.is_empty() {
                    None
                } else {
                    Some(args.remove(0))
                };

                let command_metadata = action_children.iter().next();
                let launch_new = command_metadata
                    .and_then(|c_m| kdl_child_bool_value_for_entry(c_m, "launch_new"))
                    .unwrap_or(false);
                let skip_cache = command_metadata
                    .and_then(|c_m| kdl_child_bool_value_for_entry(c_m, "skip_cache"))
                    .unwrap_or(false);
                let should_float = command_metadata
                    .and_then(|c_m| kdl_child_bool_value_for_entry(c_m, "floating"))
                    .unwrap_or(false);
                let name = command_metadata
                    .and_then(|c_m| kdl_child_string_value_for_entry(c_m, "name"))
                    .map(|n| n.to_owned());
                let payload = command_metadata
                    .and_then(|c_m| kdl_child_string_value_for_entry(c_m, "payload"))
                    .map(|p| p.to_owned());
                let title = command_metadata
                    .and_then(|c_m| kdl_child_string_value_for_entry(c_m, "title"))
                    .map(|t| t.to_owned());
                let configuration = KdlLayoutParser::parse_plugin_user_configuration(&kdl_action)?;
                let configuration = if configuration.inner().is_empty() {
                    None
                } else {
                    Some(configuration.inner().clone())
                };
                let cwd = kdl_get_string_property_or_child_value!(kdl_action, "cwd")
                    .map(|s| PathBuf::from(s));

                let name = name
                    // first we try to take the explicitly supplied message name
                    // then we use the plugin, to facilitate using aliases
                    .or_else(|| plugin_path.clone())
                    // then we use a uuid to at least have some sort of identifier for this message
                    .or_else(|| Some(Uuid::new_v4().to_string()));

                Ok(Action::KeybindPipe {
                    name,
                    payload,
                    args: None, // TODO: consider supporting this if there's a need
                    plugin: plugin_path,
                    configuration,
                    launch_new,
                    skip_cache,
                    floating: Some(should_float),
                    in_place: None, // TODO: support this
                    cwd,
                    pane_title: title,
                    plugin_id: None,
                })
            },
            "MessagePluginId" => {
                let arguments = action_arguments.iter().copied();
                let mut args = kdl_arguments_that_are_digits(arguments)?;
                let plugin_id = if args.is_empty() {
                    None
                } else {
                    Some(args.remove(0) as u32)
                };

                let command_metadata = action_children.iter().next();
                let launch_new = false;
                let skip_cache = false;
                let name = command_metadata
                    .and_then(|c_m| kdl_child_string_value_for_entry(c_m, "name"))
                    .map(|n| n.to_owned());
                let payload = command_metadata
                    .and_then(|c_m| kdl_child_string_value_for_entry(c_m, "payload"))
                    .map(|p| p.to_owned());
                let configuration = None;

                let name = name
                    // if no name is provided, we use a uuid to at least have some sort of identifier for this message
                    .or_else(|| Some(Uuid::new_v4().to_string()));

                Ok(Action::KeybindPipe {
                    name,
                    payload,
                    args: None, // TODO: consider supporting this if there's a need
                    plugin: None,
                    configuration,
                    launch_new,
                    skip_cache,
                    floating: None,
                    in_place: None, // TODO: support this
                    cwd: None,
                    pane_title: None,
                    plugin_id,
                })
            },
            "TogglePanePinned" => Ok(Action::TogglePanePinned),
            "TogglePaneInGroup" => Ok(Action::TogglePaneInGroup),
            "ToggleGroupMarking" => Ok(Action::ToggleGroupMarking),
            _ => Err(ConfigError::new_kdl_error(
                format!("Unsupported action: {}", action_name).into(),
                kdl_action.span().offset(),
                kdl_action.span().len(),
            )),
        }
    }
}

#[macro_export]
macro_rules! kdl_property_first_arg_as_string {
    ( $kdl_node:expr, $property_name:expr ) => {
        $kdl_node
            .get($property_name)
            .and_then(|p| p.entries().iter().next())
            .and_then(|p| p.value().as_string())
    };
}

#[macro_export]
macro_rules! kdl_property_first_arg_as_string_or_error {
    ( $kdl_node:expr, $property_name:expr ) => {{
        match $kdl_node.get($property_name) {
            Some(property) => match property.entries().iter().next() {
                Some(first_entry) => match first_entry.value().as_string() {
                    Some(string_entry) => Some((string_entry, first_entry)),
                    None => {
                        return Err(ConfigError::new_kdl_error(
                            format!(
                                "Property {} must be a string, found: {}",
                                $property_name,
                                first_entry.value()
                            ),
                            property.span().offset(),
                            property.span().len(),
                        ));
                    },
                },
                None => {
                    return Err(ConfigError::new_kdl_error(
                        format!("Property {} must have a value", $property_name),
                        property.span().offset(),
                        property.span().len(),
                    ));
                },
            },
            None => None,
        }
    }};
}

#[macro_export]
macro_rules! kdl_property_first_arg_as_bool_or_error {
    ( $kdl_node:expr, $property_name:expr ) => {{
        match $kdl_node.get($property_name) {
            Some(property) => match property.entries().iter().next() {
                Some(first_entry) => match first_entry.value().as_bool() {
                    Some(bool_entry) => Some((bool_entry, first_entry)),
                    None => {
                        return Err(ConfigError::new_kdl_error(
                            format!(
                                "Property {} must be true or false, found {}",
                                $property_name,
                                first_entry.value()
                            ),
                            property.span().offset(),
                            property.span().len(),
                        ));
                    },
                },
                None => {
                    return Err(ConfigError::new_kdl_error(
                        format!("Property {} must have a value", $property_name),
                        property.span().offset(),
                        property.span().len(),
                    ));
                },
            },
            None => None,
        }
    }};
}

#[macro_export]
macro_rules! kdl_property_first_arg_as_i64_or_error {
    ( $kdl_node:expr, $property_name:expr ) => {{
        match $kdl_node.get($property_name) {
            Some(property) => match property.entries().iter().next() {
                Some(first_entry) => match first_entry.value().as_i64() {
                    Some(int_entry) => Some((int_entry, first_entry)),
                    None => {
                        return Err(ConfigError::new_kdl_error(
                            format!(
                                "Property {} must be numeric, found {}",
                                $property_name,
                                first_entry.value()
                            ),
                            property.span().offset(),
                            property.span().len(),
                        ));
                    },
                },
                None => {
                    return Err(ConfigError::new_kdl_error(
                        format!("Property {} must have a value", $property_name),
                        property.span().offset(),
                        property.span().len(),
                    ));
                },
            },
            None => None,
        }
    }};
}

#[macro_export]
macro_rules! kdl_has_string_argument {
    ( $kdl_node:expr, $string_argument:expr ) => {
        $kdl_node
            .entries()
            .iter()
            .find(|e| e.value().as_string() == Some($string_argument))
            .is_some()
    };
}

#[macro_export]
macro_rules! kdl_children_property_first_arg_as_string {
    ( $kdl_node:expr, $property_name:expr ) => {
        $kdl_node
            .children()
            .and_then(|c| c.get($property_name))
            .and_then(|p| p.entries().iter().next())
            .and_then(|p| p.value().as_string())
    };
}

#[macro_export]
macro_rules! kdl_property_first_arg_as_bool {
    ( $kdl_node:expr, $property_name:expr ) => {
        $kdl_node
            .get($property_name)
            .and_then(|p| p.entries().iter().next())
            .and_then(|p| p.value().as_bool())
    };
}

#[macro_export]
macro_rules! kdl_children_property_first_arg_as_bool {
    ( $kdl_node:expr, $property_name:expr ) => {
        $kdl_node
            .children()
            .and_then(|c| c.get($property_name))
            .and_then(|p| p.entries().iter().next())
            .and_then(|p| p.value().as_bool())
    };
}

#[macro_export]
macro_rules! kdl_property_first_arg_as_i64 {
    ( $kdl_node:expr, $property_name:expr ) => {
        $kdl_node
            .get($property_name)
            .and_then(|p| p.entries().iter().next())
            .and_then(|p| p.value().as_i64())
    };
}

#[macro_export]
macro_rules! kdl_get_child {
    ( $kdl_node:expr, $child_name:expr ) => {
        $kdl_node.children().and_then(|c| c.get($child_name))
    };
}

#[macro_export]
macro_rules! kdl_get_child_entry_bool_value {
    ( $kdl_node:expr, $child_name:expr ) => {
        $kdl_node
            .children()
            .and_then(|c| c.get($child_name))
            .and_then(|c| c.get(0))
            .and_then(|c| c.value().as_bool())
    };
}

#[macro_export]
macro_rules! kdl_get_child_entry_string_value {
    ( $kdl_node:expr, $child_name:expr ) => {
        $kdl_node
            .children()
            .and_then(|c| c.get($child_name))
            .and_then(|c| c.get(0))
            .and_then(|c| c.value().as_string())
    };
}

#[macro_export]
macro_rules! kdl_get_bool_property_or_child_value {
    ( $kdl_node:expr, $name:expr ) => {
        $kdl_node
            .get($name)
            .and_then(|e| e.value().as_bool())
            .or_else(|| {
                $kdl_node
                    .children()
                    .and_then(|c| c.get($name))
                    .and_then(|c| c.get(0))
                    .and_then(|c| c.value().as_bool())
            })
    };
}

#[macro_export]
macro_rules! kdl_get_bool_property_or_child_value_with_error {
    ( $kdl_node:expr, $name:expr ) => {
        match $kdl_node.get($name) {
            Some(e) => match e.value().as_bool() {
                Some(bool_value) => Some(bool_value),
                None => {
                    return Err(kdl_parsing_error!(
                        format!(
                            "{} should be either true or false, found {}",
                            $name,
                            e.value()
                        ),
                        e
                    ))
                },
            },
            None => {
                let child_value = $kdl_node
                    .children()
                    .and_then(|c| c.get($name))
                    .and_then(|c| c.get(0));
                match child_value {
                    Some(e) => match e.value().as_bool() {
                        Some(bool_value) => Some(bool_value),
                        None => {
                            return Err(kdl_parsing_error!(
                                format!(
                                    "{} should be either true or false, found {}",
                                    $name,
                                    e.value()
                                ),
                                e
                            ))
                        },
                    },
                    None => {
                        if let Some(child_node) = kdl_child_with_name!($kdl_node, $name) {
                            return Err(kdl_parsing_error!(
                                format!(
                                    "{} must have a value, eg. '{} true'",
                                    child_node.name().value(),
                                    child_node.name().value()
                                ),
                                child_node
                            ));
                        }
                        None
                    },
                }
            },
        }
    };
}

#[macro_export]
macro_rules! kdl_property_or_child_value_node {
    ( $kdl_node:expr, $name:expr ) => {
        $kdl_node.get($name).or_else(|| {
            $kdl_node
                .children()
                .and_then(|c| c.get($name))
                .and_then(|c| c.get(0))
        })
    };
}

#[macro_export]
macro_rules! kdl_child_with_name {
    ( $kdl_node:expr, $name:expr ) => {{
        $kdl_node
            .children()
            .and_then(|children| children.nodes().iter().find(|c| c.name().value() == $name))
    }};
}

#[macro_export]
macro_rules! kdl_child_with_name_or_error {
    ( $kdl_node:expr, $name:expr) => {{
        $kdl_node
            .children()
            .and_then(|children| children.nodes().iter().find(|c| c.name().value() == $name))
            .ok_or(ConfigError::new_kdl_error(
                format!("Missing node {}", $name).into(),
                $kdl_node.span().offset(),
                $kdl_node.span().len(),
            ))
    }};
}

#[macro_export]
macro_rules! kdl_get_string_property_or_child_value_with_error {
    ( $kdl_node:expr, $name:expr ) => {
        match $kdl_node.get($name) {
            Some(e) => match e.value().as_string() {
                Some(string_value) => Some(string_value),
                None => {
                    return Err(kdl_parsing_error!(
                        format!(
                            "{} should be a string, found {} - not a string",
                            $name,
                            e.value()
                        ),
                        e
                    ))
                },
            },
            None => {
                let child_value = $kdl_node
                    .children()
                    .and_then(|c| c.get($name))
                    .and_then(|c| c.get(0));
                match child_value {
                    Some(e) => match e.value().as_string() {
                        Some(string_value) => Some(string_value),
                        None => {
                            return Err(kdl_parsing_error!(
                                format!(
                                    "{} should be a string, found {} - not a string",
                                    $name,
                                    e.value()
                                ),
                                e
                            ))
                        },
                    },
                    None => {
                        if let Some(child_node) = kdl_child_with_name!($kdl_node, $name) {
                            return Err(kdl_parsing_error!(
                                format!(
                                    "{} must have a value, eg. '{} \"foo\"'",
                                    child_node.name().value(),
                                    child_node.name().value()
                                ),
                                child_node
                            ));
                        }
                        None
                    },
                }
            },
        }
    };
}

#[macro_export]
macro_rules! kdl_get_property_or_child {
    ( $kdl_node:expr, $name:expr ) => {
        $kdl_node.get($name).or_else(|| {
            $kdl_node
                .children()
                .and_then(|c| c.get($name))
                .and_then(|c| c.get(0))
        })
    };
}

#[macro_export]
macro_rules! kdl_get_int_property_or_child_value {
    ( $kdl_node:expr, $name:expr ) => {
        $kdl_node
            .get($name)
            .and_then(|e| e.value().as_i64())
            .or_else(|| {
                $kdl_node
                    .children()
                    .and_then(|c| c.get($name))
                    .and_then(|c| c.get(0))
                    .and_then(|c| c.value().as_i64())
            })
    };
}

#[macro_export]
macro_rules! kdl_get_string_entry {
    ( $kdl_node:expr, $entry_name:expr ) => {
        $kdl_node
            .get($entry_name)
            .and_then(|e| e.value().as_string())
    };
}

#[macro_export]
macro_rules! kdl_get_int_entry {
    ( $kdl_node:expr, $entry_name:expr ) => {
        $kdl_node.get($entry_name).and_then(|e| e.value().as_i64())
    };
}

impl Options {
    pub fn from_kdl(kdl_options: &KdlDocument) -> Result<Self, ConfigError> {
        let on_force_close =
            match kdl_property_first_arg_as_string_or_error!(kdl_options, "on_force_close") {
                Some((string, entry)) => Some(OnForceClose::from_str(string).map_err(|_| {
                    kdl_parsing_error!(
                        format!("Invalid value for on_force_close: '{}'", string),
                        entry
                    )
                })?),
                None => None,
            };
        let simplified_ui =
            kdl_property_first_arg_as_bool_or_error!(kdl_options, "simplified_ui").map(|(v, _)| v);
        let default_shell =
            kdl_property_first_arg_as_string_or_error!(kdl_options, "default_shell")
                .map(|(string, _entry)| PathBuf::from(string));
        let default_cwd = kdl_property_first_arg_as_string_or_error!(kdl_options, "default_cwd")
            .map(|(string, _entry)| PathBuf::from(string));
        let pane_frames =
            kdl_property_first_arg_as_bool_or_error!(kdl_options, "pane_frames").map(|(v, _)| v);
        let auto_layout =
            kdl_property_first_arg_as_bool_or_error!(kdl_options, "auto_layout").map(|(v, _)| v);
        let theme = kdl_property_first_arg_as_string_or_error!(kdl_options, "theme")
            .map(|(theme, _entry)| theme.to_string());
        let default_mode =
            match kdl_property_first_arg_as_string_or_error!(kdl_options, "default_mode") {
                Some((string, entry)) => Some(InputMode::from_str(string).map_err(|_| {
                    kdl_parsing_error!(format!("Invalid input mode: '{}'", string), entry)
                })?),
                None => None,
            };
        let default_layout =
            kdl_property_first_arg_as_string_or_error!(kdl_options, "default_layout")
                .map(|(string, _entry)| PathBuf::from(string));
        let layout_dir = kdl_property_first_arg_as_string_or_error!(kdl_options, "layout_dir")
            .map(|(string, _entry)| PathBuf::from(string));
        let theme_dir = kdl_property_first_arg_as_string_or_error!(kdl_options, "theme_dir")
            .map(|(string, _entry)| PathBuf::from(string));
        let mouse_mode =
            kdl_property_first_arg_as_bool_or_error!(kdl_options, "mouse_mode").map(|(v, _)| v);
        let scroll_buffer_size =
            kdl_property_first_arg_as_i64_or_error!(kdl_options, "scroll_buffer_size")
                .map(|(scroll_buffer_size, _entry)| scroll_buffer_size as usize);
        let copy_command = kdl_property_first_arg_as_string_or_error!(kdl_options, "copy_command")
            .map(|(copy_command, _entry)| copy_command.to_string());
        let copy_clipboard =
            match kdl_property_first_arg_as_string_or_error!(kdl_options, "copy_clipboard") {
                Some((string, entry)) => Some(Clipboard::from_str(string).map_err(|_| {
                    kdl_parsing_error!(
                        format!("Invalid value for copy_clipboard: '{}'", string),
                        entry
                    )
                })?),
                None => None,
            };
        let copy_on_select =
            kdl_property_first_arg_as_bool_or_error!(kdl_options, "copy_on_select").map(|(v, _)| v);
        let scrollback_editor =
            kdl_property_first_arg_as_string_or_error!(kdl_options, "scrollback_editor")
                .map(|(string, _entry)| PathBuf::from(string));
        let mirror_session =
            kdl_property_first_arg_as_bool_or_error!(kdl_options, "mirror_session").map(|(v, _)| v);
        let session_name = kdl_property_first_arg_as_string_or_error!(kdl_options, "session_name")
            .map(|(session_name, _entry)| session_name.to_string());
        let attach_to_session =
            kdl_property_first_arg_as_bool_or_error!(kdl_options, "attach_to_session")
                .map(|(v, _)| v);
        let session_serialization =
            kdl_property_first_arg_as_bool_or_error!(kdl_options, "session_serialization")
                .map(|(v, _)| v);
        let serialize_pane_viewport =
            kdl_property_first_arg_as_bool_or_error!(kdl_options, "serialize_pane_viewport")
                .map(|(v, _)| v);
        let scrollback_lines_to_serialize =
            kdl_property_first_arg_as_i64_or_error!(kdl_options, "scrollback_lines_to_serialize")
                .map(|(v, _)| v as usize);
        let styled_underlines =
            kdl_property_first_arg_as_bool_or_error!(kdl_options, "styled_underlines")
                .map(|(v, _)| v);
        let serialization_interval =
            kdl_property_first_arg_as_i64_or_error!(kdl_options, "serialization_interval")
                .map(|(scroll_buffer_size, _entry)| scroll_buffer_size as u64);
        let disable_session_metadata =
            kdl_property_first_arg_as_bool_or_error!(kdl_options, "disable_session_metadata")
                .map(|(v, _)| v);
        let support_kitty_keyboard_protocol = kdl_property_first_arg_as_bool_or_error!(
            kdl_options,
            "support_kitty_keyboard_protocol"
        )
        .map(|(v, _)| v);
        let web_server =
            kdl_property_first_arg_as_bool_or_error!(kdl_options, "web_server").map(|(v, _)| v);
        let web_sharing =
            match kdl_property_first_arg_as_string_or_error!(kdl_options, "web_sharing") {
                Some((string, entry)) => Some(WebSharing::from_str(string).map_err(|_| {
                    kdl_parsing_error!(
                        format!("Invalid value for web_sharing: '{}'", string),
                        entry
                    )
                })?),
                None => None,
            };
        let stacked_resize =
            kdl_property_first_arg_as_bool_or_error!(kdl_options, "stacked_resize").map(|(v, _)| v);
        let show_startup_tips =
            kdl_property_first_arg_as_bool_or_error!(kdl_options, "show_startup_tips")
                .map(|(v, _)| v);
        let show_release_notes =
            kdl_property_first_arg_as_bool_or_error!(kdl_options, "show_release_notes")
                .map(|(v, _)| v);
        let advanced_mouse_actions =
            kdl_property_first_arg_as_bool_or_error!(kdl_options, "advanced_mouse_actions")
                .map(|(v, _)| v);
        let web_server_ip =
            match kdl_property_first_arg_as_string_or_error!(kdl_options, "web_server_ip") {
                Some((string, entry)) => Some(IpAddr::from_str(string).map_err(|_| {
                    kdl_parsing_error!(
                        format!("Invalid value for web_server_ip: '{}'", string),
                        entry
                    )
                })?),
                None => None,
            };
        let web_server_port =
            kdl_property_first_arg_as_i64_or_error!(kdl_options, "web_server_port")
                .map(|(web_server_port, _entry)| web_server_port as u16);
        let web_server_cert =
            kdl_property_first_arg_as_string_or_error!(kdl_options, "web_server_cert")
                .map(|(string, _entry)| PathBuf::from(string));
        let web_server_key =
            kdl_property_first_arg_as_string_or_error!(kdl_options, "web_server_key")
                .map(|(string, _entry)| PathBuf::from(string));
        let enforce_https_for_localhost =
            kdl_property_first_arg_as_bool_or_error!(kdl_options, "enforce_https_for_localhost")
                .map(|(v, _)| v);
        let post_command_discovery_hook =
            kdl_property_first_arg_as_string_or_error!(kdl_options, "post_command_discovery_hook")
                .map(|(hook, _entry)| hook.to_string());

        Ok(Options {
            simplified_ui,
            theme,
            default_mode,
            default_shell,
            default_cwd,
            default_layout,
            layout_dir,
            theme_dir,
            mouse_mode,
            pane_frames,
            mirror_session,
            on_force_close,
            scroll_buffer_size,
            copy_command,
            copy_clipboard,
            copy_on_select,
            scrollback_editor,
            session_name,
            attach_to_session,
            auto_layout,
            session_serialization,
            serialize_pane_viewport,
            scrollback_lines_to_serialize,
            styled_underlines,
            serialization_interval,
            disable_session_metadata,
            support_kitty_keyboard_protocol,
            web_server,
            web_sharing,
            stacked_resize,
            show_startup_tips,
            show_release_notes,
            advanced_mouse_actions,
            web_server_ip,
            web_server_port,
            web_server_cert,
            web_server_key,
            enforce_https_for_localhost,
            post_command_discovery_hook,
        })
    }
    pub fn from_string(stringified_keybindings: &String) -> Result<Self, ConfigError> {
        let document: KdlDocument = stringified_keybindings.parse()?;
        Options::from_kdl(&document)
    }
    fn simplified_ui_to_kdl(&self, add_comments: bool) -> Option<KdlNode> {
        let comment_text = format!(
            "{}\n{}\n{}\n{}\n{}\n{}",
            " ",
            "// Use a simplified UI without special fonts (arrow glyphs)",
            "// Options:",
            "//   - true",
            "//   - false (Default)",
            "// ",
        );

        let create_node = |node_value: bool| -> KdlNode {
            let mut node = KdlNode::new("simplified_ui");
            node.push(KdlValue::Bool(node_value));
            node
        };
        if let Some(simplified_ui) = self.simplified_ui {
            let mut node = create_node(simplified_ui);
            if add_comments {
                node.set_leading(format!("{}\n", comment_text));
            }
            Some(node)
        } else if add_comments {
            let mut node = create_node(true);
            node.set_leading(format!("{}\n// ", comment_text));
            Some(node)
        } else {
            None
        }
    }
    fn theme_to_kdl(&self, add_comments: bool) -> Option<KdlNode> {
        let comment_text = format!(
            "{}\n{}\n{}\n{}",
            " ",
            "// Choose the theme that is specified in the themes section.",
            "// Default: default",
            "// ",
        );

        let create_node = |node_value: &str| -> KdlNode {
            let mut node = KdlNode::new("theme");
            node.push(node_value.to_owned());
            node
        };
        if let Some(theme) = &self.theme {
            let mut node = create_node(theme);
            if add_comments {
                node.set_leading(format!("{}\n", comment_text));
            }
            Some(node)
        } else if add_comments {
            let mut node = create_node("dracula");
            node.set_leading(format!("{}\n// ", comment_text));
            Some(node)
        } else {
            None
        }
    }
    fn default_mode_to_kdl(&self, add_comments: bool) -> Option<KdlNode> {
        let comment_text = format!(
            "{}\n{}\n{}\n{}",
            " ", "// Choose the base input mode of zellij.", "// Default: normal", "// "
        );

        let create_node = |default_mode: &InputMode| -> KdlNode {
            let mut node = KdlNode::new("default_mode");
            node.push(format!("{:?}", default_mode).to_lowercase());
            node
        };
        if let Some(default_mode) = &self.default_mode {
            let mut node = create_node(default_mode);
            if add_comments {
                node.set_leading(format!("{}\n", comment_text));
            }
            Some(node)
        } else if add_comments {
            let mut node = create_node(&InputMode::Locked);
            node.set_leading(format!("{}\n// ", comment_text));
            Some(node)
        } else {
            None
        }
    }
    fn default_shell_to_kdl(&self, add_comments: bool) -> Option<KdlNode> {
        let comment_text =
            format!("{}\n{}\n{}\n{}",
            " ",
            "// Choose the path to the default shell that zellij will use for opening new panes",
            "// Default: $SHELL",
            "// ",
        );

        let create_node = |node_value: &str| -> KdlNode {
            let mut node = KdlNode::new("default_shell");
            node.push(node_value.to_owned());
            node
        };
        if let Some(default_shell) = &self.default_shell {
            let mut node = create_node(&default_shell.display().to_string());
            if add_comments {
                node.set_leading(format!("{}\n", comment_text));
            }
            Some(node)
        } else if add_comments {
            let mut node = create_node("fish");
            node.set_leading(format!("{}\n// ", comment_text));
            Some(node)
        } else {
            None
        }
    }
    fn default_cwd_to_kdl(&self, add_comments: bool) -> Option<KdlNode> {
        let comment_text = format!(
            "{}\n{}\n{}",
            " ",
            "// Choose the path to override cwd that zellij will use for opening new panes",
            "// ",
        );

        let create_node = |node_value: &str| -> KdlNode {
            let mut node = KdlNode::new("default_cwd");
            node.push(node_value.to_owned());
            node
        };
        if let Some(default_cwd) = &self.default_cwd {
            let mut node = create_node(&default_cwd.display().to_string());
            if add_comments {
                node.set_leading(format!("{}\n", comment_text));
            }
            Some(node)
        } else if add_comments {
            let mut node = create_node("/tmp");
            node.set_leading(format!("{}\n// ", comment_text));
            Some(node)
        } else {
            None
        }
    }
    fn default_layout_to_kdl(&self, add_comments: bool) -> Option<KdlNode> {
        let comment_text = format!(
            "{}\n{}\n{}\n{}",
            " ",
            "// The name of the default layout to load on startup",
            "// Default: \"default\"",
            "// ",
        );

        let create_node = |node_value: &str| -> KdlNode {
            let mut node = KdlNode::new("default_layout");
            node.push(node_value.to_owned());
            node
        };
        if let Some(default_layout) = &self.default_layout {
            let mut node = create_node(&default_layout.display().to_string());
            if add_comments {
                node.set_leading(format!("{}\n", comment_text));
            }
            Some(node)
        } else if add_comments {
            let mut node = create_node("compact");
            node.set_leading(format!("{}\n// ", comment_text));
            Some(node)
        } else {
            None
        }
    }
    fn layout_dir_to_kdl(&self, add_comments: bool) -> Option<KdlNode> {
        let comment_text = format!(
            "{}\n{}\n{}\n{}",
            " ",
            "// The folder in which Zellij will look for layouts",
            "// (Requires restart)",
            "// ",
        );

        let create_node = |node_value: &str| -> KdlNode {
            let mut node = KdlNode::new("layout_dir");
            node.push(node_value.to_owned());
            node
        };
        if let Some(layout_dir) = &self.layout_dir {
            let mut node = create_node(&layout_dir.display().to_string());
            if add_comments {
                node.set_leading(format!("{}\n", comment_text));
            }
            Some(node)
        } else if add_comments {
            let mut node = create_node("/tmp");
            node.set_leading(format!("{}\n// ", comment_text));
            Some(node)
        } else {
            None
        }
    }
    fn theme_dir_to_kdl(&self, add_comments: bool) -> Option<KdlNode> {
        let comment_text = format!(
            "{}\n{}\n{}\n{}",
            " ",
            "// The folder in which Zellij will look for themes",
            "// (Requires restart)",
            "// ",
        );

        let create_node = |node_value: &str| -> KdlNode {
            let mut node = KdlNode::new("theme_dir");
            node.push(node_value.to_owned());
            node
        };
        if let Some(theme_dir) = &self.theme_dir {
            let mut node = create_node(&theme_dir.display().to_string());
            if add_comments {
                node.set_leading(format!("{}\n", comment_text));
            }
            Some(node)
        } else if add_comments {
            let mut node = create_node("/tmp");
            node.set_leading(format!("{}\n// ", comment_text));
            Some(node)
        } else {
            None
        }
<<<<<<< HEAD
    }
    fn mouse_mode_to_kdl(&self, add_comments: bool) -> Option<KdlNode> {
        let comment_text = format!(
            "{}\n{}\n{}\n{}\n{}\n{}\n{}\n{}",
            " ",
            "// Toggle enabling the mouse mode.",
            "// On certain configurations, or terminals this could",
            "// potentially interfere with copying text.",
            "// Options:",
            "//   - true (default)",
            "//   - false",
            "// ",
        );

        let create_node = |node_value: bool| -> KdlNode {
            let mut node = KdlNode::new("mouse_mode");
            node.push(KdlValue::Bool(node_value));
            node
        };
        if let Some(mouse_mode) = self.mouse_mode {
            let mut node = create_node(mouse_mode);
            if add_comments {
                node.set_leading(format!("{}\n", comment_text));
            }
            Some(node)
        } else if add_comments {
            let mut node = create_node(false);
            node.set_leading(format!("{}\n// ", comment_text));
            Some(node)
        } else {
            None
        }
=======
        for unbind in kdl_children_nodes_or_error!(kdl_keybinds, "keybindings with no children") {
            if kdl_name!(unbind) == "unbind" {
                Keybinds::unbind_keys_in_all_modes(unbind, &mut keybinds_from_config)?;
            }
        }
        Ok(keybinds_from_config)
>>>>>>> 34227f64
    }
    fn pane_frames_to_kdl(&self, add_comments: bool) -> Option<KdlNode> {
        let comment_text = format!(
            "{}\n{}\n{}\n{}\n{}\n{}",
            " ",
            "// Toggle having pane frames around the panes",
            "// Options:",
            "//   - true (default, enabled)",
            "//   - false",
            "// ",
        );

        let create_node = |node_value: bool| -> KdlNode {
            let mut node = KdlNode::new("pane_frames");
            node.push(KdlValue::Bool(node_value));
            node
        };
        if let Some(pane_frames) = self.pane_frames {
            let mut node = create_node(pane_frames);
            if add_comments {
                node.set_leading(format!("{}\n", comment_text));
            }
            Some(node)
        } else if add_comments {
            let mut node = create_node(false);
            node.set_leading(format!("{}\n// ", comment_text));
            Some(node)
        } else {
            None
        }
    }
    fn mirror_session_to_kdl(&self, add_comments: bool) -> Option<KdlNode> {
        let comment_text = format!(
            "{}\n{}\n{}\n{}\n{}\n{}\n{}",
            " ",
            "// When attaching to an existing session with other users,",
            "// should the session be mirrored (true)",
            "// or should each user have their own cursor (false)",
            "// (Requires restart)",
            "// Default: false",
            "// ",
        );

        let create_node = |node_value: bool| -> KdlNode {
            let mut node = KdlNode::new("mirror_session");
            node.push(KdlValue::Bool(node_value));
            node
        };
        if let Some(mirror_session) = self.mirror_session {
            let mut node = create_node(mirror_session);
            if add_comments {
                node.set_leading(format!("{}\n", comment_text));
            }
            Some(node)
        } else if add_comments {
            let mut node = create_node(true);
            node.set_leading(format!("{}\n// ", comment_text));
            Some(node)
        } else {
            None
        }
    }
    fn on_force_close_to_kdl(&self, add_comments: bool) -> Option<KdlNode> {
        let comment_text = format!(
            "{}\n{}\n{}\n{}\n{}\n{}\n{}\n{}",
            " ",
            "// Choose what to do when zellij receives SIGTERM, SIGINT, SIGQUIT or SIGHUP",
            "// eg. when terminal window with an active zellij session is closed",
            "// (Requires restart)",
            "// Options:",
            "//   - detach (Default)",
            "//   - quit",
            "// ",
        );

        let create_node = |node_value: &str| -> KdlNode {
            let mut node = KdlNode::new("on_force_close");
            node.push(node_value.to_owned());
            node
        };
        if let Some(on_force_close) = &self.on_force_close {
            let mut node = match on_force_close {
                OnForceClose::Detach => create_node("detach"),
                OnForceClose::Quit => create_node("quit"),
            };
            if add_comments {
                node.set_leading(format!("{}\n", comment_text));
            }
            Some(node)
        } else if add_comments {
            let mut node = create_node("quit");
            node.set_leading(format!("{}\n// ", comment_text));
            Some(node)
        } else {
            None
        }
    }
    fn scroll_buffer_size_to_kdl(&self, add_comments: bool) -> Option<KdlNode> {
        let comment_text = format!(
            "{}\n{}\n{}\n{}\n{}\n{}\n{}\n{}",
            " ",
            "// Configure the scroll back buffer size",
            "// This is the number of lines zellij stores for each pane in the scroll back",
            "// buffer. Excess number of lines are discarded in a FIFO fashion.",
            "// (Requires restart)",
            "// Valid values: positive integers",
            "// Default value: 10000",
            "// ",
        );

        let create_node = |node_value: usize| -> KdlNode {
            let mut node = KdlNode::new("scroll_buffer_size");
            node.push(KdlValue::Base10(node_value as i64));
            node
        };
        if let Some(scroll_buffer_size) = self.scroll_buffer_size {
            let mut node = create_node(scroll_buffer_size);
            if add_comments {
                node.set_leading(format!("{}\n", comment_text));
            }
            Some(node)
        } else if add_comments {
            let mut node = create_node(10000);
            node.set_leading(format!("{}\n// ", comment_text));
            Some(node)
        } else {
            None
        }
    }
    fn copy_command_to_kdl(&self, add_comments: bool) -> Option<KdlNode> {
        let comment_text = format!(
            "{}\n{}\n{}\n{}\n{}\n{}\n{}\n{}\n{}\n{}\n{}",
            " ",
            "// Provide a command to execute when copying text. The text will be piped to",
            "// the stdin of the program to perform the copy. This can be used with",
            "// terminal emulators which do not support the OSC 52 ANSI control sequence",
            "// that will be used by default if this option is not set.",
            "// Examples:",
            "//",
            "// copy_command \"xclip -selection clipboard\" // x11",
            "// copy_command \"wl-copy\"                    // wayland",
            "// copy_command \"pbcopy\"                     // osx",
            "// ",
        );

        let create_node = |node_value: &str| -> KdlNode {
            let mut node = KdlNode::new("copy_command");
            node.push(node_value.to_owned());
            node
        };
        if let Some(copy_command) = &self.copy_command {
            let mut node = create_node(copy_command);
            if add_comments {
                node.set_leading(format!("{}\n", comment_text));
            }
            Some(node)
        } else if add_comments {
            let mut node = create_node("pbcopy");
            node.set_leading(format!("{}\n// ", comment_text));
            Some(node)
        } else {
            None
        }
    }
    fn copy_clipboard_to_kdl(&self, add_comments: bool) -> Option<KdlNode> {
        let comment_text = format!("{}\n{}\n{}\n{}\n{}\n{}\n{}\n{}",
            " ",
            "// Choose the destination for copied text",
            "// Allows using the primary selection buffer (on x11/wayland) instead of the system clipboard.",
            "// Does not apply when using copy_command.",
            "// Options:",
            "//   - system (default)",
            "//   - primary",
            "// ",
        );

        let create_node = |node_value: &str| -> KdlNode {
            let mut node = KdlNode::new("copy_clipboard");
            node.push(node_value.to_owned());
            node
        };
        if let Some(copy_clipboard) = &self.copy_clipboard {
            let mut node = match copy_clipboard {
                Clipboard::Primary => create_node("primary"),
                Clipboard::System => create_node("system"),
            };
            if add_comments {
                node.set_leading(format!("{}\n", comment_text));
            }
            Some(node)
        } else if add_comments {
            let mut node = create_node("primary");
            node.set_leading(format!("{}\n// ", comment_text));
            Some(node)
        } else {
            None
        }
    }
    fn copy_on_select_to_kdl(&self, add_comments: bool) -> Option<KdlNode> {
        let comment_text = format!(
            "{}\n{}\n{}\n{}",
            " ",
            "// Enable automatic copying (and clearing) of selection when releasing mouse",
            "// Default: true",
            "// ",
        );

        let create_node = |node_value: bool| -> KdlNode {
            let mut node = KdlNode::new("copy_on_select");
            node.push(KdlValue::Bool(node_value));
            node
        };
        if let Some(copy_on_select) = self.copy_on_select {
            let mut node = create_node(copy_on_select);
            if add_comments {
                node.set_leading(format!("{}\n", comment_text));
            }
            Some(node)
        } else if add_comments {
            let mut node = create_node(true);
            node.set_leading(format!("{}\n// ", comment_text));
            Some(node)
        } else {
            None
        }
    }
    fn scrollback_editor_to_kdl(&self, add_comments: bool) -> Option<KdlNode> {
        let comment_text = format!(
            "{}\n{}\n{}",
            " ",
            "// Path to the default editor to use to edit pane scrollbuffer",
            "// Default: $EDITOR or $VISUAL",
        );

        let create_node = |node_value: &str| -> KdlNode {
            let mut node = KdlNode::new("scrollback_editor");
            node.push(node_value.to_owned());
            node
        };
        if let Some(scrollback_editor) = &self.scrollback_editor {
            let mut node = create_node(&scrollback_editor.display().to_string());
            if add_comments {
                node.set_leading(format!("{}\n", comment_text));
            }
            Some(node)
        } else if add_comments {
            let mut node = create_node("/usr/bin/vim");
            node.set_leading(format!("{}\n// ", comment_text));
            Some(node)
        } else {
            None
        }
    }
    fn session_name_to_kdl(&self, add_comments: bool) -> Option<KdlNode> {
        let comment_text = format!(
            "{}\n{}\n{}\n{}\n{}\n{}",
            " ",
            "// A fixed name to always give the Zellij session.",
            "// Consider also setting `attach_to_session true,`",
            "// otherwise this will error if such a session exists.",
            "// Default: <RANDOM>",
            "// ",
        );

        let create_node = |node_value: &str| -> KdlNode {
            let mut node = KdlNode::new("session_name");
            node.push(node_value.to_owned());
            node
        };
        if let Some(session_name) = &self.session_name {
            let mut node = create_node(&session_name);
            if add_comments {
                node.set_leading(format!("{}\n", comment_text));
            }
            Some(node)
        } else if add_comments {
            let mut node = create_node("My singleton session");
            node.set_leading(format!("{}\n// ", comment_text));
            Some(node)
        } else {
            None
        }
    }
    fn attach_to_session_to_kdl(&self, add_comments: bool) -> Option<KdlNode> {
        let comment_text = format!(
            "{}\n{}\n{}\n{}\n{}",
            " ",
            "// When `session_name` is provided, attaches to that session",
            "// if it is already running or creates it otherwise.",
            "// Default: false",
            "// ",
        );

        let create_node = |node_value: bool| -> KdlNode {
            let mut node = KdlNode::new("attach_to_session");
            node.push(KdlValue::Bool(node_value));
            node
        };
        if let Some(attach_to_session) = self.attach_to_session {
            let mut node = create_node(attach_to_session);
            if add_comments {
                node.set_leading(format!("{}\n", comment_text));
            }
            Some(node)
        } else if add_comments {
            let mut node = create_node(true);
            node.set_leading(format!("{}\n// ", comment_text));
            Some(node)
        } else {
            None
        }
    }
    fn auto_layout_to_kdl(&self, add_comments: bool) -> Option<KdlNode> {
        let comment_text = format!("{}\n{}\n{}\n{}\n{}\n{}",
            " ",
            "// Toggle between having Zellij lay out panes according to a predefined set of layouts whenever possible",
            "// Options:",
            "//   - true (default)",
            "//   - false",
            "// ",
        );

        let create_node = |node_value: bool| -> KdlNode {
            let mut node = KdlNode::new("auto_layout");
            node.push(KdlValue::Bool(node_value));
            node
        };
        if let Some(auto_layout) = self.auto_layout {
            let mut node = create_node(auto_layout);
            if add_comments {
                node.set_leading(format!("{}\n", comment_text));
            }
            Some(node)
        } else if add_comments {
            let mut node = create_node(false);
            node.set_leading(format!("{}\n// ", comment_text));
            Some(node)
        } else {
            None
        }
    }
    fn session_serialization_to_kdl(&self, add_comments: bool) -> Option<KdlNode> {
        let comment_text = format!("{}\n{}\n{}\n{}\n{}\n{}",
            " ",
            "// Whether sessions should be serialized to the cache folder (including their tabs/panes, cwds and running commands) so that they can later be resurrected",
            "// Options:",
            "//   - true (default)",
            "//   - false",
            "// ",
        );

        let create_node = |node_value: bool| -> KdlNode {
            let mut node = KdlNode::new("session_serialization");
            node.push(KdlValue::Bool(node_value));
            node
        };
        if let Some(session_serialization) = self.session_serialization {
            let mut node = create_node(session_serialization);
            if add_comments {
                node.set_leading(format!("{}\n", comment_text));
            }
            Some(node)
        } else if add_comments {
            let mut node = create_node(false);
            node.set_leading(format!("{}\n// ", comment_text));
            Some(node)
        } else {
            None
        }
    }
    fn serialize_pane_viewport_to_kdl(&self, add_comments: bool) -> Option<KdlNode> {
        let comment_text = format!(
            "{}\n{}\n{}\n{}\n{}\n{}",
            " ",
            "// Whether pane viewports are serialized along with the session, default is false",
            "// Options:",
            "//   - true",
            "//   - false (default)",
            "// ",
        );

        let create_node = |node_value: bool| -> KdlNode {
            let mut node = KdlNode::new("serialize_pane_viewport");
            node.push(KdlValue::Bool(node_value));
            node
        };
        if let Some(serialize_pane_viewport) = self.serialize_pane_viewport {
            let mut node = create_node(serialize_pane_viewport);
            if add_comments {
                node.set_leading(format!("{}\n", comment_text));
            }
            Some(node)
        } else if add_comments {
            let mut node = create_node(false);
            node.set_leading(format!("{}\n// ", comment_text));
            Some(node)
        } else {
            None
        }
    }
    fn scrollback_lines_to_serialize_to_kdl(&self, add_comments: bool) -> Option<KdlNode> {
        let comment_text = format!("{}\n{}\n{}\n{}\n{}",
            " ",
            "// Scrollback lines to serialize along with the pane viewport when serializing sessions, 0",
            "// defaults to the scrollback size. If this number is higher than the scrollback size, it will",
            "// also default to the scrollback size. This does nothing if `serialize_pane_viewport` is not true.",
            "// ",
        );

        let create_node = |node_value: usize| -> KdlNode {
            let mut node = KdlNode::new("scrollback_lines_to_serialize");
            node.push(KdlValue::Base10(node_value as i64));
            node
        };
        if let Some(scrollback_lines_to_serialize) = self.scrollback_lines_to_serialize {
            let mut node = create_node(scrollback_lines_to_serialize);
            if add_comments {
                node.set_leading(format!("{}\n", comment_text));
            }
            Some(node)
        } else if add_comments {
            let mut node = create_node(10000);
            node.set_leading(format!("{}\n// ", comment_text));
            Some(node)
        } else {
            None
        }
    }
    fn styled_underlines_to_kdl(&self, add_comments: bool) -> Option<KdlNode> {
        let comment_text = format!(
            "{}\n{}\n{}\n{}\n{}\n{}",
            " ",
            "// Enable or disable the rendering of styled and colored underlines (undercurl).",
            "// May need to be disabled for certain unsupported terminals",
            "// (Requires restart)",
            "// Default: true",
            "// ",
        );

        let create_node = |node_value: bool| -> KdlNode {
            let mut node = KdlNode::new("styled_underlines");
            node.push(KdlValue::Bool(node_value));
            node
        };
        if let Some(styled_underlines) = self.styled_underlines {
            let mut node = create_node(styled_underlines);
            if add_comments {
                node.set_leading(format!("{}\n", comment_text));
            }
            Some(node)
        } else if add_comments {
            let mut node = create_node(false);
            node.set_leading(format!("{}\n// ", comment_text));
            Some(node)
        } else {
            None
        }
    }
    fn serialization_interval_to_kdl(&self, add_comments: bool) -> Option<KdlNode> {
        let comment_text = format!(
            "{}\n{}\n{}",
            " ", "// How often in seconds sessions are serialized", "// ",
        );

        let create_node = |node_value: u64| -> KdlNode {
            let mut node = KdlNode::new("serialization_interval");
            node.push(KdlValue::Base10(node_value as i64));
            node
        };
        if let Some(serialization_interval) = self.serialization_interval {
            let mut node = create_node(serialization_interval);
            if add_comments {
                node.set_leading(format!("{}\n", comment_text));
            }
            Some(node)
        } else if add_comments {
            let mut node = create_node(10000);
            node.set_leading(format!("{}\n// ", comment_text));
            Some(node)
        } else {
            None
        }
    }
    fn disable_session_metadata_to_kdl(&self, add_comments: bool) -> Option<KdlNode> {
        let comment_text = format!("{}\n{}\n{}\n{}\n{}\n{}",
            " ",
            "// Enable or disable writing of session metadata to disk (if disabled, other sessions might not know",
            "// metadata info on this session)",
            "// (Requires restart)",
            "// Default: false",
            "// ",
        );

        let create_node = |node_value: bool| -> KdlNode {
            let mut node = KdlNode::new("disable_session_metadata");
            node.push(KdlValue::Bool(node_value));
            node
        };
        if let Some(disable_session_metadata) = self.disable_session_metadata {
            let mut node = create_node(disable_session_metadata);
            if add_comments {
                node.set_leading(format!("{}\n", comment_text));
            }
            Some(node)
        } else if add_comments {
            let mut node = create_node(false);
            node.set_leading(format!("{}\n// ", comment_text));
            Some(node)
        } else {
            None
        }
    }
    fn support_kitty_keyboard_protocol_to_kdl(&self, add_comments: bool) -> Option<KdlNode> {
        let comment_text = format!("{}\n{}\n{}\n{}\n{}",
            " ",
            "// Enable or disable support for the enhanced Kitty Keyboard Protocol (the host terminal must also support it)",
            "// (Requires restart)",
            "// Default: true (if the host terminal supports it)",
            "// ",
        );

        let create_node = |node_value: bool| -> KdlNode {
            let mut node = KdlNode::new("support_kitty_keyboard_protocol");
            node.push(KdlValue::Bool(node_value));
            node
        };
        if let Some(support_kitty_keyboard_protocol) = self.support_kitty_keyboard_protocol {
            let mut node = create_node(support_kitty_keyboard_protocol);
            if add_comments {
                node.set_leading(format!("{}\n", comment_text));
            }
            Some(node)
        } else if add_comments {
            let mut node = create_node(false);
            node.set_leading(format!("{}\n// ", comment_text));
            Some(node)
        } else {
            None
        }
    }
    fn web_server_to_kdl(&self, add_comments: bool) -> Option<KdlNode> {
        let comment_text = format!(
            "{}\n{}\n{}\n{}\n{}\n{}\n{}\n{}\n{}\n{}\n{}\n{}\n{}\n{}\n{}",
            "// Whether to make sure a local web server is running when a new Zellij session starts.",
            "// This web server will allow creating new sessions and attaching to existing ones that have",
            "// opted in to being shared in the browser.",
            "// When enabled, navigate to http://127.0.0.1:8082",
            "// (Requires restart)",
            "// ",
            "// Note: a local web server can still be manually started from within a Zellij session or from the CLI.",
            "// If this is not desired, one can use a version of Zellij compiled without",
            "// `web_server_capability`",
            "// ",
            "// Possible values:",
            "// - true",
            "// - false",
            "// Default: false",
            "// ",
        );

        let create_node = |node_value: bool| -> KdlNode {
            let mut node = KdlNode::new("web_server");
            node.push(KdlValue::Bool(node_value));
            node
        };
        if let Some(web_server) = self.web_server {
            let mut node = create_node(web_server);
            if add_comments {
                node.set_leading(format!("{}\n", comment_text));
            }
            Some(node)
        } else if add_comments {
            let mut node = create_node(false);
            node.set_leading(format!("{}\n// ", comment_text));
            Some(node)
        } else {
            None
        }
    }
    fn web_sharing_to_kdl(&self, add_comments: bool) -> Option<KdlNode> {
        let comment_text = format!(
            "{}\n{}\n{}\n{}\n{}\n{}\n{}\n{}\n{}\n{}\n{}\n{}\n{}",
            "// Whether to allow sessions started in the terminal to be shared through a local web server, assuming one is",
            "// running (see the `web_server` option for more details).",
            "// (Requires restart)",
            "// ",
            "// Note: This is an administrative separation and not intended as a security measure.",
            "// ",
            "// Possible values:",
            "// - \"on\" (allow web sharing through the local web server if it",
            "// is online)",
            "// - \"off\" (do not allow web sharing unless sessions explicitly opt-in to it)",
            "// - \"disabled\" (do not allow web sharing and do not permit sessions started in the terminal to opt-in to it)",
            "// Default: \"off\"",
            "// ",
        );

        let create_node = |node_value: &str| -> KdlNode {
            let mut node = KdlNode::new("web_sharing");
            node.push(node_value.to_owned());
            node
        };
        if let Some(web_sharing) = &self.web_sharing {
            let mut node = match web_sharing {
                WebSharing::On => create_node("on"),
                WebSharing::Off => create_node("off"),
                WebSharing::Disabled => create_node("disabled"),
            };
            if add_comments {
                node.set_leading(format!("{}\n", comment_text));
            }
            Some(node)
        } else if add_comments {
            let mut node = create_node("off");
            node.set_leading(format!("{}\n// ", comment_text));
            Some(node)
        } else {
            None
        }
    }
    fn web_server_cert_to_kdl(&self, add_comments: bool) -> Option<KdlNode> {
        let comment_text = format!(
            "{}\n{}\n{}",
            "// A path to a certificate file to be used when setting up the web client to serve the",
            "// connection over HTTPs",
            "// ",
        );
        let create_node = |node_value: &str| -> KdlNode {
            let mut node = KdlNode::new("web_server_cert");
            node.push(node_value.to_owned());
            node
        };
        if let Some(web_server_cert) = &self.web_server_cert {
            let mut node = create_node(&web_server_cert.display().to_string());
            if add_comments {
                node.set_leading(format!("{}\n", comment_text));
            }
            Some(node)
        } else if add_comments {
            let mut node = create_node("/path/to/cert.pem");
            node.set_leading(format!("{}\n// ", comment_text));
            Some(node)
        } else {
            None
        }
    }
    fn web_server_key_to_kdl(&self, add_comments: bool) -> Option<KdlNode> {
        let comment_text = format!(
            "{}\n{}\n{}",
            "// A path to a key file to be used when setting up the web client to serve the",
            "// connection over HTTPs",
            "// ",
        );
        let create_node = |node_value: &str| -> KdlNode {
            let mut node = KdlNode::new("web_server_key");
            node.push(node_value.to_owned());
            node
        };
        if let Some(web_server_key) = &self.web_server_key {
            let mut node = create_node(&web_server_key.display().to_string());
            if add_comments {
                node.set_leading(format!("{}\n", comment_text));
            }
            Some(node)
        } else if add_comments {
            let mut node = create_node("/path/to/key.pem");
            node.set_leading(format!("{}\n// ", comment_text));
            Some(node)
        } else {
            None
        }
    }
    fn enforce_https_for_localhost_to_kdl(&self, add_comments: bool) -> Option<KdlNode> {
        let comment_text = format!(
            "{}\n{}\n{}\n{}\n{}\n{}\n{}",
            "/// Whether to enforce https connections to the web server when it is bound to localhost",
            "/// (127.0.0.0/8)",
            "///",
            "/// Note: https is ALWAYS enforced when bound to non-local interfaces",
            "///",
            "/// Default: false",
            "// ",
        );

        let create_node = |node_value: bool| -> KdlNode {
            let mut node = KdlNode::new("enforce_https_for_localhost");
            node.push(KdlValue::Bool(node_value));
            node
        };
        if let Some(enforce_https_for_localhost) = self.enforce_https_for_localhost {
            let mut node = create_node(enforce_https_for_localhost);
            if add_comments {
                node.set_leading(format!("{}\n", comment_text));
            }
            Some(node)
        } else if add_comments {
            let mut node = create_node(false);
            node.set_leading(format!("{}\n// ", comment_text));
            Some(node)
        } else {
            None
        }
    }
    fn stacked_resize_to_kdl(&self, add_comments: bool) -> Option<KdlNode> {
        let comment_text = format!(
            "{}\n{}\n{}\n{}",
            " ",
            "// Whether to stack panes when resizing beyond a certain size",
            "// Default: true",
            "// ",
        );

        let create_node = |node_value: bool| -> KdlNode {
            let mut node = KdlNode::new("stacked_resize");
            node.push(KdlValue::Bool(node_value));
            node
        };
        if let Some(stacked_resize) = self.stacked_resize {
            let mut node = create_node(stacked_resize);
            if add_comments {
                node.set_leading(format!("{}\n", comment_text));
            }
            Some(node)
        } else if add_comments {
            let mut node = create_node(false);
            node.set_leading(format!("{}\n// ", comment_text));
            Some(node)
        } else {
            None
        }
    }
    fn show_startup_tips_to_kdl(&self, add_comments: bool) -> Option<KdlNode> {
        let comment_text = format!(
            "{}\n{}\n{}\n{}",
            " ", "// Whether to show tips on startup", "// Default: true", "// ",
        );

        let create_node = |node_value: bool| -> KdlNode {
            let mut node = KdlNode::new("show_startup_tips");
            node.push(KdlValue::Bool(node_value));
            node
        };
        if let Some(show_startup_tips) = self.show_startup_tips {
            let mut node = create_node(show_startup_tips);
            if add_comments {
                node.set_leading(format!("{}\n", comment_text));
            }
            Some(node)
        } else if add_comments {
            let mut node = create_node(false);
            node.set_leading(format!("{}\n// ", comment_text));
            Some(node)
        } else {
            None
        }
    }
    fn show_release_notes_to_kdl(&self, add_comments: bool) -> Option<KdlNode> {
        let comment_text = format!(
            "{}\n{}\n{}\n{}",
            " ", "// Whether to show release notes on first version run", "// Default: true", "// ",
        );

        let create_node = |node_value: bool| -> KdlNode {
            let mut node = KdlNode::new("show_release_notes");
            node.push(KdlValue::Bool(node_value));
            node
        };
        if let Some(show_release_notes) = self.show_release_notes {
            let mut node = create_node(show_release_notes);
            if add_comments {
                node.set_leading(format!("{}\n", comment_text));
            }
            Some(node)
        } else if add_comments {
            let mut node = create_node(false);
            node.set_leading(format!("{}\n// ", comment_text));
            Some(node)
        } else {
            None
        }
    }
    fn advanced_mouse_actions_to_kdl(&self, add_comments: bool) -> Option<KdlNode> {
        let comment_text = format!(
            "{}\n{}\n{}",
            " ",
            "// Whether to enable mouse hover effects and pane grouping functionality",
            "// default is true",
        );

        let create_node = |node_value: bool| -> KdlNode {
            let mut node = KdlNode::new("advanced_mouse_actions");
            node.push(KdlValue::Bool(node_value));
            node
        };
        if let Some(advanced_mouse_actions) = self.advanced_mouse_actions {
            let mut node = create_node(advanced_mouse_actions);
            if add_comments {
                node.set_leading(format!("{}\n", comment_text));
            }
            Some(node)
        } else if add_comments {
            let mut node = create_node(false);
            node.set_leading(format!("{}\n// ", comment_text));
            Some(node)
        } else {
            None
        }
    }
    fn web_server_ip_to_kdl(&self, add_comments: bool) -> Option<KdlNode> {
        let comment_text = format!(
            "{}\n{}\n{}\n{}",
            " ",
            "// The ip address the web server should listen on when it starts",
            "// Default: \"127.0.0.1\"",
            "// (Requires restart)",
        );

        let create_node = |node_value: IpAddr| -> KdlNode {
            let mut node = KdlNode::new("web_server_ip");
            node.push(KdlValue::String(node_value.to_string()));
            node
        };
        if let Some(web_server_ip) = self.web_server_ip {
            let mut node = create_node(web_server_ip);
            if add_comments {
                node.set_leading(format!("{}\n", comment_text));
            }
            Some(node)
        } else if add_comments {
            let mut node = create_node(IpAddr::V4(Ipv4Addr::new(127, 0, 0, 1)));
            node.set_leading(format!("{}\n// ", comment_text));
            Some(node)
        } else {
            None
        }
    }
    fn web_server_port_to_kdl(&self, add_comments: bool) -> Option<KdlNode> {
        let comment_text = format!(
            "{}\n{}\n{}\n{}",
            " ",
            "// The port the web server should listen on when it starts",
            "// Default: 8082",
            "// (Requires restart)",
        );

        let create_node = |node_value: u16| -> KdlNode {
            let mut node = KdlNode::new("web_server_port");
            node.push(KdlValue::Base10(node_value as i64));
            node
        };
        if let Some(web_server_port) = self.web_server_port {
            let mut node = create_node(web_server_port);
            if add_comments {
                node.set_leading(format!("{}\n", comment_text));
            }
            Some(node)
        } else if add_comments {
            let mut node = create_node(8082);
            node.set_leading(format!("{}\n// ", comment_text));
            Some(node)
        } else {
            None
        }
    }
    fn post_command_discovery_hook_to_kdl(&self, add_comments: bool) -> Option<KdlNode> {
        let comment_text = format!(
            "{}\n{}\n{}\n{}\n{}\n{}",
            " ",
            "// A command to run (will be wrapped with sh -c and provided the RESURRECT_COMMAND env variable) ",
            "// after Zellij attempts to discover a command inside a pane when resurrecting sessions, the STDOUT",
            "// of this command will be used instead of the discovered RESURRECT_COMMAND",
            "// can be useful for removing wrappers around commands",
            "// Note: be sure to escape backslashes and similar characters properly",
        );

        let create_node = |node_value: &str| -> KdlNode {
            let mut node = KdlNode::new("post_command_discovery_hook");
            node.push(node_value.to_owned());
            node
        };
        if let Some(post_command_discovery_hook) = &self.post_command_discovery_hook {
            let mut node = create_node(&post_command_discovery_hook);
            if add_comments {
                node.set_leading(format!("{}\n", comment_text));
            }
            Some(node)
        } else if add_comments {
            let mut node = create_node("echo $RESURRECT_COMMAND | sed <your_regex_here>");
            node.set_leading(format!("{}\n// ", comment_text));
            Some(node)
        } else {
            None
        }
    }
    pub fn to_kdl(&self, add_comments: bool) -> Vec<KdlNode> {
        let mut nodes = vec![];
        if let Some(simplified_ui_node) = self.simplified_ui_to_kdl(add_comments) {
            nodes.push(simplified_ui_node);
        }
        if let Some(theme_node) = self.theme_to_kdl(add_comments) {
            nodes.push(theme_node);
        }
        if let Some(default_mode) = self.default_mode_to_kdl(add_comments) {
            nodes.push(default_mode);
        }
        if let Some(default_shell) = self.default_shell_to_kdl(add_comments) {
            nodes.push(default_shell);
        }
        if let Some(default_cwd) = self.default_cwd_to_kdl(add_comments) {
            nodes.push(default_cwd);
        }
        if let Some(default_layout) = self.default_layout_to_kdl(add_comments) {
            nodes.push(default_layout);
        }
        if let Some(layout_dir) = self.layout_dir_to_kdl(add_comments) {
            nodes.push(layout_dir);
        }
        if let Some(theme_dir) = self.theme_dir_to_kdl(add_comments) {
            nodes.push(theme_dir);
        }
        if let Some(mouse_mode) = self.mouse_mode_to_kdl(add_comments) {
            nodes.push(mouse_mode);
        }
        if let Some(pane_frames) = self.pane_frames_to_kdl(add_comments) {
            nodes.push(pane_frames);
        }
        if let Some(mirror_session) = self.mirror_session_to_kdl(add_comments) {
            nodes.push(mirror_session);
        }
        if let Some(on_force_close) = self.on_force_close_to_kdl(add_comments) {
            nodes.push(on_force_close);
        }
        if let Some(scroll_buffer_size) = self.scroll_buffer_size_to_kdl(add_comments) {
            nodes.push(scroll_buffer_size);
        }
        if let Some(copy_command) = self.copy_command_to_kdl(add_comments) {
            nodes.push(copy_command);
        }
        if let Some(copy_clipboard) = self.copy_clipboard_to_kdl(add_comments) {
            nodes.push(copy_clipboard);
        }
        if let Some(copy_on_select) = self.copy_on_select_to_kdl(add_comments) {
            nodes.push(copy_on_select);
        }
        if let Some(scrollback_editor) = self.scrollback_editor_to_kdl(add_comments) {
            nodes.push(scrollback_editor);
        }
        if let Some(session_name) = self.session_name_to_kdl(add_comments) {
            nodes.push(session_name);
        }
        if let Some(attach_to_session) = self.attach_to_session_to_kdl(add_comments) {
            nodes.push(attach_to_session);
        }
        if let Some(auto_layout) = self.auto_layout_to_kdl(add_comments) {
            nodes.push(auto_layout);
        }
        if let Some(session_serialization) = self.session_serialization_to_kdl(add_comments) {
            nodes.push(session_serialization);
        }
        if let Some(serialize_pane_viewport) = self.serialize_pane_viewport_to_kdl(add_comments) {
            nodes.push(serialize_pane_viewport);
        }
        if let Some(scrollback_lines_to_serialize) =
            self.scrollback_lines_to_serialize_to_kdl(add_comments)
        {
            nodes.push(scrollback_lines_to_serialize);
        }
        if let Some(styled_underlines) = self.styled_underlines_to_kdl(add_comments) {
            nodes.push(styled_underlines);
        }
        if let Some(serialization_interval) = self.serialization_interval_to_kdl(add_comments) {
            nodes.push(serialization_interval);
        }
        if let Some(disable_session_metadata) = self.disable_session_metadata_to_kdl(add_comments) {
            nodes.push(disable_session_metadata);
        }
        if let Some(support_kitty_keyboard_protocol) =
            self.support_kitty_keyboard_protocol_to_kdl(add_comments)
        {
            nodes.push(support_kitty_keyboard_protocol);
        }
        if let Some(web_server) = self.web_server_to_kdl(add_comments) {
            nodes.push(web_server);
        }
        if let Some(web_sharing) = self.web_sharing_to_kdl(add_comments) {
            nodes.push(web_sharing);
        }
        if let Some(web_server_cert) = self.web_server_cert_to_kdl(add_comments) {
            nodes.push(web_server_cert);
        }
        if let Some(web_server_key) = self.web_server_key_to_kdl(add_comments) {
            nodes.push(web_server_key);
        }
        if let Some(enforce_https_for_localhost) =
            self.enforce_https_for_localhost_to_kdl(add_comments)
        {
            nodes.push(enforce_https_for_localhost);
        }
        if let Some(stacked_resize) = self.stacked_resize_to_kdl(add_comments) {
            nodes.push(stacked_resize);
        }
        if let Some(show_startup_tips) = self.show_startup_tips_to_kdl(add_comments) {
            nodes.push(show_startup_tips);
        }
        if let Some(show_release_notes) = self.show_release_notes_to_kdl(add_comments) {
            nodes.push(show_release_notes);
        }
        if let Some(advanced_mouse_actions) = self.advanced_mouse_actions_to_kdl(add_comments) {
            nodes.push(advanced_mouse_actions);
        }
        if let Some(web_server_ip) = self.web_server_ip_to_kdl(add_comments) {
            nodes.push(web_server_ip);
        }
        if let Some(web_server_port) = self.web_server_port_to_kdl(add_comments) {
            nodes.push(web_server_port);
        }
        if let Some(post_command_discovery_hook) =
            self.post_command_discovery_hook_to_kdl(add_comments)
        {
            nodes.push(post_command_discovery_hook);
        }
        nodes
    }
}

impl Layout {
    pub fn from_kdl(
        raw_layout: &str,
        file_name: Option<String>,
        raw_swap_layouts: Option<(&str, &str)>, // raw_swap_layouts swap_layouts_file_name
        cwd: Option<PathBuf>,
    ) -> Result<Self, ConfigError> {
        let mut kdl_layout_parser = KdlLayoutParser::new(raw_layout, cwd, file_name.clone());
        let layout = kdl_layout_parser.parse().map_err(|e| match e {
            ConfigError::KdlError(kdl_error) => ConfigError::KdlError(kdl_error.add_src(
                file_name.unwrap_or_else(|| "N/A".to_owned()),
                String::from(raw_layout),
            )),
            ConfigError::KdlDeserializationError(kdl_error) => kdl_layout_error(
                kdl_error,
                file_name.unwrap_or_else(|| "N/A".to_owned()),
                raw_layout,
            ),
            e => e,
        })?;
        match raw_swap_layouts {
            Some((raw_swap_layout_filename, raw_swap_layout)) => {
                // here we use the same parser to parse the swap layout so that we can reuse assets
                // (eg. pane and tab templates)
                kdl_layout_parser
                    .parse_external_swap_layouts(raw_swap_layout, layout)
                    .map_err(|e| match e {
                        ConfigError::KdlError(kdl_error) => {
                            ConfigError::KdlError(kdl_error.add_src(
                                String::from(raw_swap_layout_filename),
                                String::from(raw_swap_layout),
                            ))
                        },
                        ConfigError::KdlDeserializationError(kdl_error) => kdl_layout_error(
                            kdl_error,
                            raw_swap_layout_filename.into(),
                            raw_swap_layout,
                        ),
                        e => e,
                    })
            },
            None => Ok(layout),
        }
    }
}

fn kdl_layout_error(kdl_error: kdl::KdlError, file_name: String, raw_layout: &str) -> ConfigError {
    let error_message = match kdl_error.kind {
        kdl::KdlErrorKind::Context("valid node terminator") => {
            format!("Failed to deserialize KDL node. \nPossible reasons:\n{}\n{}\n{}\n{}",
            "- Missing `;` after a node name, eg. { node; another_node; }",
            "- Missing quotations (\") around an argument node eg. { first_node \"argument_node\"; }",
            "- Missing an equal sign (=) between node arguments on a title line. eg. argument=\"value\"",
            "- Found an extraneous equal sign (=) between node child arguments and their values. eg. { argument=\"value\" }")
        },
        _ => String::from(kdl_error.help.unwrap_or("Kdl Deserialization Error")),
    };
    let kdl_error = KdlError {
        error_message,
        src: Some(NamedSource::new(file_name, String::from(raw_layout))),
        offset: Some(kdl_error.span.offset()),
        len: Some(kdl_error.span.len()),
        help_message: None,
    };
    ConfigError::KdlError(kdl_error)
}

impl EnvironmentVariables {
    pub fn from_kdl(kdl_env_variables: &KdlNode) -> Result<Self, ConfigError> {
        let mut env: HashMap<String, String> = HashMap::new();
        for env_var in kdl_children_nodes_or_error!(kdl_env_variables, "empty env variable block") {
            let env_var_name = kdl_name!(env_var);
            let env_var_str_value =
                kdl_first_entry_as_string!(env_var).map(|s| format!("{}", s.to_string()));
            let env_var_int_value =
                kdl_first_entry_as_i64!(env_var).map(|s| format!("{}", s.to_string()));
            let env_var_value =
                env_var_str_value
                    .or(env_var_int_value)
                    .ok_or(ConfigError::new_kdl_error(
                        format!("Failed to parse env var: {:?}", env_var_name),
                        env_var.span().offset(),
                        env_var.span().len(),
                    ))?;
            env.insert(env_var_name.into(), env_var_value);
        }
        Ok(EnvironmentVariables::from_data(env))
    }
    pub fn to_kdl(&self) -> Option<KdlNode> {
        let mut has_env_vars = false;
        let mut env = KdlNode::new("env");
        let mut env_vars = KdlDocument::new();

        let mut stable_sorted = BTreeMap::new();
        for (env_var_name, env_var_value) in self.inner() {
            stable_sorted.insert(env_var_name, env_var_value);
        }
        for (env_key, env_value) in stable_sorted {
            has_env_vars = true;
            let mut variable_key = KdlNode::new(env_key.to_owned());
            variable_key.push(env_value.to_owned());
            env_vars.nodes_mut().push(variable_key);
        }

        if has_env_vars {
            env.set_children(env_vars);
            Some(env)
        } else {
            None
        }
    }
}

impl Keybinds {
    fn bind_keys_in_block(
        block: &KdlNode,
        input_mode_keybinds: &mut HashMap<KeyWithModifier, Vec<Action>>,
        config_options: &Options,
    ) -> Result<(), ConfigError> {
        let all_nodes = kdl_children_nodes_or_error!(block, "no keybinding block for mode");
        let bind_nodes = all_nodes.iter().filter(|n| kdl_name!(n) == "bind");
        let unbind_nodes = all_nodes.iter().filter(|n| kdl_name!(n) == "unbind");
        for key_block in bind_nodes {
            Keybinds::bind_actions_for_each_key(key_block, input_mode_keybinds, config_options)?;
        }
        // we loop a second time so that the unbinds always happen after the binds
        for key_block in unbind_nodes {
            Keybinds::unbind_keys(key_block, input_mode_keybinds)?;
        }
        for key_block in all_nodes {
            if kdl_name!(key_block) != "bind" && kdl_name!(key_block) != "unbind" {
                return Err(ConfigError::new_kdl_error(
                    format!("Unknown keybind instruction: '{}'", kdl_name!(key_block)),
                    key_block.span().offset(),
                    key_block.span().len(),
                ));
            }
        }
        Ok(())
    }
    pub fn from_kdl(
        kdl_keybinds: &KdlNode,
        base_keybinds: Keybinds,
        config_options: &Options,
    ) -> Result<Self, ConfigError> {
        let clear_defaults = kdl_arg_is_truthy!(kdl_keybinds, "clear-defaults");
        let mut keybinds_from_config = if clear_defaults {
            Keybinds::default()
        } else {
            base_keybinds
        };
        for block in kdl_children_nodes_or_error!(kdl_keybinds, "keybindings with no children") {
            if kdl_name!(block) == "shared_except" || kdl_name!(block) == "shared" {
                let mut modes_to_exclude = vec![];
                for mode_name in kdl_string_arguments!(block) {
                    modes_to_exclude.push(InputMode::from_str(mode_name).map_err(|_| {
                        ConfigError::new_kdl_error(
                            format!("Invalid mode: '{}'", mode_name),
                            block.name().span().offset(),
                            block.name().span().len(),
                        )
                    })?);
                }
                for mode in InputMode::iter() {
                    if modes_to_exclude.contains(&mode) {
                        continue;
                    }
                    let mut input_mode_keybinds = keybinds_from_config.get_input_mode_mut(&mode);
                    Keybinds::bind_keys_in_block(block, &mut input_mode_keybinds, config_options)?;
                }
            }
            if kdl_name!(block) == "shared_among" {
                let mut modes_to_include = vec![];
                for mode_name in kdl_string_arguments!(block) {
                    modes_to_include.push(InputMode::from_str(mode_name)?);
                }
                for mode in InputMode::iter() {
                    if !modes_to_include.contains(&mode) {
                        continue;
                    }
                    let mut input_mode_keybinds = keybinds_from_config.get_input_mode_mut(&mode);
                    Keybinds::bind_keys_in_block(block, &mut input_mode_keybinds, config_options)?;
                }
            }
        }
        for mode in kdl_children_nodes_or_error!(kdl_keybinds, "keybindings with no children") {
            if kdl_name!(mode) == "unbind"
                || kdl_name!(mode) == "shared_except"
                || kdl_name!(mode) == "shared_among"
                || kdl_name!(mode) == "shared"
            {
                continue;
            }
            let mut input_mode_keybinds =
                Keybinds::input_mode_keybindings(mode, &mut keybinds_from_config)?;
            Keybinds::bind_keys_in_block(mode, &mut input_mode_keybinds, config_options)?;
        }
        if let Some(global_unbind) = kdl_keybinds.children().and_then(|c| c.get("unbind")) {
            Keybinds::unbind_keys_in_all_modes(global_unbind, &mut keybinds_from_config)?;
        };
        Ok(keybinds_from_config)
    }
    fn bind_actions_for_each_key(
        key_block: &KdlNode,
        input_mode_keybinds: &mut HashMap<KeyWithModifier, Vec<Action>>,
        config_options: &Options,
    ) -> Result<(), ConfigError> {
        let keys: Vec<KeyWithModifier> = keys_from_kdl!(key_block);
        let actions: Vec<Action> = actions_from_kdl!(key_block, config_options);
        for key in keys {
            input_mode_keybinds.insert(key, actions.clone());
        }
        Ok(())
    }
    fn unbind_keys(
        key_block: &KdlNode,
        input_mode_keybinds: &mut HashMap<KeyWithModifier, Vec<Action>>,
    ) -> Result<(), ConfigError> {
        let keys: Vec<KeyWithModifier> = keys_from_kdl!(key_block);
        for key in keys {
            input_mode_keybinds.remove(&key);
        }
        Ok(())
    }
    fn unbind_keys_in_all_modes(
        global_unbind: &KdlNode,
        keybinds_from_config: &mut Keybinds,
    ) -> Result<(), ConfigError> {
        let keys: Vec<KeyWithModifier> = keys_from_kdl!(global_unbind);
        for mode in keybinds_from_config.0.values_mut() {
            for key in &keys {
                mode.remove(&key);
            }
        }
        Ok(())
    }
    fn input_mode_keybindings<'a>(
        mode: &KdlNode,
        keybinds_from_config: &'a mut Keybinds,
    ) -> Result<&'a mut HashMap<KeyWithModifier, Vec<Action>>, ConfigError> {
        let mode_name = kdl_name!(mode);
        let input_mode = InputMode::from_str(mode_name).map_err(|_| {
            ConfigError::new_kdl_error(
                format!("Invalid mode: '{}'", mode_name),
                mode.name().span().offset(),
                mode.name().span().len(),
            )
        })?;
        let input_mode_keybinds = keybinds_from_config.get_input_mode_mut(&input_mode);
        let clear_defaults_for_mode = kdl_arg_is_truthy!(mode, "clear-defaults");
        if clear_defaults_for_mode {
            input_mode_keybinds.clear();
        }
        Ok(input_mode_keybinds)
    }
    pub fn from_string(
        stringified_keybindings: String,
        base_keybinds: Keybinds,
        config_options: &Options,
    ) -> Result<Self, ConfigError> {
        let document: KdlDocument = stringified_keybindings.parse()?;
        if let Some(kdl_keybinds) = document.get("keybinds") {
            Keybinds::from_kdl(&kdl_keybinds, base_keybinds, config_options)
        } else {
            Err(ConfigError::new_kdl_error(
                format!("Could not find keybinds node"),
                document.span().offset(),
                document.span().len(),
            ))
        }
    }
    // minimize keybind entries for serialization, so that duplicate entries will appear in
    // "shared" nodes later rather than once per mode
    fn minimize_entries(
        &self,
    ) -> BTreeMap<BTreeSet<InputMode>, BTreeMap<KeyWithModifier, Vec<Action>>> {
        let mut minimized: BTreeMap<BTreeSet<InputMode>, BTreeMap<KeyWithModifier, Vec<Action>>> =
            BTreeMap::new();
        let mut flattened: Vec<BTreeMap<KeyWithModifier, Vec<Action>>> = self
            .0
            .iter()
            .map(|(_input_mode, keybind)| keybind.clone().into_iter().collect())
            .collect();
        for keybind in flattened.drain(..) {
            for (key, actions) in keybind.into_iter() {
                let mut appears_in_modes: BTreeSet<InputMode> = BTreeSet::new();
                for (input_mode, keybinds) in self.0.iter() {
                    if keybinds.get(&key) == Some(&actions) {
                        appears_in_modes.insert(*input_mode);
                    }
                }
                minimized
                    .entry(appears_in_modes)
                    .or_insert_with(Default::default)
                    .insert(key, actions);
            }
        }
        minimized
    }
    fn serialize_mode_title_node(&self, input_modes: &BTreeSet<InputMode>) -> KdlNode {
        let all_modes: Vec<InputMode> = InputMode::iter().collect();
        let total_input_mode_count = all_modes.len();
        if input_modes.len() == 1 {
            let input_mode_name =
                format!("{:?}", input_modes.iter().next().unwrap()).to_lowercase();
            KdlNode::new(input_mode_name)
        } else if input_modes.len() == total_input_mode_count {
            KdlNode::new("shared")
        } else if input_modes.len() < total_input_mode_count / 2 {
            let mut node = KdlNode::new("shared_among");
            for input_mode in input_modes {
                node.push(format!("{:?}", input_mode).to_lowercase());
            }
            node
        } else {
            let mut node = KdlNode::new("shared_except");
            let mut modes = all_modes.clone();
            for input_mode in input_modes {
                modes.retain(|m| m != input_mode)
            }
            for mode in modes {
                node.push(format!("{:?}", mode).to_lowercase());
            }
            node
        }
    }
    fn serialize_mode_keybinds(
        &self,
        keybinds: &BTreeMap<KeyWithModifier, Vec<Action>>,
    ) -> KdlDocument {
        let mut mode_keybinds = KdlDocument::new();
        for keybind in keybinds {
            let mut keybind_node = KdlNode::new("bind");
            keybind_node.push(keybind.0.to_kdl());
            let mut actions = KdlDocument::new();
            let mut actions_have_children = false;
            for action in keybind.1 {
                if let Some(kdl_action) = action.to_kdl() {
                    if kdl_action.children().is_some() {
                        actions_have_children = true;
                    }
                    actions.nodes_mut().push(kdl_action);
                }
            }
            if !actions_have_children {
                for action in actions.nodes_mut() {
                    action.set_leading("");
                    action.set_trailing("; ");
                }
                actions.set_leading(" ");
                actions.set_trailing("");
            }
            keybind_node.set_children(actions);
            mode_keybinds.nodes_mut().push(keybind_node);
        }
        mode_keybinds
    }
    pub fn to_kdl(&self, should_clear_defaults: bool) -> KdlNode {
        let mut keybinds_node = KdlNode::new("keybinds");
        if should_clear_defaults {
            keybinds_node.insert("clear-defaults", true);
        }
        let mut minimized = self.minimize_entries();
        let mut keybinds_children = KdlDocument::new();

        macro_rules! encode_single_input_mode {
            ($mode_name:ident) => {{
                if let Some(keybinds) = minimized.remove(&BTreeSet::from([InputMode::$mode_name])) {
                    let mut mode_node =
                        KdlNode::new(format!("{:?}", InputMode::$mode_name).to_lowercase());
                    let mode_keybinds = self.serialize_mode_keybinds(&keybinds);
                    mode_node.set_children(mode_keybinds);
                    keybinds_children.nodes_mut().push(mode_node);
                }
            }};
        }
        // we do this explicitly so that the sorting order of modes in the config is more Human
        // readable - this is actually less code (and clearer) than implementing Ord in this case
        encode_single_input_mode!(Normal);
        encode_single_input_mode!(Locked);
        encode_single_input_mode!(Pane);
        encode_single_input_mode!(Tab);
        encode_single_input_mode!(Resize);
        encode_single_input_mode!(Move);
        encode_single_input_mode!(Scroll);
        encode_single_input_mode!(Search);
        encode_single_input_mode!(Session);

        for (input_modes, keybinds) in minimized {
            if input_modes.is_empty() {
                log::error!("invalid input mode for keybinds: {:#?}", keybinds);
                continue;
            }
            let mut mode_node = self.serialize_mode_title_node(&input_modes);
            let mode_keybinds = self.serialize_mode_keybinds(&keybinds);
            mode_node.set_children(mode_keybinds);
            keybinds_children.nodes_mut().push(mode_node);
        }
        keybinds_node.set_children(keybinds_children);
        keybinds_node
    }
}

impl KeyWithModifier {
    pub fn to_kdl(&self) -> String {
        if self.key_modifiers.is_empty() {
            self.bare_key.to_kdl()
        } else {
            format!(
                "{} {}",
                self.key_modifiers
                    .iter()
                    .map(|m| m.to_string())
                    .collect::<Vec<_>>()
                    .join(" "),
                self.bare_key.to_kdl()
            )
        }
    }
}

impl BareKey {
    pub fn to_kdl(&self) -> String {
        match self {
            BareKey::PageDown => format!("PageDown"),
            BareKey::PageUp => format!("PageUp"),
            BareKey::Left => format!("left"),
            BareKey::Down => format!("down"),
            BareKey::Up => format!("up"),
            BareKey::Right => format!("right"),
            BareKey::Home => format!("home"),
            BareKey::End => format!("end"),
            BareKey::Backspace => format!("backspace"),
            BareKey::Delete => format!("del"),
            BareKey::Insert => format!("insert"),
            BareKey::F(index) => format!("F{}", index),
            BareKey::Char(' ') => format!("space"),
            BareKey::Char(character) => format!("{}", character),
            BareKey::Tab => format!("tab"),
            BareKey::Esc => format!("esc"),
            BareKey::Enter => format!("enter"),
            BareKey::CapsLock => format!("capslock"),
            BareKey::ScrollLock => format!("scrolllock"),
            BareKey::NumLock => format!("numlock"),
            BareKey::PrintScreen => format!("printscreen"),
            BareKey::Pause => format!("pause"),
            BareKey::Menu => format!("menu"),
        }
    }
}

impl Config {
    pub fn from_kdl(kdl_config: &str, base_config: Option<Config>) -> Result<Config, ConfigError> {
        let mut config = base_config.unwrap_or_else(|| Config::default());
        let kdl_config: KdlDocument = kdl_config.parse()?;

        let config_options = Options::from_kdl(&kdl_config)?;
        config.options = config.options.merge(config_options);

        // TODO: handle cases where we have more than one of these blocks (eg. two "keybinds")
        // this should give an informative parsing error
        if let Some(kdl_keybinds) = kdl_config.get("keybinds") {
            config.keybinds = Keybinds::from_kdl(&kdl_keybinds, config.keybinds, &config.options)?;
        }
        if let Some(kdl_themes) = kdl_config.get("themes") {
            let sourced_from_external_file = false;
            let config_themes = Themes::from_kdl(kdl_themes, sourced_from_external_file)?;
            config.themes = config.themes.merge(config_themes);
        }
        if let Some(kdl_plugin_aliases) = kdl_config.get("plugins") {
            let config_plugins = PluginAliases::from_kdl(kdl_plugin_aliases)?;
            config.plugins.merge(config_plugins);
        }
        if let Some(kdl_load_plugins) = kdl_config.get("load_plugins") {
            let load_plugins = load_plugins_from_kdl(kdl_load_plugins)?;
            config.background_plugins = load_plugins;
        }
        if let Some(kdl_ui_config) = kdl_config.get("ui") {
            let config_ui = UiConfig::from_kdl(&kdl_ui_config)?;
            config.ui = config.ui.merge(config_ui);
        }
        if let Some(env_config) = kdl_config.get("env") {
            let config_env = EnvironmentVariables::from_kdl(&env_config)?;
            config.env = config.env.merge(config_env);
        }
        if let Some(web_client_config) = kdl_config.get("web_client") {
            let config_web_client = WebClientConfig::from_kdl(&web_client_config)?;
            config.web_client = config.web_client.merge(config_web_client);
        }
        Ok(config)
    }
    pub fn to_string(&self, add_comments: bool) -> String {
        let mut document = KdlDocument::new();

        let clear_defaults = true;
        let keybinds = self.keybinds.to_kdl(clear_defaults);
        document.nodes_mut().push(keybinds);

        if let Some(themes) = self.themes.to_kdl() {
            document.nodes_mut().push(themes);
        }

        let plugins = self.plugins.to_kdl(add_comments);
        document.nodes_mut().push(plugins);

        let load_plugins = load_plugins_to_kdl(&self.background_plugins, add_comments);
        document.nodes_mut().push(load_plugins);

        if let Some(ui_config) = self.ui.to_kdl() {
            document.nodes_mut().push(ui_config);
        }

        if let Some(env) = self.env.to_kdl() {
            document.nodes_mut().push(env);
        }

        document.nodes_mut().push(self.web_client.to_kdl());

        document
            .nodes_mut()
            .append(&mut self.options.to_kdl(add_comments));

        document.to_string()
    }
}

impl PluginAliases {
    pub fn from_kdl(kdl_plugin_aliases: &KdlNode) -> Result<PluginAliases, ConfigError> {
        let mut aliases: BTreeMap<String, RunPlugin> = BTreeMap::new();
        if let Some(kdl_plugin_aliases) = kdl_children_nodes!(kdl_plugin_aliases) {
            for alias_definition in kdl_plugin_aliases {
                let alias_name = kdl_name!(alias_definition);
                if let Some(string_url) =
                    kdl_get_string_property_or_child_value!(alias_definition, "location")
                {
                    let configuration =
                        KdlLayoutParser::parse_plugin_user_configuration(&alias_definition)?;
                    let initial_cwd =
                        kdl_get_string_property_or_child_value!(alias_definition, "cwd")
                            .map(|s| PathBuf::from(s));
                    let run_plugin = RunPlugin::from_url(string_url)?
                        .with_configuration(configuration.inner().clone())
                        .with_initial_cwd(initial_cwd);
                    aliases.insert(alias_name.to_owned(), run_plugin);
                }
            }
        }
        Ok(PluginAliases { aliases })
    }
    pub fn to_kdl(&self, add_comments: bool) -> KdlNode {
        let mut plugins = KdlNode::new("plugins");
        let mut plugins_children = KdlDocument::new();
        for (alias_name, plugin_alias) in self.aliases.iter() {
            let mut plugin_alias_node = KdlNode::new(alias_name.clone());
            let mut plugin_alias_children = KdlDocument::new();
            let location_string = plugin_alias.location.display();

            plugin_alias_node.insert("location", location_string);
            let cwd = plugin_alias.initial_cwd.as_ref();
            let mut has_children = false;
            if let Some(cwd) = cwd {
                has_children = true;
                let mut cwd_node = KdlNode::new("cwd");
                cwd_node.push(cwd.display().to_string());
                plugin_alias_children.nodes_mut().push(cwd_node);
            }
            let configuration = plugin_alias.configuration.inner();
            if !configuration.is_empty() {
                has_children = true;
                for (config_key, config_value) in configuration {
                    let mut node = KdlNode::new(config_key.to_owned());
                    if config_value == "true" {
                        node.push(KdlValue::Bool(true));
                    } else if config_value == "false" {
                        node.push(KdlValue::Bool(false));
                    } else {
                        node.push(config_value.to_string());
                    }
                    plugin_alias_children.nodes_mut().push(node);
                }
            }
            if has_children {
                plugin_alias_node.set_children(plugin_alias_children);
            }
            plugins_children.nodes_mut().push(plugin_alias_node);
        }
        plugins.set_children(plugins_children);

        if add_comments {
            plugins.set_leading(format!(
                "\n{}\n{}\n",
                "// Plugin aliases - can be used to change the implementation of Zellij",
                "// changing these requires a restart to take effect",
            ));
        }
        plugins
    }
}

pub fn load_plugins_to_kdl(
    background_plugins: &HashSet<RunPluginOrAlias>,
    add_comments: bool,
) -> KdlNode {
    let mut load_plugins = KdlNode::new("load_plugins");
    let mut load_plugins_children = KdlDocument::new();
    for run_plugin_or_alias in background_plugins.iter() {
        let mut background_plugin_node = KdlNode::new(run_plugin_or_alias.location_string());
        let mut background_plugin_children = KdlDocument::new();

        let cwd = match run_plugin_or_alias {
            RunPluginOrAlias::RunPlugin(run_plugin) => run_plugin.initial_cwd.clone(),
            RunPluginOrAlias::Alias(plugin_alias) => plugin_alias.initial_cwd.clone(),
        };
        let mut has_children = false;
        if let Some(cwd) = cwd.as_ref() {
            has_children = true;
            let mut cwd_node = KdlNode::new("cwd");
            cwd_node.push(cwd.display().to_string());
            background_plugin_children.nodes_mut().push(cwd_node);
        }
        let configuration = match run_plugin_or_alias {
            RunPluginOrAlias::RunPlugin(run_plugin) => {
                Some(run_plugin.configuration.inner().clone())
            },
            RunPluginOrAlias::Alias(plugin_alias) => plugin_alias
                .configuration
                .as_ref()
                .map(|c| c.inner().clone()),
        };
        if let Some(configuration) = configuration {
            if !configuration.is_empty() {
                has_children = true;
                for (config_key, config_value) in configuration {
                    let mut node = KdlNode::new(config_key.to_owned());
                    if config_value == "true" {
                        node.push(KdlValue::Bool(true));
                    } else if config_value == "false" {
                        node.push(KdlValue::Bool(false));
                    } else {
                        node.push(config_value.to_string());
                    }
                    background_plugin_children.nodes_mut().push(node);
                }
            }
        }
        if has_children {
            background_plugin_node.set_children(background_plugin_children);
        }
        load_plugins_children
            .nodes_mut()
            .push(background_plugin_node);
    }
    load_plugins.set_children(load_plugins_children);

    if add_comments {
        load_plugins.set_leading(format!(
            "\n{}\n{}\n{}\n",
            "// Plugins to load in the background when a new session starts",
            "// eg. \"file:/path/to/my-plugin.wasm\"",
            "// eg. \"https://example.com/my-plugin.wasm\"",
        ));
    }
    load_plugins
}

fn load_plugins_from_kdl(
    kdl_load_plugins: &KdlNode,
) -> Result<HashSet<RunPluginOrAlias>, ConfigError> {
    let mut load_plugins: HashSet<RunPluginOrAlias> = HashSet::new();
    if let Some(kdl_load_plugins) = kdl_children_nodes!(kdl_load_plugins) {
        for plugin_block in kdl_load_plugins {
            let url_node = plugin_block.name();
            let string_url = url_node.value();
            let configuration = KdlLayoutParser::parse_plugin_user_configuration(&plugin_block)?;
            let cwd = kdl_get_string_property_or_child_value!(&plugin_block, "cwd")
                .map(|s| PathBuf::from(s));
            let run_plugin_or_alias = RunPluginOrAlias::from_url(
                &string_url,
                &Some(configuration.inner().clone()),
                None,
                cwd.clone(),
            )
            .map_err(|e| {
                ConfigError::new_kdl_error(
                    format!("Failed to parse plugin: {}", e),
                    url_node.span().offset(),
                    url_node.span().len(),
                )
            })?
            .with_initial_cwd(cwd);
            load_plugins.insert(run_plugin_or_alias);
        }
    }
    Ok(load_plugins)
}

impl UiConfig {
    pub fn from_kdl(kdl_ui_config: &KdlNode) -> Result<UiConfig, ConfigError> {
        let mut ui_config = UiConfig::default();
        if let Some(pane_frames) = kdl_get_child!(kdl_ui_config, "pane_frames") {
            let rounded_corners =
                kdl_children_property_first_arg_as_bool!(pane_frames, "rounded_corners")
                    .unwrap_or(false);
            let hide_session_name =
                kdl_get_child_entry_bool_value!(pane_frames, "hide_session_name").unwrap_or(false);
            let frame_config = FrameConfig {
                rounded_corners,
                hide_session_name,
            };
            ui_config.pane_frames = frame_config;
        }
        Ok(ui_config)
    }
    pub fn to_kdl(&self) -> Option<KdlNode> {
        let mut ui_config = KdlNode::new("ui");
        let mut ui_config_children = KdlDocument::new();
        let mut frame_config = KdlNode::new("pane_frames");
        let mut frame_config_children = KdlDocument::new();
        let mut has_ui_config = false;
        if self.pane_frames.rounded_corners {
            has_ui_config = true;
            let mut rounded_corners = KdlNode::new("rounded_corners");
            rounded_corners.push(KdlValue::Bool(true));
            frame_config_children.nodes_mut().push(rounded_corners);
        }
        if self.pane_frames.hide_session_name {
            has_ui_config = true;
            let mut hide_session_name = KdlNode::new("hide_session_name");
            hide_session_name.push(KdlValue::Bool(true));
            frame_config_children.nodes_mut().push(hide_session_name);
        }
        if has_ui_config {
            frame_config.set_children(frame_config_children);
            ui_config_children.nodes_mut().push(frame_config);
            ui_config.set_children(ui_config_children);
            Some(ui_config)
        } else {
            None
        }
    }
}

impl Themes {
    fn style_declaration_from_node(
        style_node: &KdlNode,
        style_descriptor: &str,
    ) -> Result<Option<StyleDeclaration>, ConfigError> {
        let descriptor_node = kdl_child_with_name!(style_node, style_descriptor);

        match descriptor_node {
            Some(descriptor) => {
                let colors = kdl_children_or_error!(
                    descriptor,
                    format!("Missing colors for {}", style_descriptor)
                );
                Ok(Some(StyleDeclaration {
                    base: PaletteColor::try_from(("base", colors))?,
                    background: PaletteColor::try_from(("background", colors)).unwrap_or_default(),
                    emphasis_0: PaletteColor::try_from(("emphasis_0", colors))?,
                    emphasis_1: PaletteColor::try_from(("emphasis_1", colors))?,
                    emphasis_2: PaletteColor::try_from(("emphasis_2", colors))?,
                    emphasis_3: PaletteColor::try_from(("emphasis_3", colors))?,
                }))
            },
            None => Ok(None),
        }
    }

    fn multiplayer_colors(style_node: &KdlNode) -> Result<MultiplayerColors, ConfigError> {
        let descriptor_node = kdl_child_with_name!(style_node, "multiplayer_user_colors");
        match descriptor_node {
            Some(descriptor) => {
                let colors = kdl_children_or_error!(
                    descriptor,
                    format!("Missing colors for {}", "multiplayer_user_colors")
                );
                Ok(MultiplayerColors {
                    player_1: PaletteColor::try_from(("player_1", colors))
                        .unwrap_or(DEFAULT_STYLES.multiplayer_user_colors.player_1),
                    player_2: PaletteColor::try_from(("player_2", colors))
                        .unwrap_or(DEFAULT_STYLES.multiplayer_user_colors.player_2),
                    player_3: PaletteColor::try_from(("player_3", colors))
                        .unwrap_or(DEFAULT_STYLES.multiplayer_user_colors.player_3),
                    player_4: PaletteColor::try_from(("player_4", colors))
                        .unwrap_or(DEFAULT_STYLES.multiplayer_user_colors.player_4),
                    player_5: PaletteColor::try_from(("player_5", colors))
                        .unwrap_or(DEFAULT_STYLES.multiplayer_user_colors.player_5),
                    player_6: PaletteColor::try_from(("player_6", colors))
                        .unwrap_or(DEFAULT_STYLES.multiplayer_user_colors.player_6),
                    player_7: PaletteColor::try_from(("player_7", colors))
                        .unwrap_or(DEFAULT_STYLES.multiplayer_user_colors.player_7),
                    player_8: PaletteColor::try_from(("player_8", colors))
                        .unwrap_or(DEFAULT_STYLES.multiplayer_user_colors.player_8),
                    player_9: PaletteColor::try_from(("player_9", colors))
                        .unwrap_or(DEFAULT_STYLES.multiplayer_user_colors.player_9),
                    player_10: PaletteColor::try_from(("player_10", colors))
                        .unwrap_or(DEFAULT_STYLES.multiplayer_user_colors.player_10),
                })
            },
            None => Ok(DEFAULT_STYLES.multiplayer_user_colors),
        }
    }

    pub fn from_kdl(
        themes_from_kdl: &KdlNode,
        sourced_from_external_file: bool,
    ) -> Result<Self, ConfigError> {
        let mut themes: HashMap<String, Theme> = HashMap::new();
        for theme_config in kdl_children_nodes_or_error!(themes_from_kdl, "no themes found") {
            let theme_name = kdl_name!(theme_config);
            let theme_colors = kdl_children_or_error!(theme_config, "empty theme");
            let palette_color_names = HashSet::from([
                "fg", "bg", "red", "green", "blue", "yellow", "magenta", "orange", "cyan", "black",
                "white",
            ]);
            let theme = if theme_colors
                .nodes()
                .iter()
                .all(|n| palette_color_names.contains(n.name().value()))
            {
                // Older palette based theme definition
                let palette = Palette {
                    fg: PaletteColor::try_from(("fg", theme_colors))?,
                    bg: PaletteColor::try_from(("bg", theme_colors))?,
                    red: PaletteColor::try_from(("red", theme_colors))?,
                    green: PaletteColor::try_from(("green", theme_colors))?,
                    yellow: PaletteColor::try_from(("yellow", theme_colors))?,
                    blue: PaletteColor::try_from(("blue", theme_colors))?,
                    magenta: PaletteColor::try_from(("magenta", theme_colors))?,
                    orange: PaletteColor::try_from(("orange", theme_colors))?,
                    cyan: PaletteColor::try_from(("cyan", theme_colors))?,
                    black: PaletteColor::try_from(("black", theme_colors))?,
                    white: PaletteColor::try_from(("white", theme_colors))?,
                    ..Default::default()
                };
                Theme {
                    palette: palette.into(),
                    sourced_from_external_file,
                }
            } else {
                // Newer theme definition with named styles
                let s = Styling {
                    text_unselected: Themes::style_declaration_from_node(
                        theme_config,
                        "text_unselected",
                    )
                    .map(|maybe_style| maybe_style.unwrap_or(DEFAULT_STYLES.text_unselected))?,
                    text_selected: Themes::style_declaration_from_node(
                        theme_config,
                        "text_selected",
                    )
                    .map(|maybe_style| maybe_style.unwrap_or(DEFAULT_STYLES.text_selected))?,
                    ribbon_unselected: Themes::style_declaration_from_node(
                        theme_config,
                        "ribbon_unselected",
                    )
                    .map(|maybe_style| maybe_style.unwrap_or(DEFAULT_STYLES.ribbon_unselected))?,
                    ribbon_selected: Themes::style_declaration_from_node(
                        theme_config,
                        "ribbon_selected",
                    )
                    .map(|maybe_style| maybe_style.unwrap_or(DEFAULT_STYLES.ribbon_selected))?,
                    table_title: Themes::style_declaration_from_node(theme_config, "table_title")
                        .map(|maybe_style| {
                        maybe_style.unwrap_or(DEFAULT_STYLES.table_title)
                    })?,
                    table_cell_unselected: Themes::style_declaration_from_node(
                        theme_config,
                        "table_cell_unselected",
                    )
                    .map(|maybe_style| {
                        maybe_style.unwrap_or(DEFAULT_STYLES.table_cell_unselected)
                    })?,
                    table_cell_selected: Themes::style_declaration_from_node(
                        theme_config,
                        "table_cell_selected",
                    )
                    .map(|maybe_style| maybe_style.unwrap_or(DEFAULT_STYLES.table_cell_selected))?,
                    list_unselected: Themes::style_declaration_from_node(
                        theme_config,
                        "list_unselected",
                    )
                    .map(|maybe_style| maybe_style.unwrap_or(DEFAULT_STYLES.list_unselected))?,
                    list_selected: Themes::style_declaration_from_node(
                        theme_config,
                        "list_selected",
                    )
                    .map(|maybe_style| maybe_style.unwrap_or(DEFAULT_STYLES.list_selected))?,
                    frame_unselected: Themes::style_declaration_from_node(
                        theme_config,
                        "frame_unselected",
                    )?,
                    frame_selected: Themes::style_declaration_from_node(
                        theme_config,
                        "frame_selected",
                    )
                    .map(|maybe_style| maybe_style.unwrap_or(DEFAULT_STYLES.frame_selected))?,
                    frame_highlight: Themes::style_declaration_from_node(
                        theme_config,
                        "frame_highlight",
                    )
                    .map(|maybe_style| maybe_style.unwrap_or(DEFAULT_STYLES.frame_highlight))?,
                    exit_code_success: Themes::style_declaration_from_node(
                        theme_config,
                        "exit_code_success",
                    )
                    .map(|maybe_style| maybe_style.unwrap_or(DEFAULT_STYLES.exit_code_success))?,
                    exit_code_error: Themes::style_declaration_from_node(
                        theme_config,
                        "exit_code_error",
                    )
                    .map(|maybe_style| maybe_style.unwrap_or(DEFAULT_STYLES.exit_code_error))?,
                    multiplayer_user_colors: Themes::multiplayer_colors(theme_config)
                        .unwrap_or_default(),
                };

                Theme {
                    palette: s,
                    sourced_from_external_file,
                }
            };
            themes.insert(theme_name.into(), theme);
        }
        let themes = Themes::from_data(themes);
        Ok(themes)
    }

    pub fn from_string(
        raw_string: &String,
        sourced_from_external_file: bool,
    ) -> Result<Self, ConfigError> {
        let kdl_config: KdlDocument = raw_string.parse()?;
        let kdl_themes = kdl_config.get("themes").ok_or(ConfigError::new_kdl_error(
            "No theme node found in file".into(),
            kdl_config.span().offset(),
            kdl_config.span().len(),
        ))?;
        let all_themes_in_file = Themes::from_kdl(kdl_themes, sourced_from_external_file)?;
        Ok(all_themes_in_file)
    }

    pub fn from_path(path_to_theme_file: PathBuf) -> Result<Self, ConfigError> {
        // String is the theme name
        let kdl_config = std::fs::read_to_string(&path_to_theme_file)
            .map_err(|e| ConfigError::IoPath(e, path_to_theme_file.clone()))?;
        let sourced_from_external_file = true;
        Themes::from_string(&kdl_config, sourced_from_external_file).map_err(|e| match e {
            ConfigError::KdlError(kdl_error) => ConfigError::KdlError(
                kdl_error.add_src(path_to_theme_file.display().to_string(), kdl_config),
            ),
            e => e,
        })
    }

    pub fn from_dir(path_to_theme_dir: PathBuf) -> Result<Self, ConfigError> {
        let mut themes = Themes::default();
        for entry in std::fs::read_dir(&path_to_theme_dir)
            .map_err(|e| ConfigError::IoPath(e, path_to_theme_dir.clone()))?
        {
            let entry = entry.map_err(|e| ConfigError::IoPath(e, path_to_theme_dir.clone()))?;
            let path = entry.path();
            if let Some(extension) = path.extension() {
                if extension == "kdl" {
                    themes = themes.merge(Themes::from_path(path)?);
                }
            }
        }
        Ok(themes)
    }
    pub fn to_kdl(&self) -> Option<KdlNode> {
        let mut theme_node = KdlNode::new("themes");
        let mut themes = KdlDocument::new();
        let mut has_themes = false;
        let sorted_themes: BTreeMap<String, Theme> = self.inner().clone().into_iter().collect();
        for (theme_name, theme) in sorted_themes {
            if theme.sourced_from_external_file {
                // we do not serialize themes that have been defined in external files so as not to
                // clog up the configuration file definitions
                continue;
            }
            has_themes = true;
            let mut current_theme_node = KdlNode::new(theme_name.clone());
            let mut current_theme_node_children = KdlDocument::new();

            current_theme_node_children
                .nodes_mut()
                .push(theme.palette.text_unselected.to_kdl("text_unselected"));
            current_theme_node_children
                .nodes_mut()
                .push(theme.palette.text_selected.to_kdl("text_selected"));
            current_theme_node_children
                .nodes_mut()
                .push(theme.palette.ribbon_selected.to_kdl("ribbon_selected"));
            current_theme_node_children
                .nodes_mut()
                .push(theme.palette.ribbon_unselected.to_kdl("ribbon_unselected"));
            current_theme_node_children
                .nodes_mut()
                .push(theme.palette.table_title.to_kdl("table_title"));
            current_theme_node_children.nodes_mut().push(
                theme
                    .palette
                    .table_cell_selected
                    .to_kdl("table_cell_selected"),
            );
            current_theme_node_children.nodes_mut().push(
                theme
                    .palette
                    .table_cell_unselected
                    .to_kdl("table_cell_unselected"),
            );
            current_theme_node_children
                .nodes_mut()
                .push(theme.palette.list_selected.to_kdl("list_selected"));
            current_theme_node_children
                .nodes_mut()
                .push(theme.palette.list_unselected.to_kdl("list_unselected"));
            current_theme_node_children
                .nodes_mut()
                .push(theme.palette.frame_selected.to_kdl("frame_selected"));

            match theme.palette.frame_unselected {
                None => {},
                Some(frame_unselected_style) => {
                    current_theme_node_children
                        .nodes_mut()
                        .push(frame_unselected_style.to_kdl("frame_unselected"));
                },
            }
            current_theme_node_children
                .nodes_mut()
                .push(theme.palette.frame_highlight.to_kdl("frame_highlight"));
            current_theme_node_children
                .nodes_mut()
                .push(theme.palette.exit_code_success.to_kdl("exit_code_success"));
            current_theme_node_children
                .nodes_mut()
                .push(theme.palette.exit_code_error.to_kdl("exit_code_error"));
            current_theme_node_children
                .nodes_mut()
                .push(theme.palette.multiplayer_user_colors.to_kdl());
            current_theme_node.set_children(current_theme_node_children);
            themes.nodes_mut().push(current_theme_node);
        }
        if has_themes {
            theme_node.set_children(themes);
            Some(theme_node)
        } else {
            None
        }
    }
}

impl PermissionCache {
    pub fn from_string(raw_string: String) -> Result<GrantedPermission, ConfigError> {
        let kdl_document: KdlDocument = raw_string.parse()?;

        let mut granted_permission = GrantedPermission::default();

        for node in kdl_document.nodes() {
            if let Some(children) = node.children() {
                let key = kdl_name!(node);
                let permissions: Vec<PermissionType> = children
                    .nodes()
                    .iter()
                    .filter_map(|p| {
                        let v = kdl_name!(p);
                        PermissionType::from_str(v).ok()
                    })
                    .collect();

                granted_permission.insert(key.into(), permissions);
            }
        }

        Ok(granted_permission)
    }

    pub fn to_string(granted: &GrantedPermission) -> String {
        let mut kdl_doucment = KdlDocument::new();

        granted.iter().for_each(|(k, v)| {
            let mut node = KdlNode::new(k.as_str());
            let mut children = KdlDocument::new();

            let permissions: HashSet<PermissionType> = v.clone().into_iter().collect();
            permissions.iter().for_each(|f| {
                let n = KdlNode::new(f.to_string().as_str());
                children.nodes_mut().push(n);
            });

            node.set_children(children);
            kdl_doucment.nodes_mut().push(node);
        });

        kdl_doucment.fmt();
        kdl_doucment.to_string()
    }
}

impl SessionInfo {
    pub fn from_string(raw_session_info: &str, current_session_name: &str) -> Result<Self, String> {
        let kdl_document: KdlDocument = raw_session_info
            .parse()
            .map_err(|e| format!("Failed to parse kdl document: {}", e))?;
        let name = kdl_document
            .get("name")
            .and_then(|n| n.entries().iter().next())
            .and_then(|e| e.value().as_string())
            .map(|s| s.to_owned())
            .ok_or("Failed to parse session name")?;
        let connected_clients = kdl_document
            .get("connected_clients")
            .and_then(|n| n.entries().iter().next())
            .and_then(|e| e.value().as_i64())
            .map(|c| c as usize)
            .ok_or("Failed to parse connected_clients")?;
        let tabs: Vec<TabInfo> = kdl_document
            .get("tabs")
            .and_then(|t| t.children())
            .and_then(|c| {
                let mut tab_nodes = vec![];
                for tab_node in c.nodes() {
                    if let Some(tab) = tab_node.children() {
                        tab_nodes.push(TabInfo::decode_from_kdl(tab).ok()?);
                    }
                }
                Some(tab_nodes)
            })
            .ok_or("Failed to parse tabs")?;
        let panes: PaneManifest = kdl_document
            .get("panes")
            .and_then(|p| p.children())
            .map(|p| PaneManifest::decode_from_kdl(p))
            .ok_or("Failed to parse panes")?;
        let available_layouts: Vec<LayoutInfo> = kdl_document
            .get("available_layouts")
            .and_then(|p| p.children())
            .map(|e| {
                e.nodes()
                    .iter()
                    .filter_map(|n| {
                        let layout_name = n.name().value().to_owned();
                        let layout_source = n
                            .entries()
                            .iter()
                            .find(|e| e.name().map(|n| n.value()) == Some("source"))
                            .and_then(|e| e.value().as_string());
                        match layout_source {
                            Some(layout_source) => match layout_source {
                                "built-in" => Some(LayoutInfo::BuiltIn(layout_name)),
                                "file" => Some(LayoutInfo::File(layout_name)),
                                _ => None,
                            },
                            None => None,
                        }
                    })
                    .collect()
            })
            .ok_or("Failed to parse available_layouts")?;
        let web_client_count = kdl_document
            .get("web_client_count")
            .and_then(|n| n.entries().iter().next())
            .and_then(|e| e.value().as_i64())
            .map(|c| c as usize)
            .unwrap_or(0);
        let web_clients_allowed = kdl_document
            .get("web_clients_allowed")
            .and_then(|n| n.entries().iter().next())
            .and_then(|e| e.value().as_bool())
            .unwrap_or(false);
        let is_current_session = name == current_session_name;
        let mut tab_history = BTreeMap::new();
        if let Some(kdl_tab_history) = kdl_document.get("tab_history").and_then(|p| p.children()) {
            for client_node in kdl_tab_history.nodes() {
                if let Some(client_id) = client_node.children().and_then(|c| {
                    c.get("id")
                        .and_then(|c| c.entries().iter().next().and_then(|e| e.value().as_i64()))
                }) {
                    let mut history = vec![];
                    if let Some(history_entries) = client_node
                        .children()
                        .and_then(|c| c.get("history"))
                        .map(|h| h.entries())
                    {
                        for entry in history_entries {
                            if let Some(entry) = entry.value().as_i64() {
                                history.push(entry as usize);
                            }
                        }
                    }
                    tab_history.insert(client_id as u16, history);
                }
            }
        }
        Ok(SessionInfo {
            name,
            tabs,
            panes,
            connected_clients,
            is_current_session,
            available_layouts,
            web_client_count,
            web_clients_allowed,
            plugins: Default::default(), // we do not serialize plugin information
            tab_history,
        })
    }
    pub fn to_string(&self) -> String {
        let mut kdl_document = KdlDocument::new();

        let mut name = KdlNode::new("name");
        name.push(self.name.clone());

        let mut connected_clients = KdlNode::new("connected_clients");
        connected_clients.push(self.connected_clients as i64);

        let mut tabs = KdlNode::new("tabs");
        let mut tab_children = KdlDocument::new();
        for tab_info in &self.tabs {
            let mut tab = KdlNode::new("tab");
            let kdl_tab_info = tab_info.encode_to_kdl();
            tab.set_children(kdl_tab_info);
            tab_children.nodes_mut().push(tab);
        }
        tabs.set_children(tab_children);

        let mut panes = KdlNode::new("panes");
        panes.set_children(self.panes.encode_to_kdl());

        let mut web_client_count = KdlNode::new("web_client_count");
        web_client_count.push(self.web_client_count as i64);

        let mut web_clients_allowed = KdlNode::new("web_clients_allowed");
        web_clients_allowed.push(self.web_clients_allowed);

        let mut available_layouts = KdlNode::new("available_layouts");
        let mut available_layouts_children = KdlDocument::new();
        for layout_info in &self.available_layouts {
            let (layout_name, layout_source) = match layout_info {
                LayoutInfo::File(name) => (name.clone(), "file"),
                LayoutInfo::BuiltIn(name) => (name.clone(), "built-in"),
                LayoutInfo::Url(url) => (url.clone(), "url"),
                LayoutInfo::Stringified(_stringified) => ("stringified-layout".to_owned(), "N/A"),
            };
            let mut layout_node = KdlNode::new(format!("{}", layout_name));
            let layout_source = KdlEntry::new_prop("source", layout_source);
            layout_node.entries_mut().push(layout_source);
            available_layouts_children.nodes_mut().push(layout_node);
        }
        available_layouts.set_children(available_layouts_children);

        let mut tab_history = KdlNode::new("tab_history");
        let mut tab_history_children = KdlDocument::new();
        for (client_id, client_tab_history) in &self.tab_history {
            let mut client_document = KdlDocument::new();
            let mut client_node = KdlNode::new("client");
            let mut id = KdlNode::new("id");
            id.push(*client_id as i64);
            client_document.nodes_mut().push(id);
            let mut history = KdlNode::new("history");
            for entry in client_tab_history {
                history.push(*entry as i64);
            }
            client_document.nodes_mut().push(history);
            client_node.set_children(client_document);
            tab_history_children.nodes_mut().push(client_node);
        }
        tab_history.set_children(tab_history_children);

        kdl_document.nodes_mut().push(name);
        kdl_document.nodes_mut().push(tabs);
        kdl_document.nodes_mut().push(panes);
        kdl_document.nodes_mut().push(connected_clients);
        kdl_document.nodes_mut().push(web_clients_allowed);
        kdl_document.nodes_mut().push(web_client_count);
        kdl_document.nodes_mut().push(available_layouts);
        kdl_document.nodes_mut().push(tab_history);
        kdl_document.fmt();
        kdl_document.to_string()
    }
}

impl TabInfo {
    pub fn decode_from_kdl(kdl_document: &KdlDocument) -> Result<Self, String> {
        macro_rules! int_node {
            ($name:expr, $type:ident) => {{
                kdl_document
                    .get($name)
                    .and_then(|n| n.entries().iter().next())
                    .and_then(|e| e.value().as_i64())
                    .map(|e| e as $type)
                    .ok_or(format!("Failed to parse tab {}", $name))?
            }};
        }
        macro_rules! string_node {
            ($name:expr) => {{
                kdl_document
                    .get($name)
                    .and_then(|n| n.entries().iter().next())
                    .and_then(|e| e.value().as_string())
                    .map(|s| s.to_owned())
                    .ok_or(format!("Failed to parse tab {}", $name))?
            }};
        }
        macro_rules! optional_string_node {
            ($name:expr) => {{
                kdl_document
                    .get($name)
                    .and_then(|n| n.entries().iter().next())
                    .and_then(|e| e.value().as_string())
                    .map(|s| s.to_owned())
            }};
        }
        macro_rules! optional_int_node {
            ($name:expr, $type:ident) => {{
                kdl_document
                    .get($name)
                    .and_then(|n| n.entries().iter().next())
                    .and_then(|e| e.value().as_i64())
                    .map(|e| e as $type)
            }};
        }
        macro_rules! bool_node {
            ($name:expr) => {{
                kdl_document
                    .get($name)
                    .and_then(|n| n.entries().iter().next())
                    .and_then(|e| e.value().as_bool())
                    .ok_or(format!("Failed to parse tab {}", $name))?
            }};
        }

        let position = int_node!("position", usize);
        let name = string_node!("name");
        let active = bool_node!("active");
        let panes_to_hide = int_node!("panes_to_hide", usize);
        let is_fullscreen_active = bool_node!("is_fullscreen_active");
        let is_sync_panes_active = bool_node!("is_sync_panes_active");
        let are_floating_panes_visible = bool_node!("are_floating_panes_visible");
        let mut other_focused_clients = vec![];
        if let Some(tab_other_focused_clients) = kdl_document
            .get("other_focused_clients")
            .map(|n| n.entries())
        {
            for entry in tab_other_focused_clients {
                if let Some(entry_parsed) = entry.value().as_i64() {
                    other_focused_clients.push(entry_parsed as u16);
                }
            }
        }
        let active_swap_layout_name = optional_string_node!("active_swap_layout_name");
        let viewport_rows = optional_int_node!("viewport_rows", usize).unwrap_or(0);
        let viewport_columns = optional_int_node!("viewport_columns", usize).unwrap_or(0);
        let display_area_rows = optional_int_node!("display_area_rows", usize).unwrap_or(0);
        let display_area_columns = optional_int_node!("display_area_columns", usize).unwrap_or(0);
        let is_swap_layout_dirty = bool_node!("is_swap_layout_dirty");
        let selectable_tiled_panes_count =
            optional_int_node!("selectable_tiled_panes_count", usize).unwrap_or(0);
        let selectable_floating_panes_count =
            optional_int_node!("selectable_floating_panes_count", usize).unwrap_or(0);
        Ok(TabInfo {
            position,
            name,
            active,
            panes_to_hide,
            is_fullscreen_active,
            is_sync_panes_active,
            are_floating_panes_visible,
            other_focused_clients,
            active_swap_layout_name,
            is_swap_layout_dirty,
            viewport_rows,
            viewport_columns,
            display_area_rows,
            display_area_columns,
            selectable_tiled_panes_count,
            selectable_floating_panes_count,
        })
    }
    pub fn encode_to_kdl(&self) -> KdlDocument {
        let mut kdl_doucment = KdlDocument::new();

        let mut position = KdlNode::new("position");
        position.push(self.position as i64);
        kdl_doucment.nodes_mut().push(position);

        let mut name = KdlNode::new("name");
        name.push(self.name.clone());
        kdl_doucment.nodes_mut().push(name);

        let mut active = KdlNode::new("active");
        active.push(self.active);
        kdl_doucment.nodes_mut().push(active);

        let mut panes_to_hide = KdlNode::new("panes_to_hide");
        panes_to_hide.push(self.panes_to_hide as i64);
        kdl_doucment.nodes_mut().push(panes_to_hide);

        let mut is_fullscreen_active = KdlNode::new("is_fullscreen_active");
        is_fullscreen_active.push(self.is_fullscreen_active);
        kdl_doucment.nodes_mut().push(is_fullscreen_active);

        let mut is_sync_panes_active = KdlNode::new("is_sync_panes_active");
        is_sync_panes_active.push(self.is_sync_panes_active);
        kdl_doucment.nodes_mut().push(is_sync_panes_active);

        let mut are_floating_panes_visible = KdlNode::new("are_floating_panes_visible");
        are_floating_panes_visible.push(self.are_floating_panes_visible);
        kdl_doucment.nodes_mut().push(are_floating_panes_visible);

        if !self.other_focused_clients.is_empty() {
            let mut other_focused_clients = KdlNode::new("other_focused_clients");
            for client_id in &self.other_focused_clients {
                other_focused_clients.push(*client_id as i64);
            }
            kdl_doucment.nodes_mut().push(other_focused_clients);
        }

        if let Some(active_swap_layout_name) = self.active_swap_layout_name.as_ref() {
            let mut active_swap_layout = KdlNode::new("active_swap_layout_name");
            active_swap_layout.push(active_swap_layout_name.to_string());
            kdl_doucment.nodes_mut().push(active_swap_layout);
        }

        let mut viewport_rows = KdlNode::new("viewport_rows");
        viewport_rows.push(self.viewport_rows as i64);
        kdl_doucment.nodes_mut().push(viewport_rows);

        let mut viewport_columns = KdlNode::new("viewport_columns");
        viewport_columns.push(self.viewport_columns as i64);
        kdl_doucment.nodes_mut().push(viewport_columns);

        let mut display_area_columns = KdlNode::new("display_area_columns");
        display_area_columns.push(self.display_area_columns as i64);
        kdl_doucment.nodes_mut().push(display_area_columns);

        let mut display_area_rows = KdlNode::new("display_area_rows");
        display_area_rows.push(self.display_area_rows as i64);
        kdl_doucment.nodes_mut().push(display_area_rows);

        let mut is_swap_layout_dirty = KdlNode::new("is_swap_layout_dirty");
        is_swap_layout_dirty.push(self.is_swap_layout_dirty);
        kdl_doucment.nodes_mut().push(is_swap_layout_dirty);

        let mut selectable_tiled_panes_count = KdlNode::new("selectable_tiled_panes_count");
        selectable_tiled_panes_count.push(self.selectable_tiled_panes_count as i64);
        kdl_doucment.nodes_mut().push(selectable_tiled_panes_count);

        let mut selectable_floating_panes_count = KdlNode::new("selectable_floating_panes_count");
        selectable_floating_panes_count.push(self.selectable_floating_panes_count as i64);
        kdl_doucment
            .nodes_mut()
            .push(selectable_floating_panes_count);

        kdl_doucment
    }
}

impl PaneManifest {
    pub fn decode_from_kdl(kdl_doucment: &KdlDocument) -> Self {
        let mut panes: HashMap<usize, Vec<PaneInfo>> = HashMap::new();
        for node in kdl_doucment.nodes() {
            if node.name().to_string() == "pane" {
                if let Some(pane_document) = node.children() {
                    if let Ok((tab_position, pane_info)) = PaneInfo::decode_from_kdl(pane_document)
                    {
                        let panes_in_tab_position =
                            panes.entry(tab_position).or_insert_with(Vec::new);
                        panes_in_tab_position.push(pane_info);
                    }
                }
            }
        }
        PaneManifest { panes }
    }
    pub fn encode_to_kdl(&self) -> KdlDocument {
        let mut kdl_doucment = KdlDocument::new();
        for (tab_position, panes) in &self.panes {
            for pane in panes {
                let mut pane_node = KdlNode::new("pane");
                let mut pane = pane.encode_to_kdl();

                let mut position_node = KdlNode::new("tab_position");
                position_node.push(*tab_position as i64);
                pane.nodes_mut().push(position_node);

                pane_node.set_children(pane);
                kdl_doucment.nodes_mut().push(pane_node);
            }
        }
        kdl_doucment
    }
}

impl PaneInfo {
    pub fn decode_from_kdl(kdl_document: &KdlDocument) -> Result<(usize, Self), String> {
        // usize is the tab position
        macro_rules! int_node {
            ($name:expr, $type:ident) => {{
                kdl_document
                    .get($name)
                    .and_then(|n| n.entries().iter().next())
                    .and_then(|e| e.value().as_i64())
                    .map(|e| e as $type)
                    .ok_or(format!("Failed to parse pane {}", $name))?
            }};
        }
        macro_rules! optional_int_node {
            ($name:expr, $type:ident) => {{
                kdl_document
                    .get($name)
                    .and_then(|n| n.entries().iter().next())
                    .and_then(|e| e.value().as_i64())
                    .map(|e| e as $type)
            }};
        }
        macro_rules! bool_node {
            ($name:expr) => {{
                kdl_document
                    .get($name)
                    .and_then(|n| n.entries().iter().next())
                    .and_then(|e| e.value().as_bool())
                    .ok_or(format!("Failed to parse pane {}", $name))?
            }};
        }
        macro_rules! string_node {
            ($name:expr) => {{
                kdl_document
                    .get($name)
                    .and_then(|n| n.entries().iter().next())
                    .and_then(|e| e.value().as_string())
                    .map(|s| s.to_owned())
                    .ok_or(format!("Failed to parse pane {}", $name))?
            }};
        }
        macro_rules! optional_string_node {
            ($name:expr) => {{
                kdl_document
                    .get($name)
                    .and_then(|n| n.entries().iter().next())
                    .and_then(|e| e.value().as_string())
                    .map(|s| s.to_owned())
            }};
        }
        let tab_position = int_node!("tab_position", usize);
        let id = int_node!("id", u32);

        let is_plugin = bool_node!("is_plugin");
        let is_focused = bool_node!("is_focused");
        let is_fullscreen = bool_node!("is_fullscreen");
        let is_floating = bool_node!("is_floating");
        let is_suppressed = bool_node!("is_suppressed");
        let title = string_node!("title");
        let exited = bool_node!("exited");
        let exit_status = optional_int_node!("exit_status", i32);
        let is_held = bool_node!("is_held");
        let pane_x = int_node!("pane_x", usize);
        let pane_content_x = int_node!("pane_content_x", usize);
        let pane_y = int_node!("pane_y", usize);
        let pane_content_y = int_node!("pane_content_y", usize);
        let pane_rows = int_node!("pane_rows", usize);
        let pane_content_rows = int_node!("pane_content_rows", usize);
        let pane_columns = int_node!("pane_columns", usize);
        let pane_content_columns = int_node!("pane_content_columns", usize);
        let cursor_coordinates_in_pane = kdl_document
            .get("cursor_coordinates_in_pane")
            .map(|n| {
                let mut entries = n.entries().iter();
                (entries.next(), entries.next())
            })
            .and_then(|(x, y)| {
                let x = x.and_then(|x| x.value().as_i64()).map(|x| x as usize);
                let y = y.and_then(|y| y.value().as_i64()).map(|y| y as usize);
                match (x, y) {
                    (Some(x), Some(y)) => Some((x, y)),
                    _ => None,
                }
            });
        let terminal_command = optional_string_node!("terminal_command");
        let plugin_url = optional_string_node!("plugin_url");
        let is_selectable = bool_node!("is_selectable");

        let pane_info = PaneInfo {
            id,
            is_plugin,
            is_focused,
            is_fullscreen,
            is_floating,
            is_suppressed,
            title,
            exited,
            exit_status,
            is_held,
            pane_x,
            pane_content_x,
            pane_y,
            pane_content_y,
            pane_rows,
            pane_content_rows,
            pane_columns,
            pane_content_columns,
            cursor_coordinates_in_pane,
            terminal_command,
            plugin_url,
            is_selectable,
            index_in_pane_group: Default::default(), // we don't serialize this
        };
        Ok((tab_position, pane_info))
    }
    pub fn encode_to_kdl(&self) -> KdlDocument {
        let mut kdl_doucment = KdlDocument::new();
        macro_rules! int_node {
            ($name:expr, $val:expr) => {{
                let mut att = KdlNode::new($name);
                att.push($val as i64);
                kdl_doucment.nodes_mut().push(att);
            }};
        }
        macro_rules! bool_node {
            ($name:expr, $val:expr) => {{
                let mut att = KdlNode::new($name);
                att.push($val);
                kdl_doucment.nodes_mut().push(att);
            }};
        }
        macro_rules! string_node {
            ($name:expr, $val:expr) => {{
                let mut att = KdlNode::new($name);
                att.push($val);
                kdl_doucment.nodes_mut().push(att);
            }};
        }

        int_node!("id", self.id);
        bool_node!("is_plugin", self.is_plugin);
        bool_node!("is_focused", self.is_focused);
        bool_node!("is_fullscreen", self.is_fullscreen);
        bool_node!("is_floating", self.is_floating);
        bool_node!("is_suppressed", self.is_suppressed);
        string_node!("title", self.title.to_string());
        bool_node!("exited", self.exited);
        if let Some(exit_status) = self.exit_status {
            int_node!("exit_status", exit_status);
        }
        bool_node!("is_held", self.is_held);
        int_node!("pane_x", self.pane_x);
        int_node!("pane_content_x", self.pane_content_x);
        int_node!("pane_y", self.pane_y);
        int_node!("pane_content_y", self.pane_content_y);
        int_node!("pane_rows", self.pane_rows);
        int_node!("pane_content_rows", self.pane_content_rows);
        int_node!("pane_columns", self.pane_columns);
        int_node!("pane_content_columns", self.pane_content_columns);
        if let Some((cursor_x, cursor_y)) = self.cursor_coordinates_in_pane {
            let mut cursor_coordinates_in_pane = KdlNode::new("cursor_coordinates_in_pane");
            cursor_coordinates_in_pane.push(cursor_x as i64);
            cursor_coordinates_in_pane.push(cursor_y as i64);
            kdl_doucment.nodes_mut().push(cursor_coordinates_in_pane);
        }
        if let Some(terminal_command) = &self.terminal_command {
            string_node!("terminal_command", terminal_command.to_string());
        }
        if let Some(plugin_url) = &self.plugin_url {
            string_node!("plugin_url", plugin_url.to_string());
        }
        bool_node!("is_selectable", self.is_selectable);
        kdl_doucment
    }
}

pub fn parse_plugin_user_configuration(
    plugin_block: &KdlNode,
) -> Result<BTreeMap<String, String>, ConfigError> {
    let mut configuration = BTreeMap::new();
    for user_configuration_entry in plugin_block.entries() {
        let name = user_configuration_entry.name();
        let value = user_configuration_entry.value();
        if let Some(name) = name {
            let name = name.to_string();
            if KdlLayoutParser::is_a_reserved_plugin_property(&name) {
                continue;
            }
            configuration.insert(name, value.to_string());
        }
    }
    if let Some(user_config) = kdl_children_nodes!(plugin_block) {
        for user_configuration_entry in user_config {
            let config_entry_name = kdl_name!(user_configuration_entry);
            if KdlLayoutParser::is_a_reserved_plugin_property(&config_entry_name) {
                continue;
            }
            let config_entry_str_value = kdl_first_entry_as_string!(user_configuration_entry)
                .map(|s| format!("{}", s.to_string()));
            let config_entry_int_value = kdl_first_entry_as_i64!(user_configuration_entry)
                .map(|s| format!("{}", s.to_string()));
            let config_entry_bool_value = kdl_first_entry_as_bool!(user_configuration_entry)
                .map(|s| format!("{}", s.to_string()));
            let config_entry_children = user_configuration_entry
                .children()
                .map(|s| format!("{}", s.to_string().trim()));
            let config_entry_value = config_entry_str_value
                .or(config_entry_int_value)
                .or(config_entry_bool_value)
                .or(config_entry_children)
                .ok_or(ConfigError::new_kdl_error(
                    format!(
                        "Failed to parse plugin block configuration: {:?}",
                        user_configuration_entry
                    ),
                    plugin_block.span().offset(),
                    plugin_block.span().len(),
                ))?;
            configuration.insert(config_entry_name.into(), config_entry_value);
        }
    }
    Ok(configuration)
}

#[test]
fn serialize_and_deserialize_session_info() {
    let session_info = SessionInfo::default();
    let serialized = session_info.to_string();
    let deserealized = SessionInfo::from_string(&serialized, "not this session").unwrap();
    assert_eq!(session_info, deserealized);
    insta::assert_snapshot!(serialized);
}

#[test]
fn serialize_and_deserialize_session_info_with_data() {
    let panes_list = vec![
        PaneInfo {
            id: 1,
            is_plugin: false,
            is_focused: true,
            is_fullscreen: true,
            is_floating: false,
            is_suppressed: false,
            title: "pane 1".to_owned(),
            exited: false,
            exit_status: None,
            is_held: false,
            pane_x: 0,
            pane_content_x: 1,
            pane_y: 0,
            pane_content_y: 1,
            pane_rows: 5,
            pane_content_rows: 4,
            pane_columns: 22,
            pane_content_columns: 21,
            cursor_coordinates_in_pane: Some((0, 0)),
            terminal_command: Some("foo".to_owned()),
            plugin_url: None,
            is_selectable: true,
            index_in_pane_group: Default::default(), // we don't serialize this
        },
        PaneInfo {
            id: 1,
            is_plugin: true,
            is_focused: true,
            is_fullscreen: true,
            is_floating: false,
            is_suppressed: false,
            title: "pane 1".to_owned(),
            exited: false,
            exit_status: None,
            is_held: false,
            pane_x: 0,
            pane_content_x: 1,
            pane_y: 0,
            pane_content_y: 1,
            pane_rows: 5,
            pane_content_rows: 4,
            pane_columns: 22,
            pane_content_columns: 21,
            cursor_coordinates_in_pane: Some((0, 0)),
            terminal_command: None,
            plugin_url: Some("i_am_a_fake_plugin".to_owned()),
            is_selectable: true,
            index_in_pane_group: Default::default(), // we don't serialize this
        },
    ];
    let mut panes = HashMap::new();
    panes.insert(0, panes_list);
    let session_info = SessionInfo {
        name: "my session name".to_owned(),
        tabs: vec![
            TabInfo {
                position: 0,
                name: "tab 1".to_owned(),
                active: true,
                panes_to_hide: 1,
                is_fullscreen_active: true,
                is_sync_panes_active: false,
                are_floating_panes_visible: true,
                other_focused_clients: vec![2, 3],
                active_swap_layout_name: Some("BASE".to_owned()),
                is_swap_layout_dirty: true,
                viewport_rows: 10,
                viewport_columns: 10,
                display_area_rows: 10,
                display_area_columns: 10,
                selectable_tiled_panes_count: 10,
                selectable_floating_panes_count: 10,
            },
            TabInfo {
                position: 1,
                name: "tab 2".to_owned(),
                active: true,
                panes_to_hide: 0,
                is_fullscreen_active: false,
                is_sync_panes_active: true,
                are_floating_panes_visible: true,
                other_focused_clients: vec![2, 3],
                active_swap_layout_name: None,
                is_swap_layout_dirty: false,
                viewport_rows: 10,
                viewport_columns: 10,
                display_area_rows: 10,
                display_area_columns: 10,
                selectable_tiled_panes_count: 10,
                selectable_floating_panes_count: 10,
            },
        ],
        panes: PaneManifest { panes },
        connected_clients: 2,
        is_current_session: false,
        available_layouts: vec![
            LayoutInfo::File("layout1".to_owned()),
            LayoutInfo::BuiltIn("layout2".to_owned()),
            LayoutInfo::File("layout3".to_owned()),
        ],
        plugins: Default::default(),
        web_client_count: 2,
        web_clients_allowed: true,
        tab_history: Default::default(),
    };
    let serialized = session_info.to_string();
    let deserealized = SessionInfo::from_string(&serialized, "not this session").unwrap();
    assert_eq!(session_info, deserealized);
    insta::assert_snapshot!(serialized);
}

#[test]
fn keybinds_to_string() {
    let fake_config = r#"
        keybinds {
            normal {
                bind "Ctrl g" { SwitchToMode "Locked"; }
            }
        }"#;
    let document: KdlDocument = fake_config.parse().unwrap();
    let deserialized = Keybinds::from_kdl(
        document.get("keybinds").unwrap(),
        Default::default(),
        &Default::default(),
    )
    .unwrap();
    let clear_defaults = true;
    let serialized = Keybinds::to_kdl(&deserialized, clear_defaults);
    let deserialized_from_serialized = Keybinds::from_kdl(
        serialized
            .to_string()
            .parse::<KdlDocument>()
            .unwrap()
            .get("keybinds")
            .unwrap(),
        Default::default(),
        &Default::default(),
    )
    .unwrap();
    insta::assert_snapshot!(serialized.to_string());
    assert_eq!(
        deserialized, deserialized_from_serialized,
        "Deserialized serialized config equals original config"
    );
}

#[test]
fn keybinds_to_string_without_clearing_defaults() {
    let fake_config = r#"
        keybinds {
            normal {
                bind "Ctrl g" { SwitchToMode "Locked"; }
            }
        }"#;
    let document: KdlDocument = fake_config.parse().unwrap();
    let deserialized = Keybinds::from_kdl(
        document.get("keybinds").unwrap(),
        Default::default(),
        &Default::default(),
    )
    .unwrap();
    let clear_defaults = false;
    let serialized = Keybinds::to_kdl(&deserialized, clear_defaults);
    let deserialized_from_serialized = Keybinds::from_kdl(
        serialized
            .to_string()
            .parse::<KdlDocument>()
            .unwrap()
            .get("keybinds")
            .unwrap(),
        Default::default(),
        &Default::default(),
    )
    .unwrap();
    insta::assert_snapshot!(serialized.to_string());
    assert_eq!(
        deserialized, deserialized_from_serialized,
        "Deserialized serialized config equals original config"
    );
}

#[test]
fn keybinds_to_string_with_multiple_actions() {
    let fake_config = r#"
        keybinds {
            normal {
                bind "Ctrl n" { NewPane; SwitchToMode "Locked"; }
            }
        }"#;
    let document: KdlDocument = fake_config.parse().unwrap();
    let deserialized = Keybinds::from_kdl(
        document.get("keybinds").unwrap(),
        Default::default(),
        &Default::default(),
    )
    .unwrap();
    let clear_defaults = true;
    let serialized = Keybinds::to_kdl(&deserialized, clear_defaults);
    let deserialized_from_serialized = Keybinds::from_kdl(
        serialized
            .to_string()
            .parse::<KdlDocument>()
            .unwrap()
            .get("keybinds")
            .unwrap(),
        Default::default(),
        &Default::default(),
    )
    .unwrap();
    assert_eq!(
        deserialized, deserialized_from_serialized,
        "Deserialized serialized config equals original config"
    );
    insta::assert_snapshot!(serialized.to_string());
}

#[test]
fn keybinds_to_string_with_all_actions() {
    let fake_config = r#"
        keybinds {
            normal {
                bind "Ctrl a" { Quit; }
                bind "Ctrl b" { Write 102 111 111; }
                bind "Ctrl c" { WriteChars "hi there!"; }
                bind "Ctrl d" { SwitchToMode "Locked"; }
                bind "Ctrl e" { Resize "Increase"; }
                bind "Ctrl f" { FocusNextPane; }
                bind "Ctrl g" { FocusPreviousPane; }
                bind "Ctrl h" { SwitchFocus; }
                bind "Ctrl i" { MoveFocus "Right"; }
                bind "Ctrl j" { MoveFocusOrTab "Right"; }
                bind "Ctrl k" { MovePane "Right"; }
                bind "Ctrl l" { MovePaneBackwards; }
                bind "Ctrl m" { Resize "Decrease Down"; }
                bind "Ctrl n" { DumpScreen "/tmp/dumped"; }
                bind "Ctrl o" { DumpLayout "/tmp/dumped-layout"; }
                bind "Ctrl p" { EditScrollback; }
                bind "Ctrl q" { ScrollUp; }
                bind "Ctrl r" { ScrollDown; }
                bind "Ctrl s" { ScrollToBottom; }
                bind "Ctrl t" { ScrollToTop; }
                bind "Ctrl u" { PageScrollUp; }
                bind "Ctrl v" { PageScrollDown; }
                bind "Ctrl w" { HalfPageScrollUp; }
                bind "Ctrl x" { HalfPageScrollDown; }
                bind "Ctrl y" { ToggleFocusFullscreen; }
                bind "Ctrl z" { TogglePaneFrames; }
                bind "Alt a" { ToggleActiveSyncTab; }
                bind "Alt b" { NewPane "Right"; }
                bind "Alt c" { TogglePaneEmbedOrFloating; }
                bind "Alt d" { ToggleFloatingPanes; }
                bind "Alt e" { CloseFocus; }
                bind "Alt f" { PaneNameInput 0; }
                bind "Alt g" { UndoRenamePane; }
                bind "Alt h" { NewTab; }
                bind "Alt i" { GoToNextTab; }
                bind "Alt j" { GoToPreviousTab; }
                bind "Alt k" { CloseTab; }
                bind "Alt l" { GoToTab 1; }
                bind "Alt m" { ToggleTab; }
                bind "Alt n" { TabNameInput 0; }
                bind "Alt o" { UndoRenameTab; }
                bind "Alt p" { MoveTab "Right"; }
                bind "Alt q" {
                    Run "ls" "-l" {
                        hold_on_start true;
                        hold_on_close false;
                        cwd "/tmp";
                        name "my cool pane";
                    };
                }
                bind "Alt r" {
                    Run "ls" "-l" {
                        hold_on_start true;
                        hold_on_close false;
                        cwd "/tmp";
                        name "my cool pane";
                        floating true;
                    };
                }
                bind "Alt s" {
                    Run "ls" "-l" {
                        hold_on_start true;
                        hold_on_close false;
                        cwd "/tmp";
                        name "my cool pane";
                        in_place true;
                    };
                }
                bind "Alt t" { Detach; }
                bind "Alt u" {
                    LaunchOrFocusPlugin "zellij:session-manager"{
                        floating true;
                        move_to_focused_tab true;
                        skip_plugin_cache true;
                        config_key_1 "config_value_1";
                        config_key_2 "config_value_2";
                    };
                }
                bind "Alt v" {
                    LaunchOrFocusPlugin "zellij:session-manager"{
                        in_place true;
                        move_to_focused_tab true;
                        skip_plugin_cache true;
                        config_key_1 "config_value_1";
                        config_key_2 "config_value_2";
                    };
                }
                bind "Alt w" {
                    LaunchPlugin "zellij:session-manager" {
                        floating true;
                        skip_plugin_cache true;
                        config_key_1 "config_value_1";
                        config_key_2 "config_value_2";
                    };
                }
                bind "Alt x" {
                    LaunchPlugin "zellij:session-manager"{
                        in_place true;
                        skip_plugin_cache true;
                        config_key_1 "config_value_1";
                        config_key_2 "config_value_2";
                    };
                }
                bind "Alt y" { Copy; }
                bind "Alt z" { SearchInput 0; }
                bind "Ctrl Alt a" { Search "Up"; }
                bind "Ctrl Alt b" { SearchToggleOption "CaseSensitivity"; }
                bind "Ctrl Alt c" { ToggleMouseMode; }
                bind "Ctrl Alt d" { PreviousSwapLayout; }
                bind "Ctrl Alt e" { NextSwapLayout; }
                bind "Ctrl Alt g" { BreakPane; }
                bind "Ctrl Alt h" { BreakPaneRight; }
                bind "Ctrl Alt i" { BreakPaneLeft; }
                bind "Ctrl Alt i" { BreakPaneLeft; }
                bind "Ctrl Alt j" {
                    MessagePlugin "zellij:session-manager"{
                        name "message_name";
                        payload "message_payload";
                        cwd "/tmp";
                        launch_new true;
                        skip_cache true;
                        floating true;
                        title "plugin_title";
                        config_key_1 "config_value_1";
                        config_key_2 "config_value_2";
                    };
                }
            }
        }"#;
    let document: KdlDocument = fake_config.parse().unwrap();
    let deserialized = Keybinds::from_kdl(
        document.get("keybinds").unwrap(),
        Default::default(),
        &Default::default(),
    )
    .unwrap();
    let clear_defaults = true;
    let serialized = Keybinds::to_kdl(&deserialized, clear_defaults);
    let deserialized_from_serialized = Keybinds::from_kdl(
        serialized
            .to_string()
            .parse::<KdlDocument>()
            .unwrap()
            .get("keybinds")
            .unwrap(),
        Default::default(),
        &Default::default(),
    )
    .unwrap();
    // uncomment the below lines for more easily debugging a failed assertion here
    //     for (input_mode, input_mode_keybinds) in deserialized.0 {
    //         if let Some(other_input_mode_keybinds) = deserialized_from_serialized.0.get(&input_mode) {
    //             for (keybind, action) in input_mode_keybinds {
    //                 if let Some(other_action) = other_input_mode_keybinds.get(&keybind) {
    //                     assert_eq!(&action, other_action);
    //                 } else {
    //                     eprintln!("keybind: {:?} not found in other", keybind);
    //                 }
    //             }
    //         }
    //     }
    assert_eq!(
        deserialized, deserialized_from_serialized,
        "Deserialized serialized config equals original config"
    );
    insta::assert_snapshot!(serialized.to_string());
}

#[test]
fn keybinds_to_string_with_shared_modes() {
    let fake_config = r#"
        keybinds {
            normal {
                bind "Ctrl n" { NewPane; SwitchToMode "Locked"; }
            }
            locked {
                bind "Ctrl n" { NewPane; SwitchToMode "Locked"; }
            }
            shared_except "locked" "pane" {
                bind "Ctrl f" { TogglePaneEmbedOrFloating; }
            }
            shared_among "locked" "pane" {
                bind "Ctrl p" { WriteChars "foo"; }
            }
        }"#;
    let document: KdlDocument = fake_config.parse().unwrap();
    let deserialized = Keybinds::from_kdl(
        document.get("keybinds").unwrap(),
        Default::default(),
        &Default::default(),
    )
    .unwrap();
    let clear_defaults = true;
    let serialized = Keybinds::to_kdl(&deserialized, clear_defaults);
    let deserialized_from_serialized = Keybinds::from_kdl(
        serialized
            .to_string()
            .parse::<KdlDocument>()
            .unwrap()
            .get("keybinds")
            .unwrap(),
        Default::default(),
        &Default::default(),
    )
    .unwrap();
    assert_eq!(
        deserialized, deserialized_from_serialized,
        "Deserialized serialized config equals original config"
    );
    insta::assert_snapshot!(serialized.to_string());
}

#[test]
fn keybinds_to_string_with_multiple_multiline_actions() {
    let fake_config = r#"
        keybinds {
            shared {
                bind "Ctrl n" {
                    NewPane
                    SwitchToMode "Locked"
                    MessagePlugin "zellij:session-manager"{
                        name "message_name";
                        payload "message_payload";
                        cwd "/tmp";
                        launch_new true;
                        skip_cache true;
                        floating true;
                        title "plugin_title";
                        config_key_1 "config_value_1";
                        config_key_2 "config_value_2";
                    };
                }
            }
        }"#;
    let document: KdlDocument = fake_config.parse().unwrap();
    let deserialized = Keybinds::from_kdl(
        document.get("keybinds").unwrap(),
        Default::default(),
        &Default::default(),
    )
    .unwrap();
    let clear_defaults = true;
    let serialized = Keybinds::to_kdl(&deserialized, clear_defaults);
    let deserialized_from_serialized = Keybinds::from_kdl(
        serialized
            .to_string()
            .parse::<KdlDocument>()
            .unwrap()
            .get("keybinds")
            .unwrap(),
        Default::default(),
        &Default::default(),
    )
    .unwrap();
    assert_eq!(
        deserialized, deserialized_from_serialized,
        "Deserialized serialized config equals original config"
    );
    insta::assert_snapshot!(serialized.to_string());
}

#[test]
fn themes_to_string() {
    let fake_config = r#"
        themes {
           dracula {
                fg 248 248 242
                bg 40 42 54
                black 0 0 0
                red 255 85 85
                green 80 250 123
                yellow 241 250 140
                blue 98 114 164
                magenta 255 121 198
                cyan 139 233 253
                white 255 255 255
                orange 255 184 108
            }
        }"#;
    let document: KdlDocument = fake_config.parse().unwrap();
    let sourced_from_external_file = false;
    let deserialized =
        Themes::from_kdl(document.get("themes").unwrap(), sourced_from_external_file).unwrap();
    let serialized = Themes::to_kdl(&deserialized).unwrap();
    let deserialized_from_serialized = Themes::from_kdl(
        serialized
            .to_string()
            .parse::<KdlDocument>()
            .unwrap()
            .get("themes")
            .unwrap(),
        sourced_from_external_file,
    )
    .unwrap();
    assert_eq!(
        deserialized, deserialized_from_serialized,
        "Deserialized serialized config equals original config",
    );
    insta::assert_snapshot!(serialized.to_string());
}

#[test]
fn themes_to_string_with_hex_definitions() {
    let fake_config = r##"
        themes {
            nord {
                fg "#D8DEE9"
                bg "#2E3440"
                black "#3B4252"
                red "#BF616A"
                green "#A3BE8C"
                yellow "#EBCB8B"
                blue "#81A1C1"
                magenta "#B48EAD"
                cyan "#88C0D0"
                white "#E5E9F0"
                orange "#D08770"
            }
        }"##;
    let document: KdlDocument = fake_config.parse().unwrap();
    let sourced_from_external_file = false;
    let deserialized =
        Themes::from_kdl(document.get("themes").unwrap(), sourced_from_external_file).unwrap();
    let serialized = Themes::to_kdl(&deserialized).unwrap();
    let deserialized_from_serialized = Themes::from_kdl(
        serialized
            .to_string()
            .parse::<KdlDocument>()
            .unwrap()
            .get("themes")
            .unwrap(),
        sourced_from_external_file,
    )
    .unwrap();
    assert_eq!(
        deserialized, deserialized_from_serialized,
        "Deserialized serialized config equals original config"
    );
    insta::assert_snapshot!(serialized.to_string());
}

#[test]
fn themes_to_string_with_eight_bit_definitions() {
    let fake_config = r##"
        themes {
            default {
                fg 1
                bg 10
                black 20
                red 30
                green 40
                yellow 50
                blue 60
                magenta 70
                cyan 80
                white 90
                orange 254
            }
        }"##;
    let document: KdlDocument = fake_config.parse().unwrap();
    let sourced_from_external_file = false;
    let deserialized =
        Themes::from_kdl(document.get("themes").unwrap(), sourced_from_external_file).unwrap();
    let serialized = Themes::to_kdl(&deserialized).unwrap();
    let deserialized_from_serialized = Themes::from_kdl(
        serialized
            .to_string()
            .parse::<KdlDocument>()
            .unwrap()
            .get("themes")
            .unwrap(),
        sourced_from_external_file,
    )
    .unwrap();
    assert_eq!(
        deserialized, deserialized_from_serialized,
        "Deserialized serialized config equals original config"
    );
    insta::assert_snapshot!(serialized.to_string());
}

#[test]
fn themes_to_string_with_combined_definitions() {
    let fake_config = r##"
        themes {
            default {
                fg 1
                bg 10
                black 20
                red 30
                green 40
                yellow 50
                blue 60
                magenta 70
                cyan 80
                white 255 255 255
                orange "#D08770"
            }
        }"##;
    let document: KdlDocument = fake_config.parse().unwrap();
    let sourced_from_external_file = false;
    let deserialized =
        Themes::from_kdl(document.get("themes").unwrap(), sourced_from_external_file).unwrap();
    let serialized = Themes::to_kdl(&deserialized).unwrap();
    let deserialized_from_serialized = Themes::from_kdl(
        serialized
            .to_string()
            .parse::<KdlDocument>()
            .unwrap()
            .get("themes")
            .unwrap(),
        sourced_from_external_file,
    )
    .unwrap();
    assert_eq!(
        deserialized, deserialized_from_serialized,
        "Deserialized serialized config equals original config"
    );
    insta::assert_snapshot!(serialized.to_string());
}

#[test]
fn themes_to_string_with_multiple_theme_definitions() {
    let fake_config = r##"
        themes {
           nord {
               fg "#D8DEE9"
               bg "#2E3440"
               black "#3B4252"
               red "#BF616A"
               green "#A3BE8C"
               yellow "#EBCB8B"
               blue "#81A1C1"
               magenta "#B48EAD"
               cyan "#88C0D0"
               white "#E5E9F0"
               orange "#D08770"
           }
           dracula {
                fg 248 248 242
                bg 40 42 54
                black 0 0 0
                red 255 85 85
                green 80 250 123
                yellow 241 250 140
                blue 98 114 164
                magenta 255 121 198
                cyan 139 233 253
                white 255 255 255
                orange 255 184 108
            }
        }"##;
    let document: KdlDocument = fake_config.parse().unwrap();
    let sourced_from_external_file = false;
    let deserialized =
        Themes::from_kdl(document.get("themes").unwrap(), sourced_from_external_file).unwrap();
    let serialized = Themes::to_kdl(&deserialized).unwrap();
    let deserialized_from_serialized = Themes::from_kdl(
        serialized
            .to_string()
            .parse::<KdlDocument>()
            .unwrap()
            .get("themes")
            .unwrap(),
        sourced_from_external_file,
    )
    .unwrap();
    assert_eq!(
        deserialized, deserialized_from_serialized,
        "Deserialized serialized config equals original config"
    );
    insta::assert_snapshot!(serialized.to_string());
}

#[test]
fn plugins_to_string() {
    let fake_config = r##"
        plugins {
            tab-bar location="zellij:tab-bar"
            status-bar location="zellij:status-bar"
            strider location="zellij:strider"
            compact-bar location="zellij:compact-bar"
            session-manager location="zellij:session-manager"
            welcome-screen location="zellij:session-manager" {
                welcome_screen true
            }
            filepicker location="zellij:strider" {
                cwd "/"
            }
        }"##;
    let document: KdlDocument = fake_config.parse().unwrap();
    let deserialized = PluginAliases::from_kdl(document.get("plugins").unwrap()).unwrap();
    let serialized = PluginAliases::to_kdl(&deserialized, true);
    let deserialized_from_serialized = PluginAliases::from_kdl(
        serialized
            .to_string()
            .parse::<KdlDocument>()
            .unwrap()
            .get("plugins")
            .unwrap(),
    )
    .unwrap();
    assert_eq!(
        deserialized, deserialized_from_serialized,
        "Deserialized serialized config equals original config"
    );
    insta::assert_snapshot!(serialized.to_string());
}

#[test]
fn plugins_to_string_with_file_and_web() {
    let fake_config = r##"
        plugins {
            tab-bar location="https://foo.com/plugin.wasm"
            filepicker location="file:/path/to/my/plugin.wasm" {
                cwd "/"
            }
        }"##;
    let document: KdlDocument = fake_config.parse().unwrap();
    let deserialized = PluginAliases::from_kdl(document.get("plugins").unwrap()).unwrap();
    let serialized = PluginAliases::to_kdl(&deserialized, true);
    let deserialized_from_serialized = PluginAliases::from_kdl(
        serialized
            .to_string()
            .parse::<KdlDocument>()
            .unwrap()
            .get("plugins")
            .unwrap(),
    )
    .unwrap();
    assert_eq!(
        deserialized, deserialized_from_serialized,
        "Deserialized serialized config equals original config"
    );
    insta::assert_snapshot!(serialized.to_string());
}

#[test]
fn ui_config_to_string() {
    let fake_config = r##"
        ui {
            pane_frames {
                rounded_corners true
                hide_session_name true
            }
        }"##;
    let document: KdlDocument = fake_config.parse().unwrap();
    let deserialized = UiConfig::from_kdl(document.get("ui").unwrap()).unwrap();
    let serialized = UiConfig::to_kdl(&deserialized).unwrap();
    let deserialized_from_serialized = UiConfig::from_kdl(
        serialized
            .to_string()
            .parse::<KdlDocument>()
            .unwrap()
            .get("ui")
            .unwrap(),
    )
    .unwrap();
    assert_eq!(
        deserialized, deserialized_from_serialized,
        "Deserialized serialized config equals original config"
    );
    insta::assert_snapshot!(serialized.to_string());
}

#[test]
fn ui_config_to_string_with_no_ui_config() {
    let fake_config = r##"
        ui {
            pane_frames {
            }
        }"##;
    let document: KdlDocument = fake_config.parse().unwrap();
    let deserialized = UiConfig::from_kdl(document.get("ui").unwrap()).unwrap();
    assert_eq!(UiConfig::to_kdl(&deserialized), None);
}

#[test]
fn env_vars_to_string() {
    let fake_config = r##"
        env {
            foo "bar"
            bar "foo"
            thing 1
            baz "true"
        }"##;
    let document: KdlDocument = fake_config.parse().unwrap();
    let deserialized = EnvironmentVariables::from_kdl(document.get("env").unwrap()).unwrap();
    let serialized = EnvironmentVariables::to_kdl(&deserialized).unwrap();
    let deserialized_from_serialized = EnvironmentVariables::from_kdl(
        serialized
            .to_string()
            .parse::<KdlDocument>()
            .unwrap()
            .get("env")
            .unwrap(),
    )
    .unwrap();
    assert_eq!(
        deserialized, deserialized_from_serialized,
        "Deserialized serialized config equals original config"
    );
    insta::assert_snapshot!(serialized.to_string());
}

#[test]
fn env_vars_to_string_with_no_env_vars() {
    let fake_config = r##"
        env {
        }"##;
    let document: KdlDocument = fake_config.parse().unwrap();
    let deserialized = EnvironmentVariables::from_kdl(document.get("env").unwrap()).unwrap();
    assert_eq!(EnvironmentVariables::to_kdl(&deserialized), None);
}

#[test]
fn config_options_to_string() {
    let fake_config = r##"
        simplified_ui true
        theme "dracula"
        default_mode "locked"
        default_shell "fish"
        default_cwd "/tmp/foo"
        default_layout "compact"
        layout_dir "/tmp/layouts"
        theme_dir "/tmp/themes"
        mouse_mode false
        pane_frames false
        mirror_session true
        on_force_close "quit"
        scroll_buffer_size 100
        copy_command "pbcopy"
        copy_clipboard "system"
        copy_on_select false
        scrollback_editor "vim"
        session_name "my_cool_session"
        attach_to_session false
        auto_layout false
        session_serialization true
        serialize_pane_viewport false
        scrollback_lines_to_serialize 1000
        styled_underlines false
        serialization_interval 1
        disable_session_metadata true
        support_kitty_keyboard_protocol false
        web_server true
        web_sharing "disabled"
    "##;
    let document: KdlDocument = fake_config.parse().unwrap();
    let deserialized = Options::from_kdl(&document).unwrap();
    let mut serialized = Options::to_kdl(&deserialized, false);
    let mut fake_document = KdlDocument::new();
    fake_document.nodes_mut().append(&mut serialized);
    let deserialized_from_serialized =
        Options::from_kdl(&fake_document.to_string().parse::<KdlDocument>().unwrap()).unwrap();
    assert_eq!(
        deserialized, deserialized_from_serialized,
        "Deserialized serialized config equals original config"
    );
    insta::assert_snapshot!(fake_document.to_string());
}

#[test]
fn config_options_to_string_with_comments() {
    let fake_config = r##"
        simplified_ui true
        theme "dracula"
        default_mode "locked"
        default_shell "fish"
        default_cwd "/tmp/foo"
        default_layout "compact"
        layout_dir "/tmp/layouts"
        theme_dir "/tmp/themes"
        mouse_mode false
        pane_frames false
        mirror_session true
        on_force_close "quit"
        scroll_buffer_size 100
        copy_command "pbcopy"
        copy_clipboard "system"
        copy_on_select false
        scrollback_editor "vim"
        session_name "my_cool_session"
        attach_to_session false
        auto_layout false
        session_serialization true
        serialize_pane_viewport false
        scrollback_lines_to_serialize 1000
        styled_underlines false
        serialization_interval 1
        disable_session_metadata true
        support_kitty_keyboard_protocol false
        web_server true
        web_sharing "disabled"
    "##;
    let document: KdlDocument = fake_config.parse().unwrap();
    let deserialized = Options::from_kdl(&document).unwrap();
    let mut serialized = Options::to_kdl(&deserialized, true);
    let mut fake_document = KdlDocument::new();
    fake_document.nodes_mut().append(&mut serialized);
    let deserialized_from_serialized =
        Options::from_kdl(&fake_document.to_string().parse::<KdlDocument>().unwrap()).unwrap();
    assert_eq!(
        deserialized, deserialized_from_serialized,
        "Deserialized serialized config equals original config"
    );
    insta::assert_snapshot!(fake_document.to_string());
}

#[test]
fn config_options_to_string_without_options() {
    let fake_config = r##"
    "##;
    let document: KdlDocument = fake_config.parse().unwrap();
    let deserialized = Options::from_kdl(&document).unwrap();
    let mut serialized = Options::to_kdl(&deserialized, false);
    let mut fake_document = KdlDocument::new();
    fake_document.nodes_mut().append(&mut serialized);
    let deserialized_from_serialized =
        Options::from_kdl(&fake_document.to_string().parse::<KdlDocument>().unwrap()).unwrap();
    assert_eq!(
        deserialized, deserialized_from_serialized,
        "Deserialized serialized config equals original config"
    );
    insta::assert_snapshot!(fake_document.to_string());
}

#[test]
fn config_options_to_string_with_some_options() {
    let fake_config = r##"
        default_layout "compact"
    "##;
    let document: KdlDocument = fake_config.parse().unwrap();
    let deserialized = Options::from_kdl(&document).unwrap();
    let mut serialized = Options::to_kdl(&deserialized, false);
    let mut fake_document = KdlDocument::new();
    fake_document.nodes_mut().append(&mut serialized);
    let deserialized_from_serialized =
        Options::from_kdl(&fake_document.to_string().parse::<KdlDocument>().unwrap()).unwrap();
    assert_eq!(
        deserialized, deserialized_from_serialized,
        "Deserialized serialized config equals original config"
    );
    insta::assert_snapshot!(fake_document.to_string());
}

#[test]
fn bare_config_from_default_assets_to_string() {
    let fake_config = Config::from_default_assets().unwrap();
    let fake_config_stringified = fake_config.to_string(false);
    let deserialized_from_serialized = Config::from_kdl(&fake_config_stringified, None).unwrap();
    assert_eq!(
        fake_config, deserialized_from_serialized,
        "Deserialized serialized config equals original config"
    );
    insta::assert_snapshot!(fake_config_stringified);
}

#[test]
fn bare_config_from_default_assets_to_string_with_comments() {
    let fake_config = Config::from_default_assets().unwrap();
    let fake_config_stringified = fake_config.to_string(true);
    let deserialized_from_serialized = Config::from_kdl(&fake_config_stringified, None).unwrap();
    assert_eq!(
        fake_config, deserialized_from_serialized,
        "Deserialized serialized config equals original config"
    );
    insta::assert_snapshot!(fake_config_stringified);
}<|MERGE_RESOLUTION|>--- conflicted
+++ resolved
@@ -2821,7 +2821,6 @@
         } else {
             None
         }
-<<<<<<< HEAD
     }
     fn mouse_mode_to_kdl(&self, add_comments: bool) -> Option<KdlNode> {
         let comment_text = format!(
@@ -2854,14 +2853,6 @@
         } else {
             None
         }
-=======
-        for unbind in kdl_children_nodes_or_error!(kdl_keybinds, "keybindings with no children") {
-            if kdl_name!(unbind) == "unbind" {
-                Keybinds::unbind_keys_in_all_modes(unbind, &mut keybinds_from_config)?;
-            }
-        }
-        Ok(keybinds_from_config)
->>>>>>> 34227f64
     }
     fn pane_frames_to_kdl(&self, add_comments: bool) -> Option<KdlNode> {
         let comment_text = format!(
@@ -4084,9 +4075,11 @@
                 Keybinds::input_mode_keybindings(mode, &mut keybinds_from_config)?;
             Keybinds::bind_keys_in_block(mode, &mut input_mode_keybinds, config_options)?;
         }
-        if let Some(global_unbind) = kdl_keybinds.children().and_then(|c| c.get("unbind")) {
-            Keybinds::unbind_keys_in_all_modes(global_unbind, &mut keybinds_from_config)?;
-        };
+        for unbind in kdl_children_nodes_or_error!(kdl_keybinds, "keybindings with no children") {
+            if kdl_name!(unbind) == "unbind" {
+                Keybinds::unbind_keys_in_all_modes(unbind, &mut keybinds_from_config)?;
+            }
+        }
         Ok(keybinds_from_config)
     }
     fn bind_actions_for_each_key(
