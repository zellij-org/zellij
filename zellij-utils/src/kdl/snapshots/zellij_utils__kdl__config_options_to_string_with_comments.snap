---
source: zellij-utils/src/kdl/mod.rs
expression: fake_document.to_string()
---
 
// Use a simplified UI without special fonts (arrow glyphs)
// Options:
//   - true
//   - false (Default)
// 
simplified_ui true
 
// Choose the theme that is specified in the themes section.
// Default: default
// 
theme "dracula"
 
// Choose the base input mode of zellij.
// Default: normal
// 
default_mode "locked"
 
// Choose the path to the default shell that zellij will use for opening new panes
// Default: $SHELL
// 
default_shell "fish"
 
// Choose the path to override cwd that zellij will use for opening new panes
// 
default_cwd "/tmp/foo"
 
// The name of the default layout to load on startup
// Default: "default"
// 
default_layout "compact"
 
// The folder in which Zellij will look for layouts
// (Requires restart)
// 
layout_dir "/tmp/layouts"
 
// The folder in which Zellij will look for themes
// (Requires restart)
// 
theme_dir "/tmp/themes"
 
// Toggle enabling the mouse mode.
// On certain configurations, or terminals this could
// potentially interfere with copying text.
// Options:
//   - true (default)
//   - false
// 
mouse_mode false
 
// Toggle having pane frames around the panes
// Options:
//   - true (default, enabled)
//   - false
// 
pane_frames false
 
// When attaching to an existing session with other users,
// should the session be mirrored (true)
// or should each user have their own cursor (false)
// (Requires restart)
// Default: false
// 
mirror_session true
 
// Choose what to do when zellij receives SIGTERM, SIGINT, SIGQUIT or SIGHUP
// eg. when terminal window with an active zellij session is closed
// (Requires restart)
// Options:
//   - detach (Default)
//   - quit
// 
on_force_close "quit"
 
// Configure the scroll back buffer size
// This is the number of lines zellij stores for each pane in the scroll back
// buffer. Excess number of lines are discarded in a FIFO fashion.
// (Requires restart)
// Valid values: positive integers
// Default value: 10000
// 
scroll_buffer_size 100
 
// Provide a command to execute when copying text. The text will be piped to
// the stdin of the program to perform the copy. This can be used with
// terminal emulators which do not support the OSC 52 ANSI control sequence
// that will be used by default if this option is not set.
// Examples:
//
// copy_command "xclip -selection clipboard" // x11
// copy_command "wl-copy"                    // wayland
// copy_command "pbcopy"                     // osx
// 
copy_command "pbcopy"
 
// Choose the destination for copied text
// Allows using the primary selection buffer (on x11/wayland) instead of the system clipboard.
// Does not apply when using copy_command.
// Options:
//   - system (default)
//   - primary
// 
copy_clipboard "system"
 
// Enable automatic copying (and clearing) of selection when releasing mouse
// Default: true
// 
copy_on_select false
 
// Path to the default editor to use to edit pane scrollbuffer
// Default: $EDITOR or $VISUAL
scrollback_editor "vim"
 
// A fixed name to always give the Zellij session.
// Consider also setting `attach_to_session true,`
// otherwise this will error if such a session exists.
// Default: <RANDOM>
// 
session_name "my_cool_session"
 
// When `session_name` is provided, attaches to that session
// if it is already running or creates it otherwise.
// Default: false
// 
attach_to_session false
 
// Toggle between having Zellij lay out panes according to a predefined set of layouts whenever possible
// Options:
//   - true (default)
//   - false
// 
auto_layout false
 
// Whether sessions should be serialized to the cache folder (including their tabs/panes, cwds and running commands) so that they can later be resurrected
// Options:
//   - true (default)
//   - false
// 
session_serialization true
 
// Whether pane viewports are serialized along with the session, default is false
// Options:
//   - true
//   - false (default)
// 
serialize_pane_viewport false
 
// Scrollback lines to serialize along with the pane viewport when serializing sessions, 0
// defaults to the scrollback size. If this number is higher than the scrollback size, it will
// also default to the scrollback size. This does nothing if `serialize_pane_viewport` is not true.
// 
scrollback_lines_to_serialize 1000
 
// Enable or disable the rendering of styled and colored underlines (undercurl).
// May need to be disabled for certain unsupported terminals
// (Requires restart)
// Default: true
// 
styled_underlines false
 
// How often in seconds sessions are serialized
// 
serialization_interval 1
 
// Enable or disable writing of session metadata to disk (if disabled, other sessions might not know
// metadata info on this session)
// (Requires restart)
// Default: false
// 
disable_session_metadata true
 
// Enable or disable support for the enhanced Kitty Keyboard Protocol (the host terminal must also support it)
// (Requires restart)
// Default: true (if the host terminal supports it)
// 
support_kitty_keyboard_protocol false
 
// Allow access to sessions in the browser through a local webserver
// When enabled, navigate to http://localhost:8082
// Default: false
// 
enable_web_server true
 
// Font to use for the built in web client
// When enabled, navigate to http://localhost:8082
// Default: None
// 
// web_client_font "monospace"
 
// Whether to stack panes when resizing beyond a certain size
// Default: true
// 
// stacked_resize false
 
// Whether to show tips on startup
// Default: true
// 
// show_startup_tips false
 
// Whether to show release notes on first version run
// Default: true
// 
<<<<<<< HEAD
// show_release_notes false
=======
// show_release_notes false
 
// Whether to enable mouse hover effects and pane grouping functionality
// default is true
// advanced_mouse_actions false
>>>>>>> 226f5dc8
<|MERGE_RESOLUTION|>--- conflicted
+++ resolved
@@ -180,11 +180,16 @@
 // 
 support_kitty_keyboard_protocol false
  
-// Allow access to sessions in the browser through a local webserver
-// When enabled, navigate to http://localhost:8082
-// Default: false
-// 
-enable_web_server true
+// Whether to allow access to sessions in the browser through a local webserver
+// Possible values:
+// - on (the session will be shared in the browser and the web server started on startup
+// if it's not already running)
+// - off (the session will not be shared on startup and neither will the web server be started, but this can be toggled to "on" by an explicit action)
+// - disabled (the session will not be shared, the web server will not be started on startup
+// and it will not be possible to toggle the web server on for this session)
+// Default: "off"
+// 
+// web_server "off"
  
 // Font to use for the built in web client
 // When enabled, navigate to http://localhost:8082
@@ -205,12 +210,8 @@
 // Whether to show release notes on first version run
 // Default: true
 // 
-<<<<<<< HEAD
-// show_release_notes false
-=======
 // show_release_notes false
  
 // Whether to enable mouse hover effects and pane grouping functionality
 // default is true
-// advanced_mouse_actions false
->>>>>>> 226f5dc8
+// advanced_mouse_actions false