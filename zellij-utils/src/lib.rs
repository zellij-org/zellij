--- conflicted
+++ resolved
@@ -1,13 +1,3 @@
-<<<<<<< HEAD
-pub mod data;
-
-#[cfg(not(target_family = "wasm"))]
-pub mod kdl;
-#[cfg(not(target_family = "wasm"))]
-pub mod channels;
-#[cfg(not(target_family = "wasm"))]
-=======
->>>>>>> d9d7ef3a
 pub mod cli;
 pub mod consts;
 pub mod data;
@@ -17,6 +7,7 @@
 pub mod position;
 pub mod setup;
 pub mod shared;
+pub mod kdl;
 
 // The following modules can't be used when targeting wasm
 #[cfg(not(target_family = "wasm"))]
