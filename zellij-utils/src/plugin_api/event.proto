syntax = "proto3";

import "input_mode.proto";
import "key.proto";
import "style.proto";
import "action.proto";

package api.event;

enum EventType {
    /// The input mode or relevant metadata changed
    ModeUpdate = 0;
    /// The tab state in the app was changed
    TabUpdate = 1;
    /// The pane state in the app was changed
    PaneUpdate = 2;
    /// A key was pressed while the user is focused on this plugin's pane
    Key = 3;
    /// A mouse event happened while the user is focused on this plugin's pane
    Mouse = 4;
    /// A timer expired set by the `set_timeout` method exported by `zellij-tile`.
    Timer = 5;
    /// Text was copied to the clipboard anywhere in the app
    CopyToClipboard = 6;
    /// Failed to copy text to clipboard anywhere in the app
    SystemClipboardFailure = 7;
    /// Input was received anywhere in the app
    InputReceived = 8;
    /// This plugin became visible or invisible
    Visible = 9;
    /// A message from one of the plugin's workers
    CustomMessage = 10;
    /// A file was created somewhere in the Zellij CWD folder
    FileSystemCreate = 11;
    /// A file was accessed somewhere in the Zellij CWD folder
    FileSystemRead = 12;
    /// A file was modified somewhere in the Zellij CWD folder
    FileSystemUpdate = 13;
    /// A file was deleted somewhere in the Zellij CWD folder
    FileSystemDelete = 14;
    PermissionRequestResult = 15;
    SessionUpdate = 16;
    RunCommandResult = 17;
    WebRequestResult = 18;
    CommandPaneOpened = 19;
    CommandPaneExited = 20;
    PaneClosed = 21;
    EditPaneOpened = 22;
    EditPaneExited = 23;
<<<<<<< HEAD
    FailedToWriteConfigToDisk = 24;
=======
    CommandPaneReRun = 24;
>>>>>>> c25166c3
}

message EventNameList {
  repeated EventType event_types = 1;
}

message Event {
  EventType name = 1;
  oneof payload {
    ModeUpdatePayload mode_update_payload = 2;
    TabUpdatePayload tab_update_payload = 3;
    PaneUpdatePayload pane_update_payload = 4;
    key.Key key_payload = 5;
    MouseEventPayload mouse_event_payload = 6;
    float timer_payload = 7;
    CopyDestination copy_to_clipboard_payload = 8;
    bool visible_payload = 9;
    CustomMessagePayload custom_message_payload = 10;
    FileListPayload file_list_payload = 11;
    PermissionRequestResultPayload permission_request_result_payload = 12;
    SessionUpdatePayload session_update_payload = 13;
    RunCommandResultPayload run_command_result_payload = 14;
    WebRequestResultPayload web_request_result_payload = 15;
    CommandPaneOpenedPayload command_pane_opened_payload = 16;
    CommandPaneExitedPayload command_pane_exited_payload = 17;
    PaneClosedPayload pane_closed_payload = 18;
    EditPaneOpenedPayload edit_pane_opened_payload = 19;
    EditPaneExitedPayload edit_pane_exited_payload = 20;
<<<<<<< HEAD
    FailedToWriteConfigToDiskPayload failed_to_write_config_to_disk_payload = 21;
  }
}

message FailedToWriteConfigToDiskPayload {
  optional string file_path = 1;
=======
    CommandPaneReRunPayload command_pane_rerun_payload = 21;
  }
}

message CommandPaneReRunPayload {
  uint32 terminal_pane_id = 1;
  repeated ContextItem context = 3;
>>>>>>> c25166c3
}

message PaneClosedPayload {
  PaneId pane_id = 1;
}

// duplicate of plugin_command.PaneId because protobuffs don't like recursive imports
message PaneId {
  PaneType pane_type = 1;
  uint32 id = 2;
}

// duplicate of plugin_command.PaneType because protobuffs don't like recursive imports
enum PaneType {
  Terminal = 0;
  Plugin = 1;
}

message CommandPaneOpenedPayload {
  uint32 terminal_pane_id = 1;
  repeated ContextItem context = 2;
}

message EditPaneOpenedPayload {
  uint32 terminal_pane_id = 1;
  repeated ContextItem context = 2;
}

message CommandPaneExitedPayload {
  uint32 terminal_pane_id = 1;
  optional int32 exit_code = 2;
  repeated ContextItem context = 3;
}

message EditPaneExitedPayload {
  uint32 terminal_pane_id = 1;
  optional int32 exit_code = 2;
  repeated ContextItem context = 3;
}

message SessionUpdatePayload {
  repeated SessionManifest session_manifests = 1;
  repeated ResurrectableSession resurrectable_sessions = 2;
}

message RunCommandResultPayload {
  optional int32 exit_code = 1;
  bytes stdout = 2;
  bytes stderr = 3;
  repeated ContextItem context = 4;
}

message WebRequestResultPayload {
  int32 status = 1;
  repeated Header headers = 2;
  bytes body = 3;
  repeated ContextItem context = 4;
}

message ContextItem {
  string name = 1;
  string value = 2;
}

message Header {
  string name = 1;
  string value = 2;
}

message PermissionRequestResultPayload {
  bool granted = 1;
}

message FileListPayload {
  repeated string paths = 1;
  repeated FileMetadata paths_metadata = 2;
}

message FileMetadata {
  bool metadata_is_set = 1; // if this is false, the metadata for this file has not been read
  bool is_dir = 2;
  bool is_file = 3;
  bool is_symlink = 4;
  uint64 len = 5;
}

message CustomMessagePayload {
  string message_name = 1;
  string payload = 2;
}

enum CopyDestination {
  Command = 0;
  Primary = 1;
  System = 2;
}

message MouseEventPayload {
  MouseEventName mouse_event_name = 1;
  oneof mouse_event_payload {
    uint32 line_count = 2;
    action.Position position = 3;
  }
}

enum MouseEventName {
    MouseScrollUp = 0;
    MouseScrollDown = 1;
    MouseLeftClick = 2;
    MouseRightClick = 3;
    MouseHold = 4;
    MouseRelease = 5;
}

message TabUpdatePayload {
    repeated TabInfo tab_info = 1;
}

message PaneUpdatePayload {
  repeated PaneManifest pane_manifest = 1;
}

message PaneManifest {
  uint32 tab_index = 1;
  repeated PaneInfo panes = 2;
}

message SessionManifest {
  string name = 1;
  repeated TabInfo tabs = 2;
  repeated PaneManifest panes = 3;
  uint32 connected_clients = 4;
  bool is_current_session = 5;
  repeated LayoutInfo available_layouts = 6;
}

message LayoutInfo {
  string name = 1;
  string source = 2;
}

message ResurrectableSession {
  string name = 1;
  uint64 creation_time = 2;
}

message PaneInfo {
    uint32 id = 1;
    bool is_plugin = 2;
    bool is_focused = 3;
    bool is_fullscreen = 4;
    bool is_floating = 5;
    bool is_suppressed = 6;
    string title = 7;
    bool exited = 8;
    optional int32 exit_status = 9;
    bool is_held = 10;
    uint32 pane_x = 11;
    uint32 pane_content_x = 12;
    uint32 pane_y = 13;
    uint32 pane_content_y = 14;
    uint32 pane_rows = 15;
    uint32 pane_content_rows = 16;
    uint32 pane_columns = 17;
    uint32 pane_content_columns = 18;
    optional action.Position cursor_coordinates_in_pane = 19;
    optional string terminal_command = 20;
    optional string plugin_url = 21;
    bool is_selectable = 22;
}

message TabInfo {
    uint32 position = 1;
    string name = 2;
    bool active = 3;
    uint32 panes_to_hide = 4;
    bool is_fullscreen_active = 5;
    bool is_sync_panes_active = 6;
    bool are_floating_panes_visible = 7;
    repeated uint32 other_focused_clients = 8;
    optional string active_swap_layout_name = 9;
    bool is_swap_layout_dirty = 10;
}

message ModeUpdatePayload {
  input_mode.InputMode current_mode = 1;
  repeated InputModeKeybinds keybinds = 2;
  style.Style style = 3;
  bool arrow_fonts_support = 4;
  optional string session_name = 5;
  optional input_mode.InputMode base_mode = 6;
}

message InputModeKeybinds {
  input_mode.InputMode mode = 1;
  repeated KeyBind key_bind = 2;
}

message KeyBind {
  key.Key key = 1;
  repeated action.Action action = 2;
}<|MERGE_RESOLUTION|>--- conflicted
+++ resolved
@@ -47,11 +47,8 @@
     PaneClosed = 21;
     EditPaneOpened = 22;
     EditPaneExited = 23;
-<<<<<<< HEAD
-    FailedToWriteConfigToDisk = 24;
-=======
     CommandPaneReRun = 24;
->>>>>>> c25166c3
+    FailedToWriteConfigToDisk = 25;
 }
 
 message EventNameList {
@@ -80,22 +77,18 @@
     PaneClosedPayload pane_closed_payload = 18;
     EditPaneOpenedPayload edit_pane_opened_payload = 19;
     EditPaneExitedPayload edit_pane_exited_payload = 20;
-<<<<<<< HEAD
-    FailedToWriteConfigToDiskPayload failed_to_write_config_to_disk_payload = 21;
+    CommandPaneReRunPayload command_pane_rerun_payload = 21;
+    FailedToWriteConfigToDiskPayload failed_to_write_config_to_disk_payload = 22;
   }
 }
 
 message FailedToWriteConfigToDiskPayload {
   optional string file_path = 1;
-=======
-    CommandPaneReRunPayload command_pane_rerun_payload = 21;
-  }
 }
 
 message CommandPaneReRunPayload {
   uint32 terminal_pane_id = 1;
   repeated ContextItem context = 3;
->>>>>>> c25166c3
 }
 
 message PaneClosedPayload {
