--- conflicted
+++ resolved
@@ -359,7 +359,6 @@
                 None => Ok(Event::ConfigWasWrittenToDisk),
                 _ => Err("Malformed payload for the ConfigWasWrittenToDisk Event"),
             },
-<<<<<<< HEAD
             Some(ProtobufEventType::WebServerStarted) => match protobuf_event.payload {
                 None => Ok(Event::WebServerStarted),
                 _ => Err("Malformed payload for the WebServerStarted Event"),
@@ -382,11 +381,10 @@
                     }
                 }
                 _ => Err("Malformed payload for the WebServerQueryResponse Event"),
-=======
+            },
             Some(ProtobufEventType::BeforeClose) => match protobuf_event.payload {
                 None => Ok(Event::BeforeClose),
                 _ => Err("Malformed payload for the BeforeClose Event"),
->>>>>>> 226f5dc8
             },
             None => Err("Unknown Protobuf Event"),
         }
@@ -762,7 +760,6 @@
                 name: ProtobufEventType::ConfigWasWrittenToDisk as i32,
                 payload: None,
             }),
-<<<<<<< HEAD
             Event::WebServerStarted => Ok(ProtobufEvent {
                 name: ProtobufEventType::WebServerStarted as i32,
                 payload: None,
@@ -786,12 +783,10 @@
                     }
                 ))
             }),
-=======
             Event::BeforeClose => Ok(ProtobufEvent {
                 name: ProtobufEventType::BeforeClose as i32,
                 payload: None,
             }),
->>>>>>> 226f5dc8
         }
     }
 }
@@ -830,16 +825,13 @@
                 .into_iter()
                 .map(|p| ProtobufPluginInfo::from(p))
                 .collect(),
-<<<<<<< HEAD
             web_clients_allowed: session_info.web_clients_allowed,
             web_client_count: session_info.web_client_count as u32,
-=======
             tab_history: session_info
                 .tab_history
                 .into_iter()
                 .map(|t| ProtobufClientTabHistory::from(t))
                 .collect(),
->>>>>>> 226f5dc8
         })
     }
 }
@@ -924,12 +916,9 @@
                 .filter_map(|l| LayoutInfo::try_from(l).ok())
                 .collect(),
             plugins,
-<<<<<<< HEAD
             web_clients_allowed : protobuf_session_manifest.web_clients_allowed,
             web_client_count: protobuf_session_manifest.web_client_count as usize,
-=======
             tab_history,
->>>>>>> 226f5dc8
         })
     }
 }
@@ -1316,12 +1305,9 @@
             base_mode,
             editor,
             shell,
-<<<<<<< HEAD
             web_clients_allowed,
             web_sharing_allowed,
-=======
             currently_marking_pane_group,
->>>>>>> 226f5dc8
         };
         Ok(mode_info)
     }
@@ -1339,12 +1325,9 @@
         let session_name = mode_info.session_name;
         let editor = mode_info.editor.map(|e| e.display().to_string());
         let shell = mode_info.shell.map(|s| s.display().to_string());
-<<<<<<< HEAD
         let web_clients_allowed = mode_info.web_clients_allowed;
         let web_sharing_allowed = mode_info.web_sharing_allowed;
-=======
         let currently_marking_pane_group = mode_info.currently_marking_pane_group;
->>>>>>> 226f5dc8
         let mut protobuf_input_mode_keybinds: Vec<ProtobufInputModeKeybinds> = vec![];
         for (input_mode, input_mode_keybinds) in mode_info.keybinds {
             let mode: ProtobufInputMode = input_mode.try_into()?;
@@ -1378,12 +1361,9 @@
             base_mode: base_mode.map(|b_m| b_m as i32),
             editor,
             shell,
-<<<<<<< HEAD
             web_clients_allowed,
             web_sharing_allowed,
-=======
             currently_marking_pane_group,
->>>>>>> 226f5dc8
         })
     }
 }
@@ -1453,12 +1433,9 @@
             ProtobufEventType::FailedToChangeHostFolder => EventType::FailedToChangeHostFolder,
             ProtobufEventType::PastedText => EventType::PastedText,
             ProtobufEventType::ConfigWasWrittenToDisk => EventType::ConfigWasWrittenToDisk,
-<<<<<<< HEAD
             ProtobufEventType::WebServerStarted => EventType::WebServerStarted,
             ProtobufEventType::WebServerQueryResponse => EventType::WebServerQueryResponse,
-=======
             ProtobufEventType::BeforeClose => EventType::BeforeClose,
->>>>>>> 226f5dc8
         })
     }
 }
@@ -1498,12 +1475,9 @@
             EventType::FailedToChangeHostFolder => ProtobufEventType::FailedToChangeHostFolder,
             EventType::PastedText => ProtobufEventType::PastedText,
             EventType::ConfigWasWrittenToDisk => ProtobufEventType::ConfigWasWrittenToDisk,
-<<<<<<< HEAD
             EventType::WebServerStarted => ProtobufEventType::WebServerStarted,
             EventType::WebServerQueryResponse => ProtobufEventType::WebServerQueryResponse,
-=======
             EventType::BeforeClose => ProtobufEventType::BeforeClose,
->>>>>>> 226f5dc8
         })
     }
 }
@@ -1644,12 +1618,9 @@
         base_mode: Some(InputMode::Locked),
         editor: Some(PathBuf::from("my_awesome_editor")),
         shell: Some(PathBuf::from("my_awesome_shell")),
-<<<<<<< HEAD
         web_clients_allowed: Some(true),
         web_sharing_allowed: Some(true),
-=======
         currently_marking_pane_group: Some(false),
->>>>>>> 226f5dc8
     });
     let protobuf_event: ProtobufEvent = mode_update_event.clone().try_into().unwrap();
     let serialized_protobuf_event = protobuf_event.encode_to_vec();
@@ -2097,12 +2068,9 @@
             LayoutInfo::File("layout3".to_owned()),
         ],
         plugins,
-<<<<<<< HEAD
         web_clients_allowed: false,
         web_client_count: 1,
-=======
         tab_history,
->>>>>>> 226f5dc8
     };
     let session_info_2 = SessionInfo {
         name: "session 2".to_owned(),
@@ -2118,12 +2086,9 @@
             LayoutInfo::File("layout3".to_owned()),
         ],
         plugins: Default::default(),
-<<<<<<< HEAD
         web_clients_allowed: false,
         web_client_count: 0,
-=======
         tab_history: Default::default(),
->>>>>>> 226f5dc8
     };
     let session_infos = vec![session_info_1, session_info_2];
     let resurrectable_sessions = vec![];
